--- conflicted
+++ resolved
@@ -1,69 +1,66 @@
-#parse($headerTemplate)
-
-	#if( $canCreate != true )
-		<br/>
-		<span style="color: red">
-			<b>$l10n.get("install.error.unableCreateRtPropFile")</b> <br/>
-			$l10n.get("install.error.unableCreateRtPropFileNeeded")<br/>
-			$l10n.get("install.error.unableCreateRtPropFileName").insert(${runtimePropertiesPath})<br/>
-			$l10n.get("install.error.unableCreateRtPropFileCause").insert(${cannotCreateErrorMessage})
-			<br/><br/>
-			$l10n.get("install.error.correct")
-		</span>
-		<br/><br/>
-		<a href="retry">$l10n.get("install.error.retry")</a>
-	#{else}
-
-		#if( $canWrite != true )
-			<span style="color: red">
-				$l10n.get("install.error.unableEditRtPropFile").insert(${runtimePropertiesPath})
-				<br/><br/>
-				$l10n.get("install.error.correct")
-			</span>
-			<br/><br/>
-			<a href="retry">$l10n.get("install.error.retry")</a>
-		#{else}
-            <form method="post" autocomplete="off">
-                <input type="hidden" name="page" value="installmethod.vm" />
-
-                <div class="content">
-                    <table align="center" cellspacing="5" cellpadding="9">
-                        <tr>
-                            <td colspan="2"><strong>$l10n.get("install.method")</strong></td>
-                        </tr>
-                        <tr>
-                            <td valign="top" class="yes" style="white-space: nowrap"> <input type="radio" name="install_method" value="${INSTALL_METHOD_SIMPLE}" #if( $installMethod == $INSTALL_METHOD_SIMPLE )checked="checked"#end/>$l10n.get("install.simple")</td>
-                            <td class="question">$l10n.get("install.simple.content")</td>
-                        </tr>
-                        <tr>
-                            <td valign="top" class="yes" style="white-space: nowrap"> <input type="radio" name="install_method" value="${INSTALL_METHOD_ADVANCED}" #if( $installMethod == $INSTALL_METHOD_ADVANCED )checked="checked"#end/>$l10n.get("install.advanced")</td>
-                            <td class="question">$l10n.get("install.advanced.content")</td>
-                        </tr>
-                        <tr>
-                            <td valign="top" class="yes" style="white-space: nowrap"> <input type="radio" name="install_method" value="${INSTALL_METHOD_TESTING}" #if( $installMethod == $INSTALL_METHOD_TESTING )checked="checked"#end/>$l10n.get("install.testing")</td>
-                            <td class="question">
-                            	$l10n.get("install.testing.desc")
-                            	<br><b>$l10n.get("install.testing.note"):</b>
-                            	<ul>
-									<li>$l10n.get("install.testing.list.supportedServer")</li>
-<<<<<<< HEAD
-=======
-                            		<li>$l10n.get("install.testing.list.avoidOverriting")</li>
-                            		<li>$l10n.get("install.testing.list.ensurePath")</li>
->>>>>>> 72bbfe03
-                            		<li>$l10n.get("install.testing.list.ensureConnection")</li>
-                            	</ul>
-                            </td>
-                        </tr>
-                        <tr>
-					        <td colspan="2" align="center">
-							<input type="image" src="images/back_button.png" value="Back" name="back" style="margin-right: 20px"/>
-							<input type="image" src="images/forward_button.png" name="continue" style="margin-left: 20px"/>
-						</td>
-                        </tr>                          
-                    </table>
-                </div>
-            </form>
-		#end
-	#end
-#parse($footerTemplate)
+#parse($headerTemplate)
+
+	#if( $canCreate != true )
+		<br/>
+		<span style="color: red">
+			<b>$l10n.get("install.error.unableCreateRtPropFile")</b> <br/>
+			$l10n.get("install.error.unableCreateRtPropFileNeeded")<br/>
+			$l10n.get("install.error.unableCreateRtPropFileName").insert(${runtimePropertiesPath})<br/>
+			$l10n.get("install.error.unableCreateRtPropFileCause").insert(${cannotCreateErrorMessage})
+			<br/><br/>
+			$l10n.get("install.error.correct")
+		</span>
+		<br/><br/>
+		<a href="retry">$l10n.get("install.error.retry")</a>
+	#{else}
+
+		#if( $canWrite != true )
+			<span style="color: red">
+				$l10n.get("install.error.unableEditRtPropFile").insert(${runtimePropertiesPath})
+				<br/><br/>
+				$l10n.get("install.error.correct")
+			</span>
+			<br/><br/>
+			<a href="retry">$l10n.get("install.error.retry")</a>
+		#{else}
+            <form method="post" autocomplete="off">
+                <input type="hidden" name="page" value="installmethod.vm" />
+
+                <div class="content">
+                    <table align="center" cellspacing="5" cellpadding="9">
+                        <tr>
+                            <td colspan="2"><strong>$l10n.get("install.method")</strong></td>
+                        </tr>
+                        <tr>
+                            <td valign="top" class="yes" style="white-space: nowrap"> <input type="radio" name="install_method" value="${INSTALL_METHOD_SIMPLE}" #if( $installMethod == $INSTALL_METHOD_SIMPLE )checked="checked"#end/>$l10n.get("install.simple")</td>
+                            <td class="question">$l10n.get("install.simple.content")</td>
+                        </tr>
+                        <tr>
+                            <td valign="top" class="yes" style="white-space: nowrap"> <input type="radio" name="install_method" value="${INSTALL_METHOD_ADVANCED}" #if( $installMethod == $INSTALL_METHOD_ADVANCED )checked="checked"#end/>$l10n.get("install.advanced")</td>
+                            <td class="question">$l10n.get("install.advanced.content")</td>
+                        </tr>
+                        <tr>
+                            <td valign="top" class="yes" style="white-space: nowrap"> <input type="radio" name="install_method" value="${INSTALL_METHOD_TESTING}" #if( $installMethod == $INSTALL_METHOD_TESTING )checked="checked"#end/>$l10n.get("install.testing")</td>
+                            <td class="question">
+                            	$l10n.get("install.testing.desc")
+                            	<br><b>$l10n.get("install.testing.note"):</b>
+                            	<ul>
+									<li>$l10n.get("install.testing.list.supportedServer")</li>
+                            		<li>$l10n.get("install.testing.list.avoidOverriting")</li>
+                            		<li>$l10n.get("install.testing.list.ensurePath")</li>
+                            		<li>$l10n.get("install.testing.list.ensureConnection")</li>
+                            	</ul>
+                            </td>
+                        </tr>
+                        <tr>
+					        <td colspan="2" align="center">
+							<input type="image" src="images/back_button.png" value="Back" name="back" style="margin-right: 20px"/>
+							<input type="image" src="images/forward_button.png" name="continue" style="margin-left: 20px"/>
+						</td>
+                        </tr>                          
+                    </table>
+                </div>
+            </form>
+		#end
+	#end
+#parse($footerTemplate)