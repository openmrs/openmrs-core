--- conflicted
+++ resolved
@@ -1,197 +1,193 @@
-/**
- * The contents of this file are subject to the OpenMRS Public License
- * Version 1.0 (the "License"); you may not use this file except in
- * compliance with the License. You may obtain a copy of the License at
- * http://license.openmrs.org
- *
- * Software distributed under the License is distributed on an "AS IS"
- * basis, WITHOUT WARRANTY OF ANY KIND, either express or implied. See the
- * License for the specific language governing rights and limitations
- * under the License.
- *
- * Copyright (C) OpenMRS, LLC.  All Rights Reserved.
- */
-package org.openmrs.web.controller.visit;
-
-import java.util.Date;
-import java.util.HashMap;
-import java.util.List;
-import java.util.Map;
-import java.util.Set;
-
-import javax.servlet.http.HttpServletRequest;
-
-import org.apache.commons.lang.StringUtils;
-import org.directwebremoting.util.Logger;
-import org.openmrs.Encounter;
-import org.openmrs.Form;
-import org.openmrs.Patient;
-import org.openmrs.Provider;
-import org.openmrs.Visit;
-import org.openmrs.api.context.Context;
-import org.openmrs.util.OpenmrsUtil;
-import org.openmrs.web.controller.PortletControllerUtil;
-import org.openmrs.web.controller.bean.DatatableRequest;
-import org.openmrs.web.controller.bean.DatatableResponse;
-import org.springframework.stereotype.Controller;
-import org.springframework.web.bind.annotation.ModelAttribute;
-import org.springframework.web.bind.annotation.RequestMapping;
-import org.springframework.web.bind.annotation.RequestParam;
-import org.springframework.web.bind.annotation.ResponseBody;
-
-/**
- * Lists visits.
- */
-@Controller
-public class VisitListController {
-	
-	protected final Logger log = Logger.getLogger(getClass());
-	
-	public static final String VISITS_PATH = "/admin/visits/datatable";
-	
-	public static final String PATIENT = "patient";
-	
-	/**
-	 * It handles calls from DataTables.
-	 * 
-	 * @param patient
-	 * @param request
-	 * @return {@link DatatableResponse}
-	 */
-	@RequestMapping(VISITS_PATH)
-	public @ResponseBody
-	DatatableResponse getVisits(@ModelAttribute Patient patient, HttpServletRequest request) {
-		DatatableRequest datatable = DatatableRequest.parseRequest(request);
-		
-		DatatableResponse response = new DatatableResponse(datatable);
-		
-		Integer totalVisitsCount = Context.getEncounterService().getEncountersByVisitsAndPatientCount(patient, false, null);
-		response.setiTotalRecords(totalVisitsCount);
-		
-		Map<String, Object> model = new HashMap<String, Object>();
-		model.put("person", patient);
-		PortletControllerUtil.addFormToEditAndViewUrlMaps(model);
-		@SuppressWarnings("unchecked")
-		Map<Form, String> formToViewUrlMap = (Map<Form, String>) model.get("formToViewUrlMap");
-		
-		@SuppressWarnings("unchecked")
-		Map<Form, String> formToEditUrlMap = (Map<Form, String>) model.get("formToEditUrlMap");
-		
-		if (!StringUtils.isBlank(datatable.getsSearch())) {
-			Integer filteredVisitsCount = Context.getEncounterService().getEncountersByVisitsAndPatientCount(patient, false,
-			    datatable.getsSearch());
-			response.setiTotalDisplayRecords(filteredVisitsCount);
-		} else {
-			response.setiTotalDisplayRecords(totalVisitsCount);
-		}
-		
-		List<Encounter> encounters = Context.getEncounterService().getEncountersByVisitsAndPatient(patient, false,
-		    datatable.getsSearch(), datatable.getiDisplayStart(), datatable.getiDisplayLength());
-		
-		response.setsColumns("visitId", "visitActive", "visitType", "visitLocation", "visitFrom", "visitTo",
-		    "visitIndication", "firstInVisit", "lastInVisit", "encounterId", "encounterDate", "encounterType",
-		    "encounterProviders", "encounterLocation", "encounterEnterer", "formViewURL");
-		
-		for (Encounter encounter : encounters) {
-			Map<String, String> row = new HashMap<String, String>();
-			
-			if (encounter.getVisit() != null) {
-				Visit visit = encounter.getVisit();
-				row.put("visitId", visit.getId().toString());
-				row.put("visitActive", Boolean.toString(isActive(visit.getStartDatetime(), visit.getStopDatetime())));
-				row.put("visitType", visit.getVisitType().getName());
-				row.put("visitLocation", (visit.getLocation() != null) ? visit.getLocation().getName() : "");
-				row.put("visitFrom", Context.getDateFormat().format(visit.getStartDatetime()));
-				
-				if (visit.getStopDatetime() != null) {
-					row.put("visitTo", Context.getDateFormat().format(visit.getStopDatetime()));
-				}
-				
-				if (visit.getIndication() != null && visit.getIndication().getName() != null) {
-					row.put("visitIndication", visit.getIndication().getName().getName());
-				}
-				
-				Object[] visitEncounters = visit.getEncounters().toArray();
-				if (visitEncounters.length > 0) {
-					if (encounter.equals(visitEncounters[0])) {
-						row.put("firstInVisit", Boolean.TRUE.toString());
-					}
-					if (encounter.equals(visitEncounters[visitEncounters.length - 1])) {
-						row.put("lastInVisit", Boolean.TRUE.toString());
-					}
-				} else {
-					row.put("firstInVisit", Boolean.TRUE.toString());
-					row.put("lastInVisit", Boolean.TRUE.toString());
-				}
-			}
-			
-			if (encounter.getId() != null) { //If it is not mocked encounter
-				row.put("encounterId", encounter.getId().toString());
-				row.put("encounterDate", Context.getDateFormat().format(encounter.getEncounterDatetime()));
-				row.put("encounterType", encounter.getEncounterType().getName());
-				row.put("encounterProviders", getProviders(encounter));
-				row.put("encounterLocation", (encounter.getLocation() != null) ? encounter.getLocation().getName() : "");
-				row.put("encounterEnterer", (encounter.getCreator() != null) ? encounter.getCreator().getPersonName()
-<<<<<<< HEAD
-				        .getFullName() : "");
-=======
-				        .toString() : "");
->>>>>>> 72bbfe03
-				row.put("formViewURL", getViewFormURL(request, formToViewUrlMap, formToEditUrlMap, encounter));
-			}
-			
-			response.addRow(row);
-		}
-		
-		return response;
-	}
-	
-	private String getViewFormURL(HttpServletRequest request, Map<Form, String> formToViewUrlMap,
-	        Map<Form, String> formToEditUrlMap, Encounter encounter) {
-		String viewFormURL = formToViewUrlMap.get(encounter.getForm());
-		if (viewFormURL == null) {
-			viewFormURL = formToEditUrlMap.get(encounter.getForm());
-		}
-		if (viewFormURL != null) {
-			viewFormURL = request.getContextPath() + "/" + viewFormURL + "?encounterId=" + encounter.getId();
-		} else {
-			viewFormURL = request.getContextPath() + "/admin/encounters/encounter.form?encounterId=" + encounter.getId();
-		}
-		return viewFormURL;
-	}
-	
-	private String getProviders(Encounter encounter) {
-		StringBuilder providersBuilder = new StringBuilder();
-		for (Set<Provider> providers : encounter.getProvidersByRoles().values()) {
-			for (Provider provider : providers) {
-				if (provider.getPerson() != null) {
-					providersBuilder.append(provider.getPerson().getPersonName().getFullName());
-				} else {
-					providersBuilder.append(provider.getIdentifier());
-				}
-				providersBuilder.append(", ");
-			}
-		}
-		
-		if (providersBuilder.length() > 1) {
-			return providersBuilder.substring(0, providersBuilder.length() - 2);
-		} else {
-			return "";
-		}
-	}
-	
-	@ModelAttribute
-	public Patient getPatient(@RequestParam(PATIENT) Integer patientId) {
-		return Context.getPatientService().getPatient(patientId);
-	}
-	
-	private boolean isActive(Date start, Date end) {
-		Date now = new Date();
-		if (OpenmrsUtil.compare(now, start) >= 0) {
-			if (OpenmrsUtil.compareWithNullAsLatest(now, end) < 0) {
-				return true;
-			}
-		}
-		return false;
-	}
-}
+/**
+ * The contents of this file are subject to the OpenMRS Public License
+ * Version 1.0 (the "License"); you may not use this file except in
+ * compliance with the License. You may obtain a copy of the License at
+ * http://license.openmrs.org
+ *
+ * Software distributed under the License is distributed on an "AS IS"
+ * basis, WITHOUT WARRANTY OF ANY KIND, either express or implied. See the
+ * License for the specific language governing rights and limitations
+ * under the License.
+ *
+ * Copyright (C) OpenMRS, LLC.  All Rights Reserved.
+ */
+package org.openmrs.web.controller.visit;
+
+import java.util.Date;
+import java.util.HashMap;
+import java.util.List;
+import java.util.Map;
+import java.util.Set;
+
+import javax.servlet.http.HttpServletRequest;
+
+import org.apache.commons.lang.StringUtils;
+import org.directwebremoting.util.Logger;
+import org.openmrs.Encounter;
+import org.openmrs.Form;
+import org.openmrs.Patient;
+import org.openmrs.Provider;
+import org.openmrs.Visit;
+import org.openmrs.api.context.Context;
+import org.openmrs.util.OpenmrsUtil;
+import org.openmrs.web.controller.PortletControllerUtil;
+import org.openmrs.web.controller.bean.DatatableRequest;
+import org.openmrs.web.controller.bean.DatatableResponse;
+import org.springframework.stereotype.Controller;
+import org.springframework.web.bind.annotation.ModelAttribute;
+import org.springframework.web.bind.annotation.RequestMapping;
+import org.springframework.web.bind.annotation.RequestParam;
+import org.springframework.web.bind.annotation.ResponseBody;
+
+/**
+ * Lists visits.
+ */
+@Controller
+public class VisitListController {
+	
+	protected final Logger log = Logger.getLogger(getClass());
+	
+	public static final String VISITS_PATH = "/admin/visits/datatable";
+	
+	public static final String PATIENT = "patient";
+	
+	/**
+	 * It handles calls from DataTables.
+	 * 
+	 * @param patient
+	 * @param request
+	 * @return {@link DatatableResponse}
+	 */
+	@RequestMapping(VISITS_PATH)
+	public @ResponseBody
+	DatatableResponse getVisits(@ModelAttribute Patient patient, HttpServletRequest request) {
+		DatatableRequest datatable = DatatableRequest.parseRequest(request);
+		
+		DatatableResponse response = new DatatableResponse(datatable);
+		
+		Integer totalVisitsCount = Context.getEncounterService().getEncountersByVisitsAndPatientCount(patient, false, null);
+		response.setiTotalRecords(totalVisitsCount);
+		
+		Map<String, Object> model = new HashMap<String, Object>();
+		model.put("person", patient);
+		PortletControllerUtil.addFormToEditAndViewUrlMaps(model);
+		@SuppressWarnings("unchecked")
+		Map<Form, String> formToViewUrlMap = (Map<Form, String>) model.get("formToViewUrlMap");
+		
+		@SuppressWarnings("unchecked")
+		Map<Form, String> formToEditUrlMap = (Map<Form, String>) model.get("formToEditUrlMap");
+		
+		if (!StringUtils.isBlank(datatable.getsSearch())) {
+			Integer filteredVisitsCount = Context.getEncounterService().getEncountersByVisitsAndPatientCount(patient, false,
+			    datatable.getsSearch());
+			response.setiTotalDisplayRecords(filteredVisitsCount);
+		} else {
+			response.setiTotalDisplayRecords(totalVisitsCount);
+		}
+		
+		List<Encounter> encounters = Context.getEncounterService().getEncountersByVisitsAndPatient(patient, false,
+		    datatable.getsSearch(), datatable.getiDisplayStart(), datatable.getiDisplayLength());
+		
+		response.setsColumns("visitId", "visitActive", "visitType", "visitLocation", "visitFrom", "visitTo",
+		    "visitIndication", "firstInVisit", "lastInVisit", "encounterId", "encounterDate", "encounterType",
+		    "encounterProviders", "encounterLocation", "encounterEnterer", "formViewURL");
+		
+		for (Encounter encounter : encounters) {
+			Map<String, String> row = new HashMap<String, String>();
+			
+			if (encounter.getVisit() != null) {
+				Visit visit = encounter.getVisit();
+				row.put("visitId", visit.getId().toString());
+				row.put("visitActive", Boolean.toString(isActive(visit.getStartDatetime(), visit.getStopDatetime())));
+				row.put("visitType", visit.getVisitType().getName());
+				row.put("visitLocation", (visit.getLocation() != null) ? visit.getLocation().getName() : "");
+				row.put("visitFrom", Context.getDateFormat().format(visit.getStartDatetime()));
+				
+				if (visit.getStopDatetime() != null) {
+					row.put("visitTo", Context.getDateFormat().format(visit.getStopDatetime()));
+				}
+				
+				if (visit.getIndication() != null && visit.getIndication().getName() != null) {
+					row.put("visitIndication", visit.getIndication().getName().getName());
+				}
+				
+				Object[] visitEncounters = visit.getEncounters().toArray();
+				if (visitEncounters.length > 0) {
+					if (encounter.equals(visitEncounters[0])) {
+						row.put("firstInVisit", Boolean.TRUE.toString());
+					}
+					if (encounter.equals(visitEncounters[visitEncounters.length - 1])) {
+						row.put("lastInVisit", Boolean.TRUE.toString());
+					}
+				} else {
+					row.put("firstInVisit", Boolean.TRUE.toString());
+					row.put("lastInVisit", Boolean.TRUE.toString());
+				}
+			}
+			
+			if (encounter.getId() != null) { //If it is not mocked encounter
+				row.put("encounterId", encounter.getId().toString());
+				row.put("encounterDate", Context.getDateFormat().format(encounter.getEncounterDatetime()));
+				row.put("encounterType", encounter.getEncounterType().getName());
+				row.put("encounterProviders", getProviders(encounter));
+				row.put("encounterLocation", (encounter.getLocation() != null) ? encounter.getLocation().getName() : "");
+				row.put("encounterEnterer", (encounter.getCreator() != null) ? encounter.getCreator().getPersonName()
+				        .toString() : "");
+				row.put("formViewURL", getViewFormURL(request, formToViewUrlMap, formToEditUrlMap, encounter));
+			}
+			
+			response.addRow(row);
+		}
+		
+		return response;
+	}
+	
+	private String getViewFormURL(HttpServletRequest request, Map<Form, String> formToViewUrlMap,
+	        Map<Form, String> formToEditUrlMap, Encounter encounter) {
+		String viewFormURL = formToViewUrlMap.get(encounter.getForm());
+		if (viewFormURL == null) {
+			viewFormURL = formToEditUrlMap.get(encounter.getForm());
+		}
+		if (viewFormURL != null) {
+			viewFormURL = request.getContextPath() + "/" + viewFormURL + "?encounterId=" + encounter.getId();
+		} else {
+			viewFormURL = request.getContextPath() + "/admin/encounters/encounter.form?encounterId=" + encounter.getId();
+		}
+		return viewFormURL;
+	}
+	
+	private String getProviders(Encounter encounter) {
+		StringBuilder providersBuilder = new StringBuilder();
+		for (Set<Provider> providers : encounter.getProvidersByRoles().values()) {
+			for (Provider provider : providers) {
+				if (provider.getPerson() != null) {
+					providersBuilder.append(provider.getPerson().getPersonName().getFullName());
+				} else {
+					providersBuilder.append(provider.getIdentifier());
+				}
+				providersBuilder.append(", ");
+			}
+		}
+		
+		if (providersBuilder.length() > 1) {
+			return providersBuilder.substring(0, providersBuilder.length() - 2);
+		} else {
+			return "";
+		}
+	}
+	
+	@ModelAttribute
+	public Patient getPatient(@RequestParam(PATIENT) Integer patientId) {
+		return Context.getPatientService().getPatient(patientId);
+	}
+	
+	private boolean isActive(Date start, Date end) {
+		Date now = new Date();
+		if (OpenmrsUtil.compare(now, start) >= 0) {
+			if (OpenmrsUtil.compareWithNullAsLatest(now, end) < 0) {
+				return true;
+			}
+		}
+		return false;
+	}
+}