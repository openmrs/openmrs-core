--- conflicted
+++ resolved
@@ -1,134 +1,127 @@
-/**
- * The contents of this file are subject to the OpenMRS Public License
- * Version 1.0 (the "License"); you may not use this file except in
- * compliance with the License. You may obtain a copy of the License at
- * http://license.openmrs.org
- *
- * Software distributed under the License is distributed on an "AS IS"
- * basis, WITHOUT WARRANTY OF ANY KIND, either express or implied. See the
- * License for the specific language governing rights and limitations
- * under the License.
- *
- * Copyright (C) OpenMRS, LLC.  All Rights Reserved.
- */
-package org.openmrs.web.dwr;
-
-<<<<<<< HEAD
-import java.util.Collection;
-import java.util.List;
-import java.util.Map;
-
-=======
->>>>>>> 72bbfe03
-import org.junit.Assert;
-import org.junit.Ignore;
-import org.junit.Test;
-import org.openmrs.Patient;
-import org.openmrs.PatientIdentifier;
-import org.openmrs.api.PatientService;
-import org.openmrs.api.context.Context;
-import org.openmrs.test.Verifies;
-import org.openmrs.web.test.BaseWebContextSensitiveTest;
-
-import java.util.Collection;
-import java.util.List;
-import java.util.Map;
-
-/**
- * Test the methods in {@link DWRPatientsServiceTest}
- */
-public class DWRPatientServiceTest extends BaseWebContextSensitiveTest {
-	
-	/**
-	 * @see {@link DWRPatientService#findPatients(String,boolean)}
-	 */
-	// ignoring this test until we refactor person/patient/user
-	@Ignore
-	@Test
-	@Verifies(value = "should get results for patients that have edited themselves", method = "findPatients(String,null)")
-	public void findPatients_shouldGetResultsForPatientsThatHaveEditedThemselves() throws Exception {
-		executeDataSet("org/openmrs/web/dwr/include/DWRPatientService-patientisauser.xml");
-		DWRPatientService dwrService = new DWRPatientService();
-		Collection<Object> resultObjects = dwrService.findPatients("Other", false);
-		Assert.assertEquals(1, resultObjects.size());
-	}
-	
-	/**
-	 * @see {@link DWRPatientService#findPatients(String,null)}
-	 */
-	// ignoring this test until we refactor person/patient/user
-	@Ignore
-	@Test
-	@Verifies(value = "should logged in user should load their own patient object", method = "findPatients(String,null)")
-	public void findPatients_shouldLoggedInUserShouldLoadTheirOwnPatientObject() throws Exception {
-		executeDataSet("org/openmrs/web/dwr/include/DWRPatientService-patientisauser.xml");
-		DWRPatientService dwrService = new DWRPatientService();
-		Collection<Object> resultObjects = dwrService.findPatients("Super", false);
-		Assert.assertEquals(1, resultObjects.size());
-	}
-	
-	/**
-	 * @see {@link DWRPatientService#findCountAndPatients(String,Integer,Integer,null)}
-	 */
-	@Test
-	@Verifies(value = "should not signal for a new search if it is not the first ajax call", method = "findCountAndPatients(String,Integer,Integer,null)")
-	public void findCountAndPatients_shouldNotSignalForANewSearchIfItIsNotTheFirstAjaxCall() throws Exception {
-		DWRPatientService dwrService = new DWRPatientService();
-		Map<String, Object> resultObjects = dwrService.findCountAndPatients("Joht", 1, 10, true);
-		Assert.assertEquals(0, resultObjects.get("count"));
-		Assert.assertNull(resultObjects.get("searchAgain"));
-		Assert.assertNull(resultObjects.get("notification"));
-	}
-	
-	/**
-	 * @see {@link DWRPatientService#findCountAndPatients(String,Integer,Integer,null)}
-	 */
-	@Test
-	@Verifies(value = "should not signal for a new search if the new search value has no matches", method = "findCountAndPatients(String,Integer,Integer,null)")
-	public void findCountAndPatients_shouldNotSignalForANewSearchIfTheNewSearchValueHasNoMatches() throws Exception {
-		DWRPatientService dwrService = new DWRPatientService();
-		Map<String, Object> resultObjects = dwrService.findCountAndPatients("Jopt", 0, 10, true);
-		Assert.assertEquals(0, resultObjects.get("count"));
-		Assert.assertNull(resultObjects.get("searchAgain"));
-		Assert.assertNull(resultObjects.get("notification"));
-	}
-	
-	/**
-	 * @see {@link DWRPatientService#findCountAndPatients(String,Integer,Integer,null)}
-	 */
-	@Test
-	@Verifies(value = "should signal for a new search if the new search value has matches and is a first call", method = "findCountAndPatients(String,Integer,Integer,null)")
-	public void findCountAndPatients_shouldSignalForANewSearchIfTheNewSearchValueHasMatchesAndIsAFirstCall()
-	        throws Exception {
-		DWRPatientService dwrService = new DWRPatientService();
-		Map<String, Object> resultObjects = dwrService.findCountAndPatients("Joht", 0, 10, true);
-		Assert.assertEquals(0, resultObjects.get("count"));
-		Assert.assertEquals("Joh", resultObjects.get("searchAgain"));
-		Assert.assertNotNull(resultObjects.get("notification"));
-	}
-	
-	/**
-	 * @see {@link DWRPatientService#findCountAndPatients(String,Integer,Integer,null)}
-	 */
-	@Test
-	@Verifies(value = "should match patient with identifiers that contain no digit", method = "findCountAndPatients(String,Integer,Integer,null)")
-	public void findCountAndPatients_shouldMatchPatientWithIdentifiersThatContainNoDigit() throws Exception {
-		PatientService ps = Context.getPatientService();
-		final String identifier = "XYZ";
-		//should have no patient with this identifiers
-		Assert.assertEquals(0, ps.getCountOfPatients(identifier).intValue());
-		
-		Patient patient = ps.getPatient(2);
-		PatientIdentifier pId = new PatientIdentifier(identifier, ps.getPatientIdentifierType(2), Context
-		        .getLocationService().getLocation(1));
-		patient.addIdentifier(pId);
-		ps.savePatient(patient);
-		
-		//Let's do this in a case insensitive way
-		Map<String, Object> resultObjects = new DWRPatientService().findCountAndPatients(identifier.toLowerCase(), 0, null,
-		    true);
-		Assert.assertEquals(1, resultObjects.get("count"));
-		Assert.assertEquals(1, ((List<?>) resultObjects.get("objectList")).size());
-	}
-	
-}
+/**
+ * The contents of this file are subject to the OpenMRS Public License
+ * Version 1.0 (the "License"); you may not use this file except in
+ * compliance with the License. You may obtain a copy of the License at
+ * http://license.openmrs.org
+ *
+ * Software distributed under the License is distributed on an "AS IS"
+ * basis, WITHOUT WARRANTY OF ANY KIND, either express or implied. See the
+ * License for the specific language governing rights and limitations
+ * under the License.
+ *
+ * Copyright (C) OpenMRS, LLC.  All Rights Reserved.
+ */
+package org.openmrs.web.dwr;
+
+import org.junit.Assert;
+import org.junit.Ignore;
+import org.junit.Test;
+import org.openmrs.Patient;
+import org.openmrs.PatientIdentifier;
+import org.openmrs.api.PatientService;
+import org.openmrs.api.context.Context;
+import org.openmrs.test.Verifies;
+import org.openmrs.web.test.BaseWebContextSensitiveTest;
+
+import java.util.Collection;
+import java.util.List;
+import java.util.Map;
+
+/**
+ * Test the methods in {@link DWRPatientsServiceTest}
+ */
+public class DWRPatientServiceTest extends BaseWebContextSensitiveTest {
+	
+	/**
+	 * @see {@link DWRPatientService#findPatients(String,boolean)}
+	 */
+	// ignoring this test until we refactor person/patient/user
+	@Ignore
+	@Test
+	@Verifies(value = "should get results for patients that have edited themselves", method = "findPatients(String,null)")
+	public void findPatients_shouldGetResultsForPatientsThatHaveEditedThemselves() throws Exception {
+		executeDataSet("org/openmrs/web/dwr/include/DWRPatientService-patientisauser.xml");
+		DWRPatientService dwrService = new DWRPatientService();
+		Collection<Object> resultObjects = dwrService.findPatients("Other", false);
+		Assert.assertEquals(1, resultObjects.size());
+	}
+	
+	/**
+	 * @see {@link DWRPatientService#findPatients(String,null)}
+	 */
+	// ignoring this test until we refactor person/patient/user
+	@Ignore
+	@Test
+	@Verifies(value = "should logged in user should load their own patient object", method = "findPatients(String,null)")
+	public void findPatients_shouldLoggedInUserShouldLoadTheirOwnPatientObject() throws Exception {
+		executeDataSet("org/openmrs/web/dwr/include/DWRPatientService-patientisauser.xml");
+		DWRPatientService dwrService = new DWRPatientService();
+		Collection<Object> resultObjects = dwrService.findPatients("Super", false);
+		Assert.assertEquals(1, resultObjects.size());
+	}
+	
+	/**
+	 * @see {@link DWRPatientService#findCountAndPatients(String,Integer,Integer,null)}
+	 */
+	@Test
+	@Verifies(value = "should not signal for a new search if it is not the first ajax call", method = "findCountAndPatients(String,Integer,Integer,null)")
+	public void findCountAndPatients_shouldNotSignalForANewSearchIfItIsNotTheFirstAjaxCall() throws Exception {
+		DWRPatientService dwrService = new DWRPatientService();
+		Map<String, Object> resultObjects = dwrService.findCountAndPatients("Joht", 1, 10, true);
+		Assert.assertEquals(0, resultObjects.get("count"));
+		Assert.assertNull(resultObjects.get("searchAgain"));
+		Assert.assertNull(resultObjects.get("notification"));
+	}
+	
+	/**
+	 * @see {@link DWRPatientService#findCountAndPatients(String,Integer,Integer,null)}
+	 */
+	@Test
+	@Verifies(value = "should not signal for a new search if the new search value has no matches", method = "findCountAndPatients(String,Integer,Integer,null)")
+	public void findCountAndPatients_shouldNotSignalForANewSearchIfTheNewSearchValueHasNoMatches() throws Exception {
+		DWRPatientService dwrService = new DWRPatientService();
+		Map<String, Object> resultObjects = dwrService.findCountAndPatients("Jopt", 0, 10, true);
+		Assert.assertEquals(0, resultObjects.get("count"));
+		Assert.assertNull(resultObjects.get("searchAgain"));
+		Assert.assertNull(resultObjects.get("notification"));
+	}
+	
+	/**
+	 * @see {@link DWRPatientService#findCountAndPatients(String,Integer,Integer,null)}
+	 */
+	@Test
+	@Verifies(value = "should signal for a new search if the new search value has matches and is a first call", method = "findCountAndPatients(String,Integer,Integer,null)")
+	public void findCountAndPatients_shouldSignalForANewSearchIfTheNewSearchValueHasMatchesAndIsAFirstCall()
+	        throws Exception {
+		DWRPatientService dwrService = new DWRPatientService();
+		Map<String, Object> resultObjects = dwrService.findCountAndPatients("Joht", 0, 10, true);
+		Assert.assertEquals(0, resultObjects.get("count"));
+		Assert.assertEquals("Joh", resultObjects.get("searchAgain"));
+		Assert.assertNotNull(resultObjects.get("notification"));
+	}
+	
+	/**
+	 * @see {@link DWRPatientService#findCountAndPatients(String,Integer,Integer,null)}
+	 */
+	@Test
+	@Verifies(value = "should match patient with identifiers that contain no digit", method = "findCountAndPatients(String,Integer,Integer,null)")
+	public void findCountAndPatients_shouldMatchPatientWithIdentifiersThatContainNoDigit() throws Exception {
+		PatientService ps = Context.getPatientService();
+		final String identifier = "XYZ";
+		//should have no patient with this identifiers
+		Assert.assertEquals(0, ps.getCountOfPatients(identifier).intValue());
+		
+		Patient patient = ps.getPatient(2);
+		PatientIdentifier pId = new PatientIdentifier(identifier, ps.getPatientIdentifierType(2), Context
+		        .getLocationService().getLocation(1));
+		patient.addIdentifier(pId);
+		ps.savePatient(patient);
+		
+		//Let's do this in a case insensitive way
+		Map<String, Object> resultObjects = new DWRPatientService().findCountAndPatients(identifier.toLowerCase(), 0, null,
+		    true);
+		Assert.assertEquals(1, resultObjects.get("count"));
+		Assert.assertEquals(1, ((List<?>) resultObjects.get("objectList")).size());
+	}
+	
+}