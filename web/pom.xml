<!--

    This Source Code Form is subject to the terms of the Mozilla Public License,
    v. 2.0. If a copy of the MPL was not distributed with this file, You can
    obtain one at http://mozilla.org/MPL/2.0/. OpenMRS is also distributed under
    the terms of the Healthcare Disclaimer located at http://openmrs.org/license.

    Copyright (C) OpenMRS Inc. OpenMRS is a registered trademark and the OpenMRS
    graphic logo is a trademark of OpenMRS Inc.

-->
<project xmlns="http://maven.apache.org/POM/4.0.0" xmlns:xsi="http://www.w3.org/2001/XMLSchema-instance" xsi:schemaLocation="http://maven.apache.org/POM/4.0.0 http://maven.apache.org/maven-v4_0_0.xsd">
   <parent>
      <groupId>org.openmrs</groupId>
      <artifactId>openmrs</artifactId>
      <version>3.0.0-SNAPSHOT</version>
   </parent>
   <modelVersion>4.0.0</modelVersion>
   <groupId>org.openmrs.web</groupId>
   <artifactId>openmrs-web</artifactId>
   <packaging>jar</packaging>
   <name>openmrs-web</name>
   <description>The web layer of open mrs</description>
   <dependencies>
      <dependency>
         <groupId>org.openmrs.api</groupId>
         <artifactId>openmrs-api</artifactId>
      </dependency>
      <dependency>
         <groupId>org.openmrs.test</groupId>
         <artifactId>openmrs-test</artifactId>
         <type>pom</type>
         <scope>test</scope>
      </dependency>
      <!-- Test-jar for sharing api test resources in web tests -->
      <dependency>
         <groupId>org.openmrs.api</groupId>
         <artifactId>openmrs-api</artifactId>
         <type>test-jar</type>
         <scope>test</scope>
      </dependency>
	   <dependency>
		   <groupId>com.fasterxml.jackson.core</groupId>
		   <artifactId>jackson-core</artifactId>
	   </dependency>
	   <dependency>
		   <groupId>jakarta.servlet.jsp</groupId>
		   <artifactId>jakarta.servlet.jsp-api</artifactId>
	   </dependency>
      <dependency>
		  <groupId>jakarta.servlet</groupId>
		  <artifactId>jakarta.servlet-api</artifactId>
      </dependency>
      <dependency>
		  <groupId>jakarta.servlet.jsp.jstl</groupId>
		  <artifactId>jakarta.servlet.jsp.jstl-api</artifactId>
      </dependency>
      <dependency>
         <groupId>commons-io</groupId>
         <artifactId>commons-io</artifactId>
      </dependency>
      <dependency>
         <groupId>commons-fileupload</groupId>
         <artifactId>commons-fileupload</artifactId>
      </dependency>
      <dependency>
         <groupId>org.springframework</groupId>
         <artifactId>spring-web</artifactId>
      </dependency>
      <dependency>
         <groupId>org.springframework</groupId>
         <artifactId>spring-webmvc</artifactId>
      </dependency>
      <dependency>
         <groupId>org.springframework</groupId>
         <artifactId>spring-oxm</artifactId>
       </dependency>
       <dependency>
           <groupId>taglibs</groupId>
           <artifactId>request</artifactId>
       </dependency>
       <dependency>
           <groupId>taglibs</groupId>
           <artifactId>response</artifactId>
       </dependency>
       <dependency>
           <groupId>taglibs</groupId>
           <artifactId>standard</artifactId>
       </dependency>
       <dependency>
           <groupId>taglibs</groupId>
           <artifactId>page</artifactId>
       </dependency>
      <dependency>
         <groupId>org.liquibase</groupId>
         <artifactId>liquibase-core</artifactId>
      </dependency>
      <dependency>
         <groupId>org.slf4j</groupId>
         <artifactId>jcl-over-slf4j</artifactId>
      </dependency>
      <dependency>
		 <groupId>org.apache.velocity</groupId>
		 <artifactId>velocity-tools</artifactId>
		 <exclusions>
		 	<exclusion>
		 		<groupId>dom4j</groupId>
		 		<artifactId>dom4j</artifactId>
		 	</exclusion>
		 </exclusions>
      </dependency>
      <dependency>
         <groupId>org.owasp.encoder</groupId>
         <artifactId>encoder</artifactId>
      </dependency>
	   
	   <dependency>
		   <groupId>org.apache.tomcat</groupId>
		   <artifactId>tomcat-jasper</artifactId>
<<<<<<< HEAD
		   <version>11.0.7</version>
=======
>>>>>>> c89ff6c1
		   <scope>provided</scope>
	   </dependency>
	   <dependency>
			<groupId>org.owasp</groupId>
			<artifactId>csrfguard</artifactId>
		</dependency>
		<dependency>
			<groupId>org.owasp</groupId>
			<artifactId>csrfguard-extension-session</artifactId>
		</dependency>
   </dependencies>

   <build>
      <plugins>
         <plugin>
            <groupId>org.apache.maven.plugins</groupId>
            <artifactId>maven-surefire-plugin</artifactId>
            <configuration>
               <excludes>
                  <exclude>**/test/*</exclude>
               </excludes>
               <systemPropertyVariables>
                  <java.awt.headless>true</java.awt.headless>
               </systemPropertyVariables>
            </configuration>
         </plugin>
         <plugin>
            <groupId>com.googlecode.maven-java-formatter-plugin</groupId>
            <artifactId>maven-java-formatter-plugin</artifactId>
            <executions>
               <execution>
                  <goals>
                     <goal>format</goal>
                  </goals>
               </execution>
            </executions>
         </plugin>
		 <plugin>
			<groupId>org.jacoco</groupId>
			<artifactId>jacoco-maven-plugin</artifactId>
		 </plugin>
		  <plugin>
			  <groupId>com.mycila</groupId>
			  <artifactId>license-maven-plugin</artifactId>
			  <configuration>
				  <header>${project.parent.basedir}/license-header.txt</header>
			  </configuration>
		  </plugin>
      </plugins>
   </build>
   
   <profiles>
		<profile>
			<id>release</id>
			<!-- Create sources and javadocs jar -->
			<build>
				<plugins>
					<plugin>
						<groupId>org.apache.maven.plugins</groupId>
						<artifactId>maven-source-plugin</artifactId>
					</plugin>
					<plugin>
						<groupId>org.apache.maven.plugins</groupId>
						<artifactId>maven-javadoc-plugin</artifactId>
					</plugin>
				</plugins>
			</build>
		</profile>
	</profiles>
	
</project><|MERGE_RESOLUTION|>--- conflicted
+++ resolved
@@ -117,10 +117,6 @@
 	   <dependency>
 		   <groupId>org.apache.tomcat</groupId>
 		   <artifactId>tomcat-jasper</artifactId>
-<<<<<<< HEAD
-		   <version>11.0.7</version>
-=======
->>>>>>> c89ff6c1
 		   <scope>provided</scope>
 	   </dependency>
 	   <dependency>
