/**
 * This Source Code Form is subject to the terms of the Mozilla Public License,
 * v. 2.0. If a copy of the MPL was not distributed with this file, You can
 * obtain one at http://mozilla.org/MPL/2.0/. OpenMRS is also distributed under
 * the terms of the Healthcare Disclaimer located at http://openmrs.org/license.
 *
 * Copyright (C) OpenMRS Inc. OpenMRS is a registered trademark and the OpenMRS
 * graphic logo is a trademark of OpenMRS Inc.
 */
package org.openmrs.util;

import java.io.IOException;
import java.io.ObjectInputStream;
import java.io.Serializable;
import java.lang.ref.WeakReference;
import java.lang.reflect.Array;
import java.util.AbstractQueue;
import java.util.Collection;
import java.util.NoSuchElementException;
import java.util.Objects;
import java.util.Queue;
import java.util.concurrent.locks.ReentrantLock;
import java.util.function.Predicate;

/**
 * A thread-safe first-in, first-out queue with a fixed size that replaces the
 * oldest element when full.
 * 
 * This class does not support null elements.
 *
 * @param <E> the type of elements in this collection
 * @since 2.4
 */
/*
 * There are already several existing implementations that are similar to this,
 * so why create a new class? Commons Collection's CircularFifoQueue and Guava's
 * EvictingQueue are not thread-safe. The built-in ArrayBlockingQueue is
 * thread-safe, but implements a blocking queue. This involves safety guarantees
 * that we don't need to make as this circular queue is never "full"
 */
public class ThreadSafeCircularFifoQueue<E> extends AbstractQueue<E> implements Queue<E>, Serializable {

<<<<<<< HEAD
  private static final long serialVersionUID = -89162358098721L;

  // queue capacity
  private final int maxElements;

  // Underlying storage
  private final E[] elements;

  private transient ReentrantLock lock = new ReentrantLock();

  // index of the "start" of the queue, i.e., where data is read from
  private int read = 0;

  // index of the "end" of the queue, i.e., where data is written to
  private int write = 0;

  // number of elements in the queue
  private int size;

  // tracks the state of any iterators
  private transient Iterators iterators = null;

  @SuppressWarnings("unused")
  public ThreadSafeCircularFifoQueue() {
    this(32);
  }

  @SuppressWarnings("unchecked")
  public ThreadSafeCircularFifoQueue(int maxElements) {
    if (maxElements <= 0) {
      throw new IllegalArgumentException("The size must be greater than 0");
    }

    // NB add one more element so that the queue size matches the expected size
    elements = (E[]) new Object[maxElements];
    this.maxElements = elements.length;
  }

  @SuppressWarnings("unused")
  public ThreadSafeCircularFifoQueue(Collection<E> collection) {
    this(collection.size());
    this.addAll(collection);
  }

  @Override
  public boolean add(E e) {
    Objects.requireNonNull(e);

    final ReentrantLock lock = this.lock;
    lock.lock();
    try {
      internalAdd(e);
    } finally {
      lock.unlock();
    }

    return true;
  }

  @Override
  public boolean addAll(Collection<? extends E> c) {
    Objects.requireNonNull(c);

    final ReentrantLock lock = this.lock;
    lock.lock();
    try {
      for (E e : c) {
        Objects.requireNonNull(e);
        internalAdd(e);
      }
    } finally {
      lock.unlock();
    }

    return true;
  }

  @Override
  public void clear() {
    final E[] elements = this.elements;
    final ReentrantLock lock = this.lock;
    lock.lock();
    try {
      if (size > 0) {
        int idx = read;
        do {
          elements[idx] = null;

          idx = increment(idx);
        } while (idx != write);

        read = write = size = 0;
      }
    } finally {
      lock.unlock();
    }
  }

  @Override
  public boolean contains(Object o) {
    if (null == o) {
      return false;
    }

    final ReentrantLock lock = this.lock;
    lock.lock();
    try {
      return internalContains(o);
    } finally {
      lock.unlock();
    }
  }

  @Override
  public boolean containsAll(Collection<?> c) {
    if (c == null || c.isEmpty()) {
      return true;
    }

    final ReentrantLock lock = this.lock;
    lock.lock();
    try {
      for (Object o : c) {
        if (!internalContains(o)) {
          return false;
        }
      }

      return true;
    } finally {
      lock.unlock();
    }
  }

  @Override
  public E element() {
    final ReentrantLock lock = this.lock;
    lock.lock();
    try {
      if (size == 0) {
        throw new NoSuchElementException("queue is empty");
      }

      return elements[read];
    } finally {
      lock.unlock();
    }

  }

  @Override
  public java.util.Iterator<E> iterator() {
    return new Iterator();
  }

  @Override
  public boolean isEmpty() {
    final ReentrantLock lock = this.lock;
    lock.lock();
    try {
      return size == 0;
    } finally {
      lock.unlock();
    }
  }

  @Override
  public boolean offer(E e) {
    return add(e);
  }

  @Override
  public E peek() {
    final ReentrantLock lock = this.lock;
    lock.lock();
    try {
      return size == 0 ? null : elements[read];
    } finally {
      lock.unlock();
    }
  }

  @Override
  public E poll() {
    final ReentrantLock lock = this.lock;
    lock.lock();
    try {
      return size == 0 ? null : internalRemove();
    } finally {
      lock.unlock();
    }
  }

  @Override
  public E remove() {
    final ReentrantLock lock = this.lock;
    lock.lock();
    try {
      if (size == 0) {
        throw new NoSuchElementException("queue is empty");
      }

      return internalRemove();
    } finally {
      lock.unlock();
    }
  }

  @Override
  public boolean remove(Object o) {
    if (null == o) {
      return false;
    }

    final ReentrantLock lock = this.lock;
    lock.lock();
    try {
      if (size == 0) {
        return false;
      }

      int idx = this.read;
      do {
        if (o.equals(elements[idx])) {
          internalRemoveAtIndex(idx);
          return true;
        }

        idx = increment(idx);
      } while (idx != write);

      return false;
    } finally {
      lock.unlock();
    }
  }

  @Override
  public boolean removeAll(Collection<?> c) {
    Objects.requireNonNull(c);

    final ReentrantLock lock = this.lock;
    lock.lock();
    try {
      return removeIf(c::contains);
    } finally {
      lock.unlock();
    }
  }

  @Override
  public boolean retainAll(Collection<?> c) {
    Objects.requireNonNull(c);

    final ReentrantLock lock = this.lock;
    lock.lock();
    try {
      return removeIf(o -> !c.contains(o));
    } finally {
      lock.unlock();
    }
  }

  @Override
  public int size() {
    final ReentrantLock lock = this.lock;
    lock.lock();
    try {
      return size;
    } finally {
      lock.unlock();
    }
  }

  @Override
  public Object[] toArray() {
    return toArray(new Object[0]);
  }

  @Override
  @SuppressWarnings("unchecked")
  public <T> T[] toArray(T[] a) {
    Objects.requireNonNull(a);

    final ReentrantLock lock = this.lock;
    lock.lock();
    try {
      final int size = this.size;
      final T[] result = a.length < size ? (T[]) Array.newInstance(a.getClass().getComponentType(), size) : a;

      final int n = elements.length - read;
      if (size <= n) {
        System.arraycopy(elements, read, result, 0, size);
      } else {
        System.arraycopy(elements, read, result, 0, n);
        System.arraycopy(elements, 0, result, n, size - n);
      }

      if (result.length > size) {
        for (int i = Math.max(0, size - 1); i < result.length; i++) {
          result[i] = null;
        }
      }

      return result;
    } finally {
      lock.unlock();
    }
  }

  public String toString() {
    final ReentrantLock lock = this.lock;
    lock.lock();
    try {
      if (size == 0) {
        return "[]";
      }

      StringBuilder sb = new StringBuilder();
      sb.append('[');

      int idx = read;
      while (true) {
        E e = elements[idx];
        sb.append(e == this ? "(this Collection)" : e);

        idx = (idx + 1) % maxElements;

        if (idx == write) {
          return sb.append(']').toString();
        } else {
          sb.append(',').append(' ');
        }
      }
    } finally {
      lock.unlock();
    }
  }

  /* Internal implementations: MUST BE USED INSIDE LOCKS */

  private int increment(int i) {
    return (i + 1) % maxElements;
  }

  private int decrement(int i) {
    return ((i == 0) ? maxElements : i) - 1;
  }

  private void internalAdd(E e) {
    if (size == maxElements) {
      internalRemove();
    } else {
      size++;
    }

    elements[write] = e;

    write = increment(write);
  }

  private boolean internalContains(Object o) {
    if (size > 0) {
      int idx = read;
      do {
        if (o.equals(elements[idx])) {
          return true;
        }

        idx = (idx + 1) % maxElements;
      } while (idx != write);
    }

    return false;
  }

  private E internalRemove() {
    final E element = elements[read];

    if (null != element) {
      internalRemoveAtIndex(read);
    }

    return element;
  }

  private void internalRemoveAtIndex(int idx) {
    if (idx == read) {
      elements[read] = null;

      read = increment(read);

      size--;
      if (iterators != null) {
        iterators.elementRemoved();
      }
    } else {
      int i = idx;
      while (true) {
        int next = increment(i);

        if (next != write) {
          elements[i] = elements[next];
          i = next;
        } else {
          elements[i] = null;
          write = i;
          break;
        }
      }

      size--;
      if (iterators != null) {
        iterators.removedAt(idx);
      }
    }
  }

  private void readObject(final ObjectInputStream in) throws IOException, ClassNotFoundException {
    in.defaultReadObject();
    lock = new ReentrantLock();
  }

  /**
   * A linked list maintaining references between the queue and any iterators
   * 
   * This class exists to ensure that iterator objects are properly updated when
   * items are removed from the queue and are invalidated if the underlying queue
   * becomes incompatible with the iterator's view of it.
   * 
   * This is based on the implementation of ArrayBlockingQueue.Itrs and involves
   * the same garbage collection scheme described there.
   */
  private class Iterators {

    private static final int SHORT_SWEEP_PROBES = 4;

    private static final int LONG_SWEEP_PROBES = 16;

    private Node head;

    private Node sweeper = null;

    int cycles = 0;

    Iterators(Iterator iterator) {
      register(iterator);
    }

    void register(Iterator iterator) {
      head = new Node(iterator, head);
    }

    void elementRemoved() {
      if (size == 0) {
        queueEmptied();
      } else if (read == 0) {
        readWrapped();
      }
    }

    void queueEmptied() {
      for (Node p = head; p != null; p = p.next) {
        Iterator it = p.get();
        if (it != null) {
          p.clear();
          it.shutdown();
        }
      }

      head = null;
      iterators = null;
    }

    void removedAt(int removedIndex) {
      prune(it -> it.removedAt(removedIndex));
    }

    void readWrapped() {
      cycles++;
      prune(Iterator::readWrapped);
    }

    void sweep(boolean tryHarder) {
      int probes = tryHarder ? LONG_SWEEP_PROBES : SHORT_SWEEP_PROBES;
      Node o, p;
      final Node sweeper = this.sweeper;
      boolean completeCycle; // to limit search to one full sweep

      if (sweeper == null) {
        o = null;
        p = head;
        completeCycle = true;
      } else {
        o = sweeper;
        p = o.next;
        completeCycle = false;
      }

      for (; probes > 0; probes--) {
        if (p == null) {
          if (completeCycle) {
            break;
          }

          o = null;
          p = head;
          completeCycle = true;
        }

        final Iterator it = p.get();
        final Node next = p.next;
        if (it == null || it.isDetached()) {
          // found a discarded/exhausted iterator
          probes = LONG_SWEEP_PROBES; // "try harder"
          // unlink p
          p.clear();
          p.next = null;
          if (o == null) {
            head = next;
            if (next == null) {
              // We've run out of iterators to track; retire
              iterators = null;
              return;
            }
          } else {
            o.next = next;
          }
        } else {
          o = p;
        }
        p = next;
      }

      this.sweeper = (p == null) ? null : o;
    }

    private void prune(Predicate<Iterator> shouldRemove) {
      for (Node o = null, p = head; p != null;) {
        final Iterator it = p.get();
        final Node next = p.next;

        if (it == null || shouldRemove.test(it)) {
          p.clear();
          p.next = null;

          if (o == null) {
            head = next;
          } else {
            o.next = next;
          }
        } else {
          o = p;
        }

        p = next;
      }

      if (head == null) {
        ThreadSafeCircularFifoQueue.this.iterators = null;
      }
    }

    /**
     * The actual list node implementation
     */
    private class Node extends WeakReference<Iterator> {

      Node next;

      Node(Iterator iterator, Node next) {
        super(iterator);
        this.next = next;
      }
    }
  }

  /**
   * An attempt to be a straight-forward iterator implementation for a
   * ThreadSafeCircularFifoQueue.
   * 
   * It should iterate over each member in the queue only once, assuming that the
   * queue is not modified while this iterator remains in use. If the underlying
   * queue is modified, the iterator will attempt to recover and keep going.
   * 
   * If it becomes too far out of synch with the underlying data, an iterator may
   * fail before iterating over all elements in a queue. However if
   * {@link #hasNext()} returns true, {@link #next()} will always return a result.
   */
  private class Iterator implements java.util.Iterator<E> {

    /* Special index values */

    // indicates an index that is invalid or empty
    private static final int NONE = -1;

    // used as a value for prevRead when the iterator is no longer valid
    private static final int DETACHED = -2;

    private int nextIndex;

    private E nextItem;

    private int prevIndex = NONE;

    private E prevItem = null;

    private int prevRead;

    private int prevCycles;

    Iterator() {
      final ReentrantLock lock = ThreadSafeCircularFifoQueue.this.lock;
      lock.lock();
      try {
        if (size == 0) {
          nextIndex = NONE;
          prevRead = DETACHED;
        } else {
          nextItem = elements[read];
          nextIndex = read;
          prevRead = read;

          if (iterators == null) {
            iterators = new Iterators(this);
          } else {
            iterators.register(this);
            iterators.sweep(false);
          }

          prevCycles = iterators.cycles;
        }
      } finally {
        lock.unlock();
      }
    }

    @Override
    public boolean hasNext() {
      // no locks for the simplest case
      if (nextItem != null) {
        return true;
      }

      final ReentrantLock lock = ThreadSafeCircularFifoQueue.this.lock;
      lock.lock();
      try {
        if (!isDetached()) {
          updateIndices();
          ;
          if (prevIndex >= 0) {
            prevItem = elements[prevIndex];
            detach();
          }
        }
      } finally {
        lock.unlock();
      }

      return false;
    }

    @Override
    public E next() {
      final E it = nextItem;
      if (it == null) {
        throw new NoSuchElementException();
      }

      final ReentrantLock lock = ThreadSafeCircularFifoQueue.this.lock;
      lock.lock();
      try {
        if (!isDetached()) {
          updateIndices();
        }

        prevIndex = nextIndex;
        prevItem = it;

        if (nextIndex < 0 || nextIndex == write) {
          nextIndex = NONE;
          nextItem = null;
        } else {
          nextIndex = increment(nextIndex);
          nextItem = elements[nextIndex];
        }

        return it;
      } finally {
        lock.unlock();
      }
    }

    @Override
    public void remove() {
      final ReentrantLock lock = ThreadSafeCircularFifoQueue.this.lock;
      lock.lock();
      try {
        if (!isDetached()) {
          updateIndices();
        }

        if (prevIndex == NONE) {
          throw new IllegalStateException();
        } else if ((prevIndex >= 0) && (elements[prevIndex] == prevItem)) {
          internalRemoveAtIndex(prevIndex);
        } else if (prevIndex != read) {
          nextIndex = Math.max(prevIndex, read);
        }

        prevIndex = NONE;
        prevItem = null;

        if (nextIndex < 0) {
          detach();
          ;
        }
      } finally {
        lock.unlock();
      }
    }

    boolean readWrapped() {
      if (isDetached()) {
        return true;
      }

      if (iterators.cycles - prevCycles > 1) {
        shutdown();
        return true;
      }

      return false;
    }

    boolean removedAt(int removedIndex) {
      if (isDetached()) {
        return true;
      }

      final int cycles = iterators.cycles;
      final int read = ThreadSafeCircularFifoQueue.this.read;

      int cycleDiff = cycles - prevCycles;

      if (removedIndex < read) {
        cycleDiff++;
      }

      final int removedDistance = (cycleDiff * maxElements) + (removedIndex - prevRead);

      if (prevIndex >= 0) {
        int x = distance(prevIndex);
        if (x == removedDistance) {
          prevIndex = NONE;
        } else if (x > removedDistance) {
          prevIndex = decrement(prevIndex);
        }
      }

      if (nextIndex >= 0) {
        int x = distance(nextIndex);
        if (x == removedDistance) {
          nextIndex = NONE;
        } else if (x > removedDistance) {
          nextIndex = decrement(nextIndex);
        }
      } else if (prevIndex < 0) {
        // don't call detach() as returning true will trigger a full sweep anyways
        prevRead = DETACHED;
        return true;
      }

      return false;
    }

    void shutdown() {
      // nextItem is not set to null as it has been cached and can be returned
      nextIndex = nextIndex >= 0 ? NONE : nextIndex;
      prevIndex = prevIndex >= 0 ? NONE : nextIndex;
      prevItem = null;
      prevRead = DETACHED;
    }

    /**
     * Detach the iterator and trigger a sweep of the iterator queue
     */
    private void detach() {
      if (prevRead >= 0) {
        prevRead = DETACHED;
        iterators.sweep(true);
      }
    }

    private boolean isDetached() {
      return prevRead < 0;
    }

    private int distance(int index) {
      int distance = index - prevRead;
      if (distance < 0) {
        distance += maxElements;
      }
      return distance;
    }

    private boolean indexInvalidated(int index, long dequeues) {
      if (index < 0) {
        return false;
      }

      int distance = distance(index);

      return dequeues > distance;
    }

    private void updateIndices() {
      final int cycles = ThreadSafeCircularFifoQueue.this.iterators.cycles;
      if (cycles != prevCycles || read != prevRead) {
        long dequeues = (cycles - prevCycles) * maxElements + (read - prevRead);

        if (indexInvalidated(prevIndex, dequeues)) {
          prevIndex = NONE;
        }

        if (indexInvalidated(nextIndex, dequeues)) {
          nextIndex = NONE;
        }

        if (prevIndex < 0 && nextIndex < 0) {
          detach();
        } else {
          prevCycles = cycles;
          prevRead = read;
        }
      }
    }
  }
=======
	private static final long serialVersionUID = -89162358098721L;

	// queue capacity
	private final int maxElements;

	// Underlying storage
	private final E[] elements;

	private transient ReentrantLock lock = new ReentrantLock();

	// index of the "start" of the queue, i.e., where data is read from
	private int read = 0;

	// index of the "end" of the queue, i.e., where data is written to
	private int write = 0;

	// number of elements in the queue
	private int size;

	// tracks the state of any iterators
	private transient Iterators iterators = null;

	@SuppressWarnings("unused")
	public ThreadSafeCircularFifoQueue() {
		this(32);
	}

	@SuppressWarnings("unchecked")
	public ThreadSafeCircularFifoQueue(int maxElements) {
		if (maxElements <= 0) {
			throw new IllegalArgumentException("The size must be greater than 0");
		}

		// NB add one more element so that the queue size matches the expected size
		elements = (E[]) new Object[maxElements];
		this.maxElements = elements.length;
	}

	@SuppressWarnings("unused")
	public ThreadSafeCircularFifoQueue(Collection<E> collection) {
		this(collection.size());
		this.addAll(collection);
	}

	@Override
	public boolean add(E e) {
		Objects.requireNonNull(e);

		final ReentrantLock lock = this.lock;
		lock.lock();
		try {
			internalAdd(e);
		}
		finally {
			lock.unlock();
		}

		return true;
	}

	@Override
	public boolean addAll(Collection<? extends E> c) {
		Objects.requireNonNull(c);

		final ReentrantLock lock = this.lock;
		lock.lock();
		try {
			for (E e : c) {
				Objects.requireNonNull(e);
				internalAdd(e);
			}
		}
		finally {
			lock.unlock();
		}

		return true;
	}

	@Override
	public void clear() {
		final E[] elements = this.elements;
		final ReentrantLock lock = this.lock;
		lock.lock();
		try {
			if (size > 0) {
				int idx = read;
				do {
					elements[idx] = null;

					idx = increment(idx);
				} while (idx != write);

				read = write = size = 0;
			}
		}
		finally {
			lock.unlock();
		}
	}

	@Override
	public boolean contains(Object o) {
		if (null == o) {
			return false;
		}

		final ReentrantLock lock = this.lock;
		lock.lock();
		try {
			return internalContains(o);
		}
		finally {
			lock.unlock();
		}
	}

	@Override
	public boolean containsAll(Collection<?> c) {
		if (c == null || c.isEmpty()) {
			return true;
		}

		final ReentrantLock lock = this.lock;
		lock.lock();
		try {
			for (Object o : c) {
				if (!internalContains(o)) {
					return false;
				}
			}
			
			return true;
		}
		finally {
			lock.unlock();
		}
	}

	@Override
	public E element() {
		final ReentrantLock lock = this.lock;
		lock.lock();
		try {
			if (size == 0) {
				throw new NoSuchElementException("queue is empty");
			}

			return elements[read];
		}
		finally {
			lock.unlock();
		}

	}

	@Override
	public java.util.Iterator<E> iterator() {
		return new Iterator();
	}

	@Override
	public boolean isEmpty() {
		final ReentrantLock lock = this.lock;
		lock.lock();
		try {
			return size == 0;
		}
		finally {
			lock.unlock();
		}
	}

	@Override
	public boolean offer(E e) {
		return add(e);
	}

	@Override
	public E peek() {
		final ReentrantLock lock = this.lock;
		lock.lock();
		try {
			return size == 0 ? null : elements[read];
		}
		finally {
			lock.unlock();
		}
	}

	@Override
	public E poll() {
		final ReentrantLock lock = this.lock;
		lock.lock();
		try {
			return size == 0 ? null : internalRemove();
		}
		finally {
			lock.unlock();
		}
	}

	@Override
	public E remove() {
		final ReentrantLock lock = this.lock;
		lock.lock();
		try {
			if (size == 0) {
				throw new NoSuchElementException("queue is empty");
			}

			return internalRemove();
		}
		finally {
			lock.unlock();
		}
	}

	@Override
	public boolean remove(Object o) {
		if (null == o) {
			return false;
		}

		final ReentrantLock lock = this.lock;
		lock.lock();
		try {
			if (size == 0) {
				return false;
			}

			int idx = this.read;
			do {
				if (o.equals(elements[idx])) {
					internalRemoveAtIndex(idx);
					return true;
				}

				idx = increment(idx);
			} while (idx != write);

			return false;
		}
		finally {
			lock.unlock();
		}
	}

	@Override
	public boolean removeAll(Collection<?> c) {
		Objects.requireNonNull(c);

		final ReentrantLock lock = this.lock;
		lock.lock();
		try {
			return removeIf(c::contains);
		}
		finally {
			lock.unlock();
		}
	}

	@Override
	public boolean retainAll(Collection<?> c) {
		Objects.requireNonNull(c);

		final ReentrantLock lock = this.lock;
		lock.lock();
		try {
			return removeIf(o -> !c.contains(o));
		}
		finally {
			lock.unlock();
		}
	}

	@Override
	public int size() {
		final ReentrantLock lock = this.lock;
		lock.lock();
		try {
			return size;
		}
		finally {
			lock.unlock();
		}
	}

	@Override
	public Object[] toArray() {
		return toArray(new Object[0]);
	}

	@Override
	@SuppressWarnings("unchecked")
	public <T> T[] toArray(T[] a) {
		Objects.requireNonNull(a);

		final ReentrantLock lock = this.lock;
		lock.lock();
		try {
			final int size = this.size;
			final T[] result = a.length < size ? (T[]) Array.newInstance(a.getClass().getComponentType(), size) : a;

			final int n = elements.length - read;
			if (size <= n) {
				System.arraycopy(elements, read, result, 0, size);
			} else {
				System.arraycopy(elements, read, result, 0, n);
				System.arraycopy(elements, 0, result, n, size - n);
			}

			if (result.length > size) {
				for (int i = Math.max(0, size - 1); i < result.length; i++) {
					result[i] = null;
				}
			}

			return result;
		}
		finally {
			lock.unlock();
		}
	}

	public String toString() {
		final ReentrantLock lock = this.lock;
		lock.lock();
		try {
			if (size == 0) {
				return "[]";
			}

			StringBuilder sb = new StringBuilder();
			sb.append('[');

			int idx = read;
			while (true) {
				E e = elements[idx];
				sb.append(e == this ? "(this Collection)" : e);

				idx = (idx + 1) % maxElements;

				if (idx == write) {
					return sb.append(']').toString();
				} else {
					sb.append(',').append(' ');
				}
			}
		}
		finally {
			lock.unlock();
		}
	}

	/* Internal implementations: MUST BE USED INSIDE LOCKS  */
	
	private int increment(int i) {
		return (i + 1) % maxElements;
	}

	private int decrement(int i) {
		return ((i == 0) ? maxElements : i) - 1;
	}

	private void internalAdd(E e) {
		if (size == maxElements) {
			internalRemove();
		} else {
			size++;
		}

		elements[write] = e;

		write = increment(write);
	}
	
	private boolean internalContains(Object o) {
		if (size > 0) {
			int idx = read;
			do {
				if (o.equals(elements[idx])) {
					return true;
				}

				idx = (idx + 1) % maxElements;
			} while (idx != write);
		}

		return false;
	}

	private E internalRemove() {
		final E element = elements[read];

		if (null != element) {
			internalRemoveAtIndex(read);
		}

		return element;
	}

	private void internalRemoveAtIndex(int idx) {
		if (idx == read) {
			elements[read] = null;

			read = increment(read);

			size--;
			if (iterators != null) {
				iterators.elementRemoved();
			}
		} else {
			int i = idx;
			while (true) {
				int next = increment(i);

				if (next != write) {
					elements[i] = elements[next];
					i = next;
				} else {
					elements[i] = null;
					write = i;
					break;
				}
			}

			size--;
			if (iterators != null) {
				iterators.removedAt(idx);
			}
		}
	}

	private void readObject(final ObjectInputStream in) throws IOException, ClassNotFoundException {
		in.defaultReadObject();
		lock = new ReentrantLock();
	}

	/**
	 * A linked list maintaining references between the queue and any iterators
	 * 
	 * This class exists to ensure that iterator objects are properly updated when items are removed from the queue and
	 * are invalidated if the underlying queue becomes incompatible with the iterator's view of it.
	 * 
	 * This is based on the implementation of ArrayBlockingQueue.Itrs and involves the same garbage collection scheme
	 * described there.
	 */
	private class Iterators {

		private static final int SHORT_SWEEP_PROBES = 4;

		private static final int LONG_SWEEP_PROBES = 16;

		private Node head;

		private Node sweeper = null;

		int cycles = 0;

		Iterators(Iterator iterator) {
			register(iterator);
		}

		void register(Iterator iterator) {
			head = new Node(iterator, head);
		}

		void elementRemoved() {
			if (size == 0) {
				queueEmptied();
			} else if (read == 0) {
				readWrapped();
			}
		}

		void queueEmptied() {
			for (Node p = head; p != null; p = p.next) {
				Iterator it = p.get();
				if (it != null) {
					p.clear();
					it.shutdown();
				}
			}

			head = null;
			iterators = null;
		}

		void removedAt(int removedIndex) {
			prune(it -> it.removedAt(removedIndex));
		}

		void readWrapped() {
			cycles++;
			prune(Iterator::readWrapped);
		}

		void sweep(boolean tryHarder) {
			int probes = tryHarder ? LONG_SWEEP_PROBES : SHORT_SWEEP_PROBES;
			Node o, p;
			final Node sweeper = this.sweeper;
			boolean completeCycle;   // to limit search to one full sweep

			if (sweeper == null) {
				o = null;
				p = head;
				completeCycle = true;
			} else {
				o = sweeper;
				p = o.next;
				completeCycle = false;
			}

			for (; probes > 0; probes--) {
				if (p == null) {
					if (completeCycle) {
						break;
					}

					o = null;
					p = head;
					completeCycle = true;
				}

				final Iterator it = p.get();
				final Node next = p.next;
				if (it == null || it.isDetached()) {
					// found a discarded/exhausted iterator
					probes = LONG_SWEEP_PROBES; // "try harder"
					// unlink p
					p.clear();
					p.next = null;
					if (o == null) {
						head = next;
						if (next == null) {
							// We've run out of iterators to track; retire
							iterators = null;
							return;
						}
					} else {
						o.next = next;
					}
				} else {
					o = p;
				}
				p = next;
			}

			this.sweeper = (p == null) ? null : o;
		}

		private void prune(Predicate<Iterator> shouldRemove) {
			for (Node o = null, p = head; p != null; ) {
				final Iterator it = p.get();
				final Node next = p.next;

				if (it == null || shouldRemove.test(it)) {
					p.clear();
					p.next = null;

					if (o == null) {
						head = next;
					} else {
						o.next = next;
					}
				} else {
					o = p;
				}

				p = next;
			}

			if (head == null) {
				ThreadSafeCircularFifoQueue.this.iterators = null;
			}
		}

		/**
		 * The actual list node implementation
		 */
		private class Node extends WeakReference<Iterator> {

			Node next;

			Node(Iterator iterator, Node next) {
				super(iterator);
				this.next = next;
			}
		}
	}

	/**
	 * An attempt to be a straight-forward iterator implementation for a ThreadSafeCircularFifoQueue.
	 * 
	 * It should iterate over each member in the queue only once, assuming that the queue is not modified while this
	 * iterator remains in use. If the underlying queue is modified, the iterator will attempt to recover and keep going.
	 * 
	 * If it becomes too far out of synch with the underlying data, an iterator may fail before iterating over all elements
	 * in a queue. However if {@link #hasNext()} returns true, {@link #next()} will always return a result.
	 */
	private class Iterator implements java.util.Iterator<E> {

		/* Special index values */

		// indicates an index that is invalid or empty
		private static final int NONE = -1;

		// used as a value for prevRead when the iterator is no longer valid
		private static final int DETACHED = -2;

		private int nextIndex;

		private E nextItem;

		private int prevIndex = NONE;

		private E prevItem = null;

		private int prevRead;

		private int prevCycles;

		Iterator() {
			final ReentrantLock lock = ThreadSafeCircularFifoQueue.this.lock;
			lock.lock();
			try {
				if (size == 0) {
					nextIndex = NONE;
					prevRead = DETACHED;
				} else {
					nextItem = elements[read];
					nextIndex = read;
					prevRead = read;

					if (iterators == null) {
						iterators = new Iterators(this);
					} else {
						iterators.register(this);
						iterators.sweep(false);
					}

					prevCycles = iterators.cycles;
				}
			}
			finally {
				lock.unlock();
			}
		}

		@Override
		public boolean hasNext() {
			// no locks for the simplest case
			if (nextItem != null) {
				return true;
			}

			final ReentrantLock lock = ThreadSafeCircularFifoQueue.this.lock;
			lock.lock();
			try {
				if (!isDetached()) {
					updateIndices();
					if (prevIndex >= 0) {
						prevItem = elements[prevIndex];
						detach();
					}
				}
			}
			finally {
				lock.unlock();
			}
			
			return false;
		}

		@Override
		public E next() {
			final E it = nextItem;
			if (it == null) {
				throw new NoSuchElementException();
			}

			final ReentrantLock lock = ThreadSafeCircularFifoQueue.this.lock;
			lock.lock();
			try {
				if (!isDetached()) {
					updateIndices();
				}
				
				prevIndex = nextIndex;
				prevItem = it;

				if (nextIndex < 0 || nextIndex == write) {
					nextIndex = NONE;
					nextItem = null;
				} else {
					nextIndex = increment(nextIndex);
					nextItem = elements[nextIndex];
				}

				return it;
			}
			finally {
				lock.unlock();
			}
		}

		@Override
		public void remove() {
			final ReentrantLock lock = ThreadSafeCircularFifoQueue.this.lock;
			lock.lock();
			try {
				if (!isDetached()) {
					updateIndices();
				}
				
				if (prevIndex == NONE) {
					throw new IllegalStateException();
				} else if (prevIndex >= 0) {
					if (elements[prevIndex] == prevItem) {
						internalRemoveAtIndex(prevIndex);

						if (prevIndex != read) {
							nextIndex = Math.max(prevIndex, read);
						}
					}
				}

				prevIndex = NONE;
				prevItem = null;
				
				if (nextIndex < 0) {
					detach();
				}
			}
			finally {
				lock.unlock();
			}
		}

		boolean readWrapped() {
			if (isDetached()) {
				return true;
			}

			if (iterators.cycles - prevCycles > 1) {
				shutdown();
				return true;
			}

			return false;
		}

		boolean removedAt(int removedIndex) {
			if (isDetached()) {
				return true;
			}

			final int cycles = iterators.cycles;
			final int read = ThreadSafeCircularFifoQueue.this.read;
			
			int cycleDiff = cycles - prevCycles;

			if (removedIndex < read) {
				cycleDiff++;
			}

			final int removedDistance = (cycleDiff * maxElements) + (removedIndex - prevRead);

			if (prevIndex >= 0) {
				int x = distance(prevIndex);
				if (x == removedDistance) {
					prevIndex = NONE;
				} else if (x > removedDistance) {
					prevIndex = decrement(prevIndex);
				}
			}

			if (nextIndex >= 0) {
				int x = distance(nextIndex);
				if (x == removedDistance) {
					nextIndex = NONE;
				} else if (x > removedDistance) {
					nextIndex = decrement(nextIndex);
				}
			} else if (prevIndex < 0) {
				// don't call detach() as returning true will trigger a full sweep anyways
				prevRead = DETACHED;
				return true;
			}

			return false;
		}

		void shutdown() {
			// nextItem is not set to null as it has been cached and can be returned
			nextIndex = nextIndex >= 0 ? NONE : nextIndex;
			prevIndex = prevIndex >= 0 ? NONE : nextIndex;
			prevItem = null;
			prevRead = DETACHED;
		}

		/**
		 * Detach the iterator and trigger a sweep of the iterator queue
		 */
		private void detach() {
			if (prevRead >= 0) {
				prevRead = DETACHED;
				iterators.sweep(true);
			}
		}

		private boolean isDetached() {
			return prevRead < 0;
		}

		private int distance(int index) {
			int distance = index - prevRead;
			if (distance < 0) {
				distance += maxElements;
			}
			return distance;
		}
		
		private boolean indexInvalidated(int index, long dequeues) {
			if (index < 0) {
				return false;
			}
			
			int distance = distance(index);
			
			return dequeues > distance;
		}
		
		private void updateIndices() {
			final int cycles = ThreadSafeCircularFifoQueue.this.iterators.cycles;
			if (cycles != prevCycles || read != prevRead) {
				long dequeues = (cycles - prevCycles) * maxElements + (read - prevRead);
				
				if (indexInvalidated(prevIndex, dequeues)) {
					prevIndex = NONE;
				}

				if (indexInvalidated(nextIndex, dequeues)) {
					nextIndex = NONE;
				}
				
				if (prevIndex < 0 && nextIndex < 0) {
					detach();
				} else {
					prevCycles = cycles;
					prevRead = read;
				}
			}
		}
	}
>>>>>>> b2c4f887
}<|MERGE_RESOLUTION|>--- conflicted
+++ resolved
@@ -40,7 +40,6 @@
  */
 public class ThreadSafeCircularFifoQueue<E> extends AbstractQueue<E> implements Queue<E>, Serializable {
 
-<<<<<<< HEAD
   private static final long serialVersionUID = -89162358098721L;
 
   // queue capacity
@@ -879,7 +878,7 @@
       }
     }
   }
-=======
+
 	private static final long serialVersionUID = -89162358098721L;
 
 	// queue capacity
@@ -1736,5 +1735,4 @@
 			}
 		}
 	}
->>>>>>> b2c4f887
 }