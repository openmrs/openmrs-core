/**
 * This Source Code Form is subject to the terms of the Mozilla Public License,
 * v. 2.0. If a copy of the MPL was not distributed with this file, You can
 * obtain one at http://mozilla.org/MPL/2.0/. OpenMRS is also distributed under
 * the terms of the Healthcare Disclaimer located at http://openmrs.org/license.
 *
 * Copyright (C) OpenMRS Inc. OpenMRS is a registered trademark and the OpenMRS
 * graphic logo is a trademark of OpenMRS Inc.
 */
package org.openmrs;

import jakarta.persistence.CascadeType;
import jakarta.persistence.Column;
import jakarta.persistence.Entity;
import jakarta.persistence.FetchType;
import jakarta.persistence.GeneratedValue;
import jakarta.persistence.GenerationType;
import jakarta.persistence.Id;
import jakarta.persistence.JoinColumn;
import jakarta.persistence.ManyToOne;
import jakarta.persistence.OneToMany;
import jakarta.persistence.OrderBy;
import jakarta.persistence.Table;
import org.hibernate.annotations.BatchSize;
import org.hibernate.envers.Audited;
import org.openmrs.customdatatype.CustomValueDescriptor;
import org.openmrs.customdatatype.Customizable;
import org.openmrs.util.OpenmrsUtil;

import jakarta.persistence.Entity;
import jakarta.persistence.Table;
import jakarta.persistence.Id;
import jakarta.persistence.GeneratedValue;
import jakarta.persistence.GenerationType;
import jakarta.persistence.Column;
import jakarta.persistence.ManyToOne;
import jakarta.persistence.OneToMany;
import jakarta.persistence.JoinColumn;
import jakarta.persistence.FetchType;
import jakarta.persistence.CascadeType;

import java.util.ArrayList;
import java.util.Collection;
import java.util.Collections;
import java.util.Date;
import java.util.HashMap;
import java.util.HashSet;
import java.util.LinkedHashSet;
import java.util.List;
import java.util.Map;
import java.util.Set;

/**
 * PatientProgram
 */
@Entity
@Table(name = "patient_program")
@Audited
public class PatientProgram extends BaseChangeableOpenmrsData implements Customizable<PatientProgramAttribute>{
	
	public static final long serialVersionUID = 0L;
	
	// ******************
	// Properties
	// ******************
<<<<<<< HEAD
	
=======
>>>>>>> 21ffb0a8
	@Id
	@GeneratedValue(strategy = GenerationType.IDENTITY)
	@Column(name = "patient_program_id")
	private Integer patientProgramId;
	
<<<<<<< HEAD
	@ManyToOne(fetch = FetchType.LAZY)
	@JoinColumn(name = "patient_id", nullable = false)
	private Patient patient;
	
	@ManyToOne(fetch = FetchType.LAZY)
	@JoinColumn(name = "program_id", nullable = false)
	private Program program;
	
	@ManyToOne(fetch = FetchType.LAZY)
	@JoinColumn(name = "location_id")
	private Location location;
	
	@Column(name = "date_enrolled")
	private Date dateEnrolled;
	
	@Column(name = "date_completed")
	private Date dateCompleted;
	
	@ManyToOne(fetch = FetchType.LAZY)
	@JoinColumn(name = "outcome_concept_id")
	private Concept outcome;
	
	@OneToMany(mappedBy = "patientProgram", cascade = CascadeType.ALL, orphanRemoval = true, fetch = FetchType.LAZY)
	private Set<PatientState> states = new HashSet<>();
         
	@OneToMany(mappedBy = "patientProgram", cascade = CascadeType.ALL, orphanRemoval = true, fetch = FetchType.LAZY)
=======
	@ManyToOne(optional = false)
	@JoinColumn(name = "patient_id")
	private Patient patient;

	@ManyToOne(optional = false)
	@JoinColumn(name = "program_id")
	private Program program;
	
	@ManyToOne(fetch = FetchType.EAGER)
	@JoinColumn(name = "location_id")
	private Location location;

	@Column(name = "date_enrolled")
	private Date dateEnrolled;

	@Column(name = "date_completed")
	private Date dateCompleted;
	
	@ManyToOne
	@JoinColumn(name = "outcome_concept_id")
	private Concept outcome;

	@OneToMany(mappedBy = "patientProgram", cascade = CascadeType.ALL, orphanRemoval = true, fetch = FetchType.EAGER)
	private Set<PatientState> states = new HashSet<>();
	
	@OneToMany(mappedBy = "patientProgram", cascade = CascadeType.ALL, orphanRemoval = true)
	@OrderBy("voided ASC")
	@BatchSize(size = 100)
>>>>>>> 21ffb0a8
	private Set<PatientProgramAttribute> attributes = new LinkedHashSet<>();
	
	// ******************
	// Constructors
	// ******************
	
	/** Default Constructor */
	public PatientProgram() {
	}
	
	/** Constructor with id */
	public PatientProgram(Integer patientProgramId) {
		setPatientProgramId(patientProgramId);
	}

	/**
	 * Does a mostly-shallow copy of this PatientProgram. Does not copy patientProgramId. The
	 * 'states' property will be deep-copied.
	 * 
	 * @return a shallow copy of this PatientProgram
	 */
	public PatientProgram copy() {
		return copyHelper(new PatientProgram());
	}
	
	/**
	 * The purpose of this method is to allow subclasses of PatientProgram to delegate a portion of
	 * their copy() method back to the superclass, in case the base class implementation changes.
	 * 
	 * @param target a PatientProgram that will have the state of <code>this</code> copied into it
	 * @return the PatientProgram that was passed in, with state copied into it
	 */
	protected PatientProgram copyHelper(PatientProgram target) {
		target.setPatient(this.getPatient());
		target.setProgram(this.getProgram());
		target.setLocation(this.getLocation());
		target.setDateEnrolled(this.getDateEnrolled());
		target.setDateCompleted(target.getDateCompleted());
		Set<PatientState> statesCopy = new HashSet<>();
		if (this.getStates() != null) {
			for (PatientState s : this.getStates()) {
				PatientState stateCopy = s.copy();
				stateCopy.setPatientProgram(target);
				statesCopy.add(stateCopy);
			}
		}
		target.setStates(statesCopy);
		target.setCreator(this.getCreator());
		target.setDateCreated(this.getDateCreated());
		target.setChangedBy(this.getChangedBy());
		target.setDateChanged(this.getDateChanged());
		target.setVoided(this.getVoided());
		target.setVoidedBy(this.getVoidedBy());
		target.setDateVoided(this.getDateVoided());
		target.setVoidReason(this.getVoidReason());
		return target;
	}
	
	// ******************
	// Instance methods
	// ******************
	
	/**
	 * Returns true if the associated {@link Patient} is enrolled in the associated {@link Program}
	 * on the passed {@link Date}
	 * 
	 * @param onDate - Date to check for PatientProgram enrollment
	 * @return boolean - true if the associated {@link Patient} is enrolled in the associated
	 *         {@link Program} on the passed {@link Date}
	 */
	public boolean getActive(Date onDate) {
		if (onDate == null) {
			onDate = new Date();
		}
		return !getVoided() && (getDateEnrolled() == null || OpenmrsUtil.compare(getDateEnrolled(), onDate) <= 0)
		        && (getDateCompleted() == null || OpenmrsUtil.compare(getDateCompleted(), onDate) > 0);
	}
	
	/**
	 * Returns true if the associated {@link Patient} is currently enrolled in the associated
	 * {@link Program}
	 * 
	 * @return boolean - true if the associated {@link Patient} is currently enrolled in the
	 *         associated {@link Program}
	 */
	public boolean getActive() {
		return getActive(null);
	}
	
	/**
	 * Returns the {@link PatientState} associated with this PatientProgram that has an id that
	 * matches the passed <code>patientStateId</code>
	 * 
	 * @param patientStateId - The identifier to use to lookup a {@link PatientState}
	 * @return PatientState that has an id that matches the passed <code>patientStateId</code>
	 */
	public PatientState getPatientState(Integer patientStateId) {
		for (PatientState s : getStates()) {
			if (s.getPatientStateId() != null && s.getPatientStateId().equals(patientStateId)) {
				return s;
			}
		}
		return null;
	}
	
	/**
	 * Attempts to transition the PatientProgram to the passed {@link ProgramWorkflowState} on the
	 * passed {@link Date} by ending the most recent {@link PatientState} in the
	 * {@link PatientProgram} and creating a new one with the passed {@link ProgramWorkflowState}
	 * This will throw an IllegalArgumentException if the transition is invalid
	 * 
	 * @param programWorkflowState - The {@link ProgramWorkflowState} to transition to
	 * @param onDate - The {@link Date} of the transition
	 * @throws IllegalArgumentException
	 */
	public void transitionToState(ProgramWorkflowState programWorkflowState, Date onDate) {
		PatientState lastState = getCurrentState(programWorkflowState.getProgramWorkflow());
		if (lastState != null && onDate == null) {
			throw new IllegalArgumentException("You can't change from a non-null state without giving a change date");
		}
		if (lastState != null && lastState.getEndDate() != null) {
			throw new IllegalArgumentException("You can't change out of a state that has an end date already");
		}
		if (lastState != null && lastState.getStartDate() != null
		        && OpenmrsUtil.compare(lastState.getStartDate(), onDate) > 0) {
			throw new IllegalArgumentException("You can't change out of a state before that state started");
		}
		if (lastState != null
		        && !programWorkflowState.getProgramWorkflow().isLegalTransition(lastState.getState(), programWorkflowState)) {
			throw new IllegalArgumentException("You can't change from state " + lastState.getState() + " to "
			        + programWorkflowState);
		}
		if (lastState != null) {
			lastState.setEndDate(onDate);
		}
		
		PatientState newState = new PatientState();
		newState.setPatientProgram(this);
		newState.setState(programWorkflowState);
		newState.setStartDate(onDate);

		if (newState.getPatientProgram() != null && newState.getPatientProgram().getDateCompleted() != null) {
			newState.setEndDate(newState.getPatientProgram().getDateCompleted());
		}
		
		if (programWorkflowState.getTerminal()) {
			setDateCompleted(onDate);
		}
		
		getStates().add(newState);
	}
	
	/**
	 * Attempts to void the latest {@link PatientState} in the {@link PatientProgram} If earlier
	 * PatientStates exist, it will try to reset the endDate to null so that the next latest state
	 * becomes the current {@link PatientState}
	 * 
	 * @param workflow - The {@link ProgramWorkflow} whose last {@link PatientState} within the
	 *            current {@link PatientProgram} we want to void
	 * @param voidBy - The user who is voiding the {@link PatientState}
	 * @param voidDate - The date to void the {@link PatientState}
	 * @param voidReason - The reason for voiding the {@link PatientState}
	 * <strong>Should</strong> void state with endDate null if startDates equal
	 */
	public void voidLastState(ProgramWorkflow workflow, User voidBy, Date voidDate, String voidReason) {
		List<PatientState> states = statesInWorkflow(workflow, false);
		if (voidDate == null) {
			voidDate = new Date();
		}
		PatientState last = null;
		PatientState nextToLast = null;
		if (!states.isEmpty()) {
			last = states.get(states.size() - 1);
		}
		if (states.size() > 1) {
			nextToLast = states.get(states.size() - 2);
		}
		if (last != null) {
			last.setVoided(true);
			last.setVoidedBy(voidBy);
			last.setDateVoided(voidDate);
			last.setVoidReason(voidReason);
		}
		if (nextToLast != null && nextToLast.getEndDate() != null) {
			nextToLast.setEndDate(nextToLast.getPatientProgram() != null
			        && nextToLast.getPatientProgram().getDateCompleted() != null ? nextToLast.getPatientProgram()
			        .getDateCompleted() : null);
			nextToLast.setDateChanged(voidDate);
			nextToLast.setChangedBy(voidBy);
		}
	}
	
	/**
	 * Returns the current {@link PatientState} for the passed {@link ProgramWorkflow} within this
	 * {@link PatientProgram}.
	 * 
	 * @param programWorkflow The ProgramWorkflow whose current {@link PatientState} we want to
	 *            retrieve
	 * @return PatientState The current {@link PatientState} for the passed {@link ProgramWorkflow}
	 *         within this {@link PatientProgram}
	 */
	public PatientState getCurrentState(ProgramWorkflow programWorkflow) {
		Date now = new Date();
		PatientState currentState = null;
		
		for (PatientState state : getSortedStates()) {
			//states are sorted with the most current state at the last position
			if ((programWorkflow == null || state.getState().getProgramWorkflow().equals(programWorkflow))
			        && state.getActive(now)) {
				currentState = state;
			}
		}
		return currentState;
	}
	
	/**
	 * Returns a Set&lt;PatientState&gt; of all current {@link PatientState}s for the
	 * {@link PatientProgram}
	 * 
	 * @return Set&lt;PatientState&gt; of all current {@link PatientState}s for the {@link PatientProgram}
	 */
	public Set<PatientState> getCurrentStates() {
		Set<PatientState> ret = new HashSet<>();
		Date now = new Date();
		for (PatientState state : getStates()) {
			if (state.getActive(now)) {
				ret.add(state);
			}
		}
		return ret;
	}
	
	/**
	 * Returns a Set&lt;PatientState&gt; of all recent {@link PatientState}s for each workflow of the
	 * {@link PatientProgram}
	 *
	 * @return Set&lt;PatientState&gt; of all recent {@link PatientState}s for the {@link PatientProgram}
	 */
	public Set<PatientState> getMostRecentStateInEachWorkflow() {
		HashMap<ProgramWorkflow,PatientState> map = new HashMap<>();

		for (PatientState state : getSortedStates()) {
			if (!state.isVoided()) {
				ProgramWorkflow workflow = state.getState().getProgramWorkflow();
				map.put(workflow,state);
			}
		}

		Set<PatientState> ret = new HashSet<>();
		for (Map.Entry<ProgramWorkflow, PatientState> entry : map.entrySet()) {
			ret.add(entry.getValue());
		}

		return ret;
	}

	/**
	 * Returns a List&lt;PatientState&gt; of all {@link PatientState}s in the passed
	 * {@link ProgramWorkflow} for the {@link PatientProgram}
	 * 
	 * @param programWorkflow - The {@link ProgramWorkflow} to check
	 * @param includeVoided - If true, return voided {@link PatientState}s in the returned
	 *            {@link List}
	 * @return List&lt;PatientState&gt; of all {@link PatientState}s in the passed {@link ProgramWorkflow}
	 *         for the {@link PatientProgram}
	 */
	public List<PatientState> statesInWorkflow(ProgramWorkflow programWorkflow, boolean includeVoided) {
		List<PatientState> ret = new ArrayList<>();
		for (PatientState st : getSortedStates()) {
			if (st.getState().getProgramWorkflow().equals(programWorkflow) && (includeVoided || !st.getVoided())) {
				ret.add(st);
			}
		}
		return ret;
	}
	
	/** @see Object#toString() */
	@Override
	public String toString() {
		return "PatientProgram(id=" + getPatientProgramId() + ", patient=" + getPatient() + ", program=" + getProgram()
		        + ")";
	}
	
	// ******************
	// Property Access
	// ******************
	
	public Concept getOutcome() {
		return outcome;
	}
	
	public void setOutcome(Concept concept) {
		this.outcome = concept;
	}
	
	public Date getDateCompleted() {
		return dateCompleted;
	}
	
	public void setDateCompleted(Date dateCompleted) {
		this.dateCompleted = dateCompleted;
	}
	
	public Date getDateEnrolled() {
		return dateEnrolled;
	}
	
	public void setDateEnrolled(Date dateEnrolled) {
		this.dateEnrolled = dateEnrolled;
	}
	
	public Patient getPatient() {
		return patient;
	}
	
	public void setPatient(Patient patient) {
		this.patient = patient;
	}
	
	public Integer getPatientProgramId() {
		return patientProgramId;
	}
	
	public void setPatientProgramId(Integer patientProgramId) {
		this.patientProgramId = patientProgramId;
	}
	
	public Program getProgram() {
		return program;
	}
	
	public void setProgram(Program program) {
		this.program = program;
	}
	
	public Set<PatientState> getStates() {
		return states;
	}
	
	public void setStates(Set<PatientState> states) {
		this.states = states;
	}
	
	/**
	 * @since 1.5
	 * @see org.openmrs.OpenmrsObject#getId()
	 */
	@Override
	public Integer getId() {
		return getPatientProgramId();
	}
	
	/**
	 * @since 1.5
	 * @see org.openmrs.OpenmrsObject#setId(java.lang.Integer)
	 */
	@Override
	public void setId(Integer id) {
		setPatientProgramId(id);
	}
	
	/**
	 * @since 1.8
	 * @return the location
	 */
	public Location getLocation() {
		return location;
	}
	
	/**
	 * @since 1.8
	 * @param location the location to set
	 */
	public void setLocation(Location location) {
		this.location = location;
	}
	
	/**
	 * @return states sorted by {@link PatientState#compareTo(PatientState)}
	 */
	private List<PatientState> getSortedStates() {
		List<PatientState> sortedStates = new ArrayList<>(getStates());
		Collections.sort(sortedStates);
		return sortedStates;
	}

        @Override
        public Set<PatientProgramAttribute> getAttributes() {
            return attributes;
        }

        @Override
        public Collection<PatientProgramAttribute> getActiveAttributes() {
            ArrayList<PatientProgramAttribute> ret = new ArrayList<>();

            if (this.getAttributes() != null) {
                for (PatientProgramAttribute attr : this.getAttributes()) {
                    if (!attr.isVoided()) {
                        ret.add(attr);
                    }
                }
            }

            return ret;
        }

        @Override
        public List<PatientProgramAttribute> getActiveAttributes(CustomValueDescriptor ofType) {
            ArrayList<PatientProgramAttribute> ret = new ArrayList<>();

            if (this.getAttributes() != null) {
                for (PatientProgramAttribute attr : this.getAttributes()) {
                    if (attr.getAttributeType().equals(ofType) && !attr.isVoided()) {
                        ret.add(attr);
                    }
                }
            }

            return ret;
        }

        @Override
        public void addAttribute(PatientProgramAttribute attribute) {
            if (this.getAttributes() == null) {
                this.setAttributes(new LinkedHashSet<>());
            }

            this.getAttributes().add(attribute);
            attribute.setOwner(this);
        }

        public void setAttributes(Set<PatientProgramAttribute> attributes) {
            this.attributes = attributes;
        }

        public void setAttribute(PatientProgramAttribute attribute) {
            if (this.getAttributes() == null) {
                this.addAttribute(attribute);
            } else {
                if (this.getActiveAttributes(attribute.getAttributeType()).size() == 1) {
                    PatientProgramAttribute patientProgramAttribute = this.getActiveAttributes(attribute.getAttributeType()).get(0);
                    if (!patientProgramAttribute.getValue().equals(attribute.getValue())) {
                        if (patientProgramAttribute.getId() != null) {
                            patientProgramAttribute.setVoided(Boolean.TRUE);
                        } else {
                            this.getAttributes().remove(patientProgramAttribute);
                        }

                        this.getAttributes().add(attribute);
                        attribute.setOwner(this);
                    }
                } else {
                    for (PatientProgramAttribute existing : this.getActiveAttributes(attribute.getAttributeType())) {
                        if (existing.getAttributeType().equals(attribute.getAttributeType())) {
                            if (existing.getId() != null) {
                                existing.setVoided(Boolean.TRUE);
                            } else {
                                this.getAttributes().remove(existing);
                            }
                        }
                    }

                    this.getAttributes().add(attribute);
                    attribute.setOwner(this);
                }
            }
        }
}<|MERGE_RESOLUTION|>--- conflicted
+++ resolved
@@ -63,16 +63,12 @@
 	// ******************
 	// Properties
 	// ******************
-<<<<<<< HEAD
-	
-=======
->>>>>>> 21ffb0a8
+  
 	@Id
 	@GeneratedValue(strategy = GenerationType.IDENTITY)
 	@Column(name = "patient_program_id")
 	private Integer patientProgramId;
 	
-<<<<<<< HEAD
 	@ManyToOne(fetch = FetchType.LAZY)
 	@JoinColumn(name = "patient_id", nullable = false)
 	private Patient patient;
@@ -99,36 +95,7 @@
 	private Set<PatientState> states = new HashSet<>();
          
 	@OneToMany(mappedBy = "patientProgram", cascade = CascadeType.ALL, orphanRemoval = true, fetch = FetchType.LAZY)
-=======
-	@ManyToOne(optional = false)
-	@JoinColumn(name = "patient_id")
-	private Patient patient;
-
-	@ManyToOne(optional = false)
-	@JoinColumn(name = "program_id")
-	private Program program;
-	
-	@ManyToOne(fetch = FetchType.EAGER)
-	@JoinColumn(name = "location_id")
-	private Location location;
-
-	@Column(name = "date_enrolled")
-	private Date dateEnrolled;
-
-	@Column(name = "date_completed")
-	private Date dateCompleted;
-	
-	@ManyToOne
-	@JoinColumn(name = "outcome_concept_id")
-	private Concept outcome;
-
-	@OneToMany(mappedBy = "patientProgram", cascade = CascadeType.ALL, orphanRemoval = true, fetch = FetchType.EAGER)
-	private Set<PatientState> states = new HashSet<>();
-	
-	@OneToMany(mappedBy = "patientProgram", cascade = CascadeType.ALL, orphanRemoval = true)
-	@OrderBy("voided ASC")
-	@BatchSize(size = 100)
->>>>>>> 21ffb0a8
+
 	private Set<PatientProgramAttribute> attributes = new LinkedHashSet<>();
 	
 	// ******************
