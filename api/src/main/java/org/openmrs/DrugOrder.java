/**
 * The contents of this file are subject to the OpenMRS Public License
 * Version 1.0 (the "License"); you may not use this file except in
 * compliance with the License. You may obtain a copy of the License at
 * http://license.openmrs.org
 *
 * Software distributed under the License is distributed on an "AS IS"
 * basis, WITHOUT WARRANTY OF ANY KIND, either express or implied. See the
 * License for the specific language governing rights and limitations
 * under the License.
 *
 * Copyright (C) OpenMRS, LLC.  All Rights Reserved.
 */
package org.openmrs;

/**
 * DrugOrder
 * 
 * @version 1.0
 */
public class DrugOrder extends Order implements java.io.Serializable {
	
	public static final long serialVersionUID = 72232L;
	
	/**
	 * enum dosingType
	 * @since 1.10
	 */
	public enum DosingType {
		SIMPLE, FREE_TEXT;
	}
	
	// Fields
	
	private Double dose;
	
<<<<<<< HEAD
	private Double equivalentDailyDose;
	
	private Concept doseUnits;
=======
	private String units;
>>>>>>> 23cf0e32
	
	private String frequency;
	
	private Boolean asNeeded = false;
	
	private Double quantity;
	
	private Concept quantityUnits;
	
	private Drug drug;
	
	private String asNeededCondition;
	
	private DosingType dosingType = DosingType.SIMPLE;
	
	private Integer numRefills;
	
	private String administrationInstructions;
	
	private String dosingInstructions;
	
	private Double duration;
	
	private Concept durationUnits;
	
	private Concept route;
	
	// Constructors
	
	/** default constructor */
	public DrugOrder() {
	}
	
	/** constructor with id */
	public DrugOrder(Integer orderId) {
		this.setOrderId(orderId);
	}
	
	/**
	 * @see org.openmrs.Order#copy()
	 */
	public DrugOrder copy() {
		return copyHelper(new DrugOrder());
	}
	
	/**
	 * @see org.openmrs.Order#copyHelper(Order)
	 */
	protected DrugOrder copyHelper(DrugOrder target) {
		super.copyHelper(target);
		target.dose = getDose();
<<<<<<< HEAD
		target.equivalentDailyDose = getEquivalentDailyDose();
		target.doseUnits = getDoseUnits();
=======
		target.units = getUnits();
>>>>>>> 23cf0e32
		target.frequency = getFrequency();
		target.asNeeded = getAsNeeded();
		target.asNeededCondition = getAsNeededCondition();
		target.quantity = getQuantity();
		target.quantityUnits = getQuantityUnits();
		target.drug = getDrug();
		target.dosingType = getDosingType();
		target.dosingInstructions = getDosingInstructions();
		target.duration = getDuration();
		target.durationUnits = getDurationUnits();
		target.route = getRoute();
		return target;
	}
	
	public boolean isDrugOrder() {
		return true;
	}
	
	// Property accessors
	
	/**
	 * Gets the doseUnits of this drug order
	 * 
	 * @return doseUnits
	 */
	public Concept getDoseUnits() {
		return this.doseUnits;
	}
	
	/**
	 * Sets the doseUnits of this drug order
	 *
	 * @param doseUnits
	 */
	public void setDoseUnits(Concept doseUnits) {
		this.doseUnits = doseUnits;
	}
	
	/**
	 * Gets the frequency
	 * 
	 * @return frequency
	 */
	public String getFrequency() {
		return this.frequency;
	}
	
	/**
	 * Sets the frequency
	 * 
	 * @param frequency
	 */
	public void setFrequency(String frequency) {
		this.frequency = frequency;
	}
	
	/**
	 * @deprecated see {@link #getAsNeeded()}
	 * @return Boolean
	 */
	@Deprecated
	public Boolean getPrn() {
		return getAsNeeded();
	}
	
	/**
	 * @deprecated see {@link #setAsNeeded(Boolean)}
	 * @param prn
	 */
	@Deprecated
	public void setPrn(Boolean prn) {
		setAsNeeded(prn);
	}
	
	/**
	 * Returns true/false whether the drug is a "pro re nata" drug
	 * 
	 * @return Boolean
	 * @since 1.10
	 */
	public Boolean getAsNeeded() {
		return asNeeded;
	}
	
	/**
	 * @param asNeeded the value to set
	 * @since 1.10
	 */
	public void setAsNeeded(Boolean asNeeded) {
		this.asNeeded = asNeeded;
	}
	
	/**
	 * Gets whether this drug is complex
	 * 
	 * @return Boolean
	 * @deprecated use {@link #getDosingType()}
	 */
	@Deprecated
	public Boolean getComplex() {
		return this.dosingType != DosingType.SIMPLE;
	}
	
	/**
	 * Sets whether this drug is complex
	 * 
	 * @param complex
	 * @deprecated use {@link #setComplex(Boolean)}
	 */
	@Deprecated
	public void setComplex(Boolean complex) {
		if (complex) {
			setDosingType(DosingType.FREE_TEXT);
		} else {
			setDosingType(DosingType.SIMPLE);
		}
	}
	
	/**
	 * Gets the quantity
	 * 
	 * @return quantity
	 */
	public Double getQuantity() {
		return this.quantity;
	}
	
	/**
	 * Sets the quantity
	 * 
	 * @param quantity
	 */
	public void setQuantity(Double quantity) {
		this.quantity = quantity;
	}
	
	/**
	 * @since 1.10
	 * @return concept
	 */
	public Concept getQuantityUnits() {
		return quantityUnits;
	}
	
	/**
	 * @since 1.10
	 * @param quantityUnits
	 */
	public void setQuantityUnits(Concept quantityUnits) {
		this.quantityUnits = quantityUnits;
	}
	
	/**
	 * Gets the drug
	 * 
	 * @return drug
	 */
	public Drug getDrug() {
		return this.drug;
	}
	
	/**
	 * Sets the drug
	 * 
	 * @param drug
	 */
	public void setDrug(Drug drug) {
		this.drug = drug;
	}
	
	/**
	 * @return the asNeededCondition
	 * @since 1.10
	 */
	public String getAsNeededCondition() {
		return asNeededCondition;
	}
	
	/**
	 * @param asNeededCondition the asNeededCondition to set
	 * @since 1.10
	 */
	public void setAsNeededCondition(String asNeededCondition) {
		this.asNeededCondition = asNeededCondition;
	}
	
	/**
	 * Gets the route
	 * 
	 * @since 1.10
	 */
	public Concept getRoute() {
		return route;
	}
	
	/**
	 * Sets the route
	 * 
	 * @param route
	 * @since 1.10
	 */
	public void setRoute(Concept route) {
		this.route = route;
	}
	
	public void setDose(Double dose) {
		this.dose = dose;
	}
	
	public Double getDose() {
		return dose;
	}
	
	/**
	 * Gets the dosingType
	 * @since 1.10
	 */
	public DosingType getDosingType() {
		return dosingType;
	}
	
	/**
	 * Sets the dosingType
	 *
	 * @param dosingType the DosingType to set
	 * @since 1.10
	 */
	public void setDosingType(DosingType dosingType) {
		this.dosingType = dosingType;
	}
	
	/**
	 * Gets numRefills
	 * @since 1.10
	 */
	public Integer getNumRefills() {
		return numRefills;
	}
	
	/**
	 * Sets numRefills
	 *
	 * @param numRefills the numRefills to set
	 * @since 1.10
	 */
	public void setNumRefills(Integer numRefills) {
		this.numRefills = numRefills;
	}
	
	/**
	 * Gets the administrationInstructions
	 * @since 1.10
	 */
	public String getAdministrationInstructions() {
		return administrationInstructions;
	}
	
	/**
	 * Sets the administrationInstructions
	 *
	 * @param administrationInstructions to set
	 * @since 1.10
	 */
	public void setAdministrationInstructions(String administrationInstructions) {
		this.administrationInstructions = administrationInstructions;
	}
	
	/**
	 * Sets the dosingInstructions
	 *
	 * @param dosingInstructions to set
	 * @since 1.10
	 */
	public void setDosingInstructions(String dosingInstructions) {
		this.dosingInstructions = dosingInstructions;
	}
	
	/**
	 * Gets the dosingInstructions
	 * @since 1.10
	 */
	public String getDosingInstructions() {
		return this.dosingInstructions;
	}
	
	/**
	 * Gets the duration of a Drug Order
	 * 
	 * @since 1.10
	 */
	public Double getDuration() {
		return duration;
	}
	
	/**
	 * Sets the duration of a Drug Order
	 * 
	 * @param duration to set
	 * @since 1.10
	 */
	public void setDuration(Double duration) {
		this.duration = duration;
	}
	
	/**
	 * Gets durationUnits of a Drug Order
	 * 
	 * @since 1.10
	 */
	public Concept getDurationUnits() {
		return durationUnits;
	}
	
	/**
	 * Sets the durationUnits of a Drug Order
	 * 
	 * @param durationUnits
	 * @since 1.10
	 */
	public void setDurationUnits(Concept durationUnits) {
		this.durationUnits = durationUnits;
	}
	
	public String toString() {
		return "DrugOrder(" + getDose() + getDoseUnits() + " of " + (getDrug() != null ? getDrug().getName() : "[no drug]")
		        + " from " + getStartDate() + " to " + (getDiscontinued() ? getDiscontinuedDate() : getAutoExpireDate())
		        + ")";
	}
	
}
<|MERGE_RESOLUTION|>--- conflicted
+++ resolved
@@ -1,430 +1,419 @@
-/**
- * The contents of this file are subject to the OpenMRS Public License
- * Version 1.0 (the "License"); you may not use this file except in
- * compliance with the License. You may obtain a copy of the License at
- * http://license.openmrs.org
- *
- * Software distributed under the License is distributed on an "AS IS"
- * basis, WITHOUT WARRANTY OF ANY KIND, either express or implied. See the
- * License for the specific language governing rights and limitations
- * under the License.
- *
- * Copyright (C) OpenMRS, LLC.  All Rights Reserved.
- */
-package org.openmrs;
-
-/**
- * DrugOrder
- * 
- * @version 1.0
- */
-public class DrugOrder extends Order implements java.io.Serializable {
-	
-	public static final long serialVersionUID = 72232L;
-	
-	/**
-	 * enum dosingType
-	 * @since 1.10
-	 */
-	public enum DosingType {
-		SIMPLE, FREE_TEXT;
-	}
-	
-	// Fields
-	
-	private Double dose;
-	
-<<<<<<< HEAD
-	private Double equivalentDailyDose;
-	
-	private Concept doseUnits;
-=======
-	private String units;
->>>>>>> 23cf0e32
-	
-	private String frequency;
-	
-	private Boolean asNeeded = false;
-	
-	private Double quantity;
-	
-	private Concept quantityUnits;
-	
-	private Drug drug;
-	
-	private String asNeededCondition;
-	
-	private DosingType dosingType = DosingType.SIMPLE;
-	
-	private Integer numRefills;
-	
-	private String administrationInstructions;
-	
-	private String dosingInstructions;
-	
-	private Double duration;
-	
-	private Concept durationUnits;
-	
-	private Concept route;
-	
-	// Constructors
-	
-	/** default constructor */
-	public DrugOrder() {
-	}
-	
-	/** constructor with id */
-	public DrugOrder(Integer orderId) {
-		this.setOrderId(orderId);
-	}
-	
-	/**
-	 * @see org.openmrs.Order#copy()
-	 */
-	public DrugOrder copy() {
-		return copyHelper(new DrugOrder());
-	}
-	
-	/**
-	 * @see org.openmrs.Order#copyHelper(Order)
-	 */
-	protected DrugOrder copyHelper(DrugOrder target) {
-		super.copyHelper(target);
-		target.dose = getDose();
-<<<<<<< HEAD
-		target.equivalentDailyDose = getEquivalentDailyDose();
-		target.doseUnits = getDoseUnits();
-=======
-		target.units = getUnits();
->>>>>>> 23cf0e32
-		target.frequency = getFrequency();
-		target.asNeeded = getAsNeeded();
-		target.asNeededCondition = getAsNeededCondition();
-		target.quantity = getQuantity();
-		target.quantityUnits = getQuantityUnits();
-		target.drug = getDrug();
-		target.dosingType = getDosingType();
-		target.dosingInstructions = getDosingInstructions();
-		target.duration = getDuration();
-		target.durationUnits = getDurationUnits();
-		target.route = getRoute();
-		return target;
-	}
-	
-	public boolean isDrugOrder() {
-		return true;
-	}
-	
-	// Property accessors
-	
-	/**
-	 * Gets the doseUnits of this drug order
-	 * 
-	 * @return doseUnits
-	 */
-	public Concept getDoseUnits() {
-		return this.doseUnits;
-	}
-	
-	/**
-	 * Sets the doseUnits of this drug order
-	 *
-	 * @param doseUnits
-	 */
-	public void setDoseUnits(Concept doseUnits) {
-		this.doseUnits = doseUnits;
-	}
-	
-	/**
-	 * Gets the frequency
-	 * 
-	 * @return frequency
-	 */
-	public String getFrequency() {
-		return this.frequency;
-	}
-	
-	/**
-	 * Sets the frequency
-	 * 
-	 * @param frequency
-	 */
-	public void setFrequency(String frequency) {
-		this.frequency = frequency;
-	}
-	
-	/**
-	 * @deprecated see {@link #getAsNeeded()}
-	 * @return Boolean
-	 */
-	@Deprecated
-	public Boolean getPrn() {
-		return getAsNeeded();
-	}
-	
-	/**
-	 * @deprecated see {@link #setAsNeeded(Boolean)}
-	 * @param prn
-	 */
-	@Deprecated
-	public void setPrn(Boolean prn) {
-		setAsNeeded(prn);
-	}
-	
-	/**
-	 * Returns true/false whether the drug is a "pro re nata" drug
-	 * 
-	 * @return Boolean
-	 * @since 1.10
-	 */
-	public Boolean getAsNeeded() {
-		return asNeeded;
-	}
-	
-	/**
-	 * @param asNeeded the value to set
-	 * @since 1.10
-	 */
-	public void setAsNeeded(Boolean asNeeded) {
-		this.asNeeded = asNeeded;
-	}
-	
-	/**
-	 * Gets whether this drug is complex
-	 * 
-	 * @return Boolean
-	 * @deprecated use {@link #getDosingType()}
-	 */
-	@Deprecated
-	public Boolean getComplex() {
-		return this.dosingType != DosingType.SIMPLE;
-	}
-	
-	/**
-	 * Sets whether this drug is complex
-	 * 
-	 * @param complex
-	 * @deprecated use {@link #setComplex(Boolean)}
-	 */
-	@Deprecated
-	public void setComplex(Boolean complex) {
-		if (complex) {
-			setDosingType(DosingType.FREE_TEXT);
-		} else {
-			setDosingType(DosingType.SIMPLE);
-		}
-	}
-	
-	/**
-	 * Gets the quantity
-	 * 
-	 * @return quantity
-	 */
-	public Double getQuantity() {
-		return this.quantity;
-	}
-	
-	/**
-	 * Sets the quantity
-	 * 
-	 * @param quantity
-	 */
-	public void setQuantity(Double quantity) {
-		this.quantity = quantity;
-	}
-	
-	/**
-	 * @since 1.10
-	 * @return concept
-	 */
-	public Concept getQuantityUnits() {
-		return quantityUnits;
-	}
-	
-	/**
-	 * @since 1.10
-	 * @param quantityUnits
-	 */
-	public void setQuantityUnits(Concept quantityUnits) {
-		this.quantityUnits = quantityUnits;
-	}
-	
-	/**
-	 * Gets the drug
-	 * 
-	 * @return drug
-	 */
-	public Drug getDrug() {
-		return this.drug;
-	}
-	
-	/**
-	 * Sets the drug
-	 * 
-	 * @param drug
-	 */
-	public void setDrug(Drug drug) {
-		this.drug = drug;
-	}
-	
-	/**
-	 * @return the asNeededCondition
-	 * @since 1.10
-	 */
-	public String getAsNeededCondition() {
-		return asNeededCondition;
-	}
-	
-	/**
-	 * @param asNeededCondition the asNeededCondition to set
-	 * @since 1.10
-	 */
-	public void setAsNeededCondition(String asNeededCondition) {
-		this.asNeededCondition = asNeededCondition;
-	}
-	
-	/**
-	 * Gets the route
-	 * 
-	 * @since 1.10
-	 */
-	public Concept getRoute() {
-		return route;
-	}
-	
-	/**
-	 * Sets the route
-	 * 
-	 * @param route
-	 * @since 1.10
-	 */
-	public void setRoute(Concept route) {
-		this.route = route;
-	}
-	
-	public void setDose(Double dose) {
-		this.dose = dose;
-	}
-	
-	public Double getDose() {
-		return dose;
-	}
-	
-	/**
-	 * Gets the dosingType
-	 * @since 1.10
-	 */
-	public DosingType getDosingType() {
-		return dosingType;
-	}
-	
-	/**
-	 * Sets the dosingType
-	 *
-	 * @param dosingType the DosingType to set
-	 * @since 1.10
-	 */
-	public void setDosingType(DosingType dosingType) {
-		this.dosingType = dosingType;
-	}
-	
-	/**
-	 * Gets numRefills
-	 * @since 1.10
-	 */
-	public Integer getNumRefills() {
-		return numRefills;
-	}
-	
-	/**
-	 * Sets numRefills
-	 *
-	 * @param numRefills the numRefills to set
-	 * @since 1.10
-	 */
-	public void setNumRefills(Integer numRefills) {
-		this.numRefills = numRefills;
-	}
-	
-	/**
-	 * Gets the administrationInstructions
-	 * @since 1.10
-	 */
-	public String getAdministrationInstructions() {
-		return administrationInstructions;
-	}
-	
-	/**
-	 * Sets the administrationInstructions
-	 *
-	 * @param administrationInstructions to set
-	 * @since 1.10
-	 */
-	public void setAdministrationInstructions(String administrationInstructions) {
-		this.administrationInstructions = administrationInstructions;
-	}
-	
-	/**
-	 * Sets the dosingInstructions
-	 *
-	 * @param dosingInstructions to set
-	 * @since 1.10
-	 */
-	public void setDosingInstructions(String dosingInstructions) {
-		this.dosingInstructions = dosingInstructions;
-	}
-	
-	/**
-	 * Gets the dosingInstructions
-	 * @since 1.10
-	 */
-	public String getDosingInstructions() {
-		return this.dosingInstructions;
-	}
-	
-	/**
-	 * Gets the duration of a Drug Order
-	 * 
-	 * @since 1.10
-	 */
-	public Double getDuration() {
-		return duration;
-	}
-	
-	/**
-	 * Sets the duration of a Drug Order
-	 * 
-	 * @param duration to set
-	 * @since 1.10
-	 */
-	public void setDuration(Double duration) {
-		this.duration = duration;
-	}
-	
-	/**
-	 * Gets durationUnits of a Drug Order
-	 * 
-	 * @since 1.10
-	 */
-	public Concept getDurationUnits() {
-		return durationUnits;
-	}
-	
-	/**
-	 * Sets the durationUnits of a Drug Order
-	 * 
-	 * @param durationUnits
-	 * @since 1.10
-	 */
-	public void setDurationUnits(Concept durationUnits) {
-		this.durationUnits = durationUnits;
-	}
-	
-	public String toString() {
-		return "DrugOrder(" + getDose() + getDoseUnits() + " of " + (getDrug() != null ? getDrug().getName() : "[no drug]")
-		        + " from " + getStartDate() + " to " + (getDiscontinued() ? getDiscontinuedDate() : getAutoExpireDate())
-		        + ")";
-	}
-	
-}
+/**
+ * The contents of this file are subject to the OpenMRS Public License
+ * Version 1.0 (the "License"); you may not use this file except in
+ * compliance with the License. You may obtain a copy of the License at
+ * http://license.openmrs.org
+ *
+ * Software distributed under the License is distributed on an "AS IS"
+ * basis, WITHOUT WARRANTY OF ANY KIND, either express or implied. See the
+ * License for the specific language governing rights and limitations
+ * under the License.
+ *
+ * Copyright (C) OpenMRS, LLC.  All Rights Reserved.
+ */
+package org.openmrs;
+
+/**
+ * DrugOrder
+ * 
+ * @version 1.0
+ */
+public class DrugOrder extends Order implements java.io.Serializable {
+	
+	public static final long serialVersionUID = 72232L;
+	
+	/**
+	 * enum dosingType
+	 * @since 1.10
+	 */
+	public enum DosingType {
+		SIMPLE, FREE_TEXT;
+	}
+	
+	// Fields
+	
+	private Double dose;
+	
+	private Concept doseUnits;
+
+	private String frequency;
+	
+	private Boolean asNeeded = false;
+	
+	private Double quantity;
+	
+	private Concept quantityUnits;
+	
+	private Drug drug;
+	
+	private String asNeededCondition;
+	
+	private DosingType dosingType = DosingType.SIMPLE;
+	
+	private Integer numRefills;
+	
+	private String administrationInstructions;
+	
+	private String dosingInstructions;
+	
+	private Double duration;
+	
+	private Concept durationUnits;
+	
+	private Concept route;
+	
+	// Constructors
+	
+	/** default constructor */
+	public DrugOrder() {
+	}
+	
+	/** constructor with id */
+	public DrugOrder(Integer orderId) {
+		this.setOrderId(orderId);
+	}
+	
+	/**
+	 * @see org.openmrs.Order#copy()
+	 */
+	public DrugOrder copy() {
+		return copyHelper(new DrugOrder());
+	}
+	
+	/**
+	 * @see org.openmrs.Order#copyHelper(Order)
+	 */
+	protected DrugOrder copyHelper(DrugOrder target) {
+		super.copyHelper(target);
+		target.dose = getDose();
+		target.doseUnits = getDoseUnits();
+		target.frequency = getFrequency();
+		target.asNeeded = getAsNeeded();
+		target.asNeededCondition = getAsNeededCondition();
+		target.quantity = getQuantity();
+		target.quantityUnits = getQuantityUnits();
+		target.drug = getDrug();
+		target.dosingType = getDosingType();
+		target.dosingInstructions = getDosingInstructions();
+		target.duration = getDuration();
+		target.durationUnits = getDurationUnits();
+		target.route = getRoute();
+		return target;
+	}
+	
+	public boolean isDrugOrder() {
+		return true;
+	}
+	
+	// Property accessors
+	
+	/**
+	 * Gets the doseUnits of this drug order
+	 * 
+	 * @return doseUnits
+	 */
+	public Concept getDoseUnits() {
+		return this.doseUnits;
+	}
+	
+	/**
+	 * Sets the doseUnits of this drug order
+	 *
+	 * @param doseUnits
+	 */
+	public void setDoseUnits(Concept doseUnits) {
+		this.doseUnits = doseUnits;
+	}
+	
+	/**
+	 * Gets the frequency
+	 * 
+	 * @return frequency
+	 */
+	public String getFrequency() {
+		return this.frequency;
+	}
+	
+	/**
+	 * Sets the frequency
+	 * 
+	 * @param frequency
+	 */
+	public void setFrequency(String frequency) {
+		this.frequency = frequency;
+	}
+	
+	/**
+	 * @deprecated see {@link #getAsNeeded()}
+	 * @return Boolean
+	 */
+	@Deprecated
+	public Boolean getPrn() {
+		return getAsNeeded();
+	}
+	
+	/**
+	 * @deprecated see {@link #setAsNeeded(Boolean)}
+	 * @param prn
+	 */
+	@Deprecated
+	public void setPrn(Boolean prn) {
+		setAsNeeded(prn);
+	}
+	
+	/**
+	 * Returns true/false whether the drug is a "pro re nata" drug
+	 * 
+	 * @return Boolean
+	 * @since 1.10
+	 */
+	public Boolean getAsNeeded() {
+		return asNeeded;
+	}
+	
+	/**
+	 * @param asNeeded the value to set
+	 * @since 1.10
+	 */
+	public void setAsNeeded(Boolean asNeeded) {
+		this.asNeeded = asNeeded;
+	}
+	
+	/**
+	 * Gets whether this drug is complex
+	 * 
+	 * @return Boolean
+	 * @deprecated use {@link #getDosingType()}
+	 */
+	@Deprecated
+	public Boolean getComplex() {
+		return this.dosingType != DosingType.SIMPLE;
+	}
+	
+	/**
+	 * Sets whether this drug is complex
+	 * 
+	 * @param complex
+	 * @deprecated use {@link #setComplex(Boolean)}
+	 */
+	@Deprecated
+	public void setComplex(Boolean complex) {
+		if (complex) {
+			setDosingType(DosingType.FREE_TEXT);
+		} else {
+			setDosingType(DosingType.SIMPLE);
+		}
+	}
+	
+	/**
+	 * Gets the quantity
+	 * 
+	 * @return quantity
+	 */
+	public Double getQuantity() {
+		return this.quantity;
+	}
+	
+	/**
+	 * Sets the quantity
+	 * 
+	 * @param quantity
+	 */
+	public void setQuantity(Double quantity) {
+		this.quantity = quantity;
+	}
+	
+	/**
+	 * @since 1.10
+	 * @return concept
+	 */
+	public Concept getQuantityUnits() {
+		return quantityUnits;
+	}
+	
+	/**
+	 * @since 1.10
+	 * @param quantityUnits
+	 */
+	public void setQuantityUnits(Concept quantityUnits) {
+		this.quantityUnits = quantityUnits;
+	}
+	
+	/**
+	 * Gets the drug
+	 * 
+	 * @return drug
+	 */
+	public Drug getDrug() {
+		return this.drug;
+	}
+	
+	/**
+	 * Sets the drug
+	 * 
+	 * @param drug
+	 */
+	public void setDrug(Drug drug) {
+		this.drug = drug;
+	}
+	
+	/**
+	 * @return the asNeededCondition
+	 * @since 1.10
+	 */
+	public String getAsNeededCondition() {
+		return asNeededCondition;
+	}
+	
+	/**
+	 * @param asNeededCondition the asNeededCondition to set
+	 * @since 1.10
+	 */
+	public void setAsNeededCondition(String asNeededCondition) {
+		this.asNeededCondition = asNeededCondition;
+	}
+	
+	/**
+	 * Gets the route
+	 * 
+	 * @since 1.10
+	 */
+	public Concept getRoute() {
+		return route;
+	}
+	
+	/**
+	 * Sets the route
+	 * 
+	 * @param route
+	 * @since 1.10
+	 */
+	public void setRoute(Concept route) {
+		this.route = route;
+	}
+	
+	public void setDose(Double dose) {
+		this.dose = dose;
+	}
+	
+	public Double getDose() {
+		return dose;
+	}
+	
+	/**
+	 * Gets the dosingType
+	 * @since 1.10
+	 */
+	public DosingType getDosingType() {
+		return dosingType;
+	}
+	
+	/**
+	 * Sets the dosingType
+	 *
+	 * @param dosingType the DosingType to set
+	 * @since 1.10
+	 */
+	public void setDosingType(DosingType dosingType) {
+		this.dosingType = dosingType;
+	}
+	
+	/**
+	 * Gets numRefills
+	 * @since 1.10
+	 */
+	public Integer getNumRefills() {
+		return numRefills;
+	}
+	
+	/**
+	 * Sets numRefills
+	 *
+	 * @param numRefills the numRefills to set
+	 * @since 1.10
+	 */
+	public void setNumRefills(Integer numRefills) {
+		this.numRefills = numRefills;
+	}
+	
+	/**
+	 * Gets the administrationInstructions
+	 * @since 1.10
+	 */
+	public String getAdministrationInstructions() {
+		return administrationInstructions;
+	}
+	
+	/**
+	 * Sets the administrationInstructions
+	 *
+	 * @param administrationInstructions to set
+	 * @since 1.10
+	 */
+	public void setAdministrationInstructions(String administrationInstructions) {
+		this.administrationInstructions = administrationInstructions;
+	}
+	
+	/**
+	 * Sets the dosingInstructions
+	 *
+	 * @param dosingInstructions to set
+	 * @since 1.10
+	 */
+	public void setDosingInstructions(String dosingInstructions) {
+		this.dosingInstructions = dosingInstructions;
+	}
+	
+	/**
+	 * Gets the dosingInstructions
+	 * @since 1.10
+	 */
+	public String getDosingInstructions() {
+		return this.dosingInstructions;
+	}
+	
+	/**
+	 * Gets the duration of a Drug Order
+	 * 
+	 * @since 1.10
+	 */
+	public Double getDuration() {
+		return duration;
+	}
+	
+	/**
+	 * Sets the duration of a Drug Order
+	 * 
+	 * @param duration to set
+	 * @since 1.10
+	 */
+	public void setDuration(Double duration) {
+		this.duration = duration;
+	}
+	
+	/**
+	 * Gets durationUnits of a Drug Order
+	 * 
+	 * @since 1.10
+	 */
+	public Concept getDurationUnits() {
+		return durationUnits;
+	}
+	
+	/**
+	 * Sets the durationUnits of a Drug Order
+	 * 
+	 * @param durationUnits
+	 * @since 1.10
+	 */
+	public void setDurationUnits(Concept durationUnits) {
+		this.durationUnits = durationUnits;
+	}
+	
+	public String toString() {
+		return "DrugOrder(" + getDose() + getDoseUnits() + " of " + (getDrug() != null ? getDrug().getName() : "[no drug]")
+		        + " from " + getStartDate() + " to " + (getDiscontinued() ? getDiscontinuedDate() : getAutoExpireDate())
+		        + ")";
+	}
+	
+}