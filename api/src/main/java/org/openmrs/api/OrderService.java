/**
 * This Source Code Form is subject to the terms of the Mozilla Public License,
 * v. 2.0. If a copy of the MPL was not distributed with this file, You can
 * obtain one at http://mozilla.org/MPL/2.0/. OpenMRS is also distributed under
 * the terms of the Healthcare Disclaimer located at http://openmrs.org/license.
 *
 * Copyright (C) OpenMRS Inc. OpenMRS is a registered trademark and the OpenMRS
 * graphic logo is a trademark of OpenMRS Inc.
 */
package org.openmrs.api;

import org.openmrs.Provider;
import org.openmrs.OrderGroup;
import org.openmrs.OrderGroupAttribute;
import org.openmrs.OrderGroupAttributeType;
import org.openmrs.Order;
import org.openmrs.Patient;
import org.openmrs.CareSetting;
import org.openmrs.OrderType;
import org.openmrs.Concept;
import org.openmrs.ConceptClass;
import org.openmrs.Encounter;
import org.openmrs.OrderFrequency;
import org.openmrs.annotation.Authorized;
import org.openmrs.api.db.OrderDAO;
import org.openmrs.parameter.OrderSearchCriteria;
import org.openmrs.util.OpenmrsConstants;
import org.openmrs.util.PrivilegeConstants;

import java.util.Date;
import java.util.List;
import java.util.Locale;

/**
 * Contains methods pertaining to creating/deleting/voiding Orders
 */
public interface OrderService extends OpenmrsService {
	
	public static final String PARALLEL_ORDERS = "PARALLEL_ORDERS";
	
	/**
	 * Setter for the Order data access object. The dao is used for saving and getting orders
	 * to/from the database
	 * 
	 * @param dao The data access object to use
	 */
	public void setOrderDAO(OrderDAO dao);
	
	/**
	 * Save or update the given <code>order</code> in the database. If the OrderType for the order
	 * is not specified, then it will be set to the one set on the OrderContext if any, if none
	 * exists on the orderContext, then it will be set to the one associated to the ConceptClass of
	 * the ordered concept otherwise the save fails. If the CareSetting field of the order is not
	 * specified then it will default to the one set on the passed in OrderContext if any otherwise
	 * the save fails.
	 * 
	 * @param order the Order to save
	 * @param orderContext the OrderContext object
	 * @return the Order that was saved
	 * @throws APIException
	 * <strong>Should</strong> not save order if order doesnt validate
	 * <strong>Should</strong> discontinue existing active order if new order being saved with action to discontinue
	 * <strong>Should</strong> pass if the existing drug order matches the concept and drug of the DC order
	 * <strong>Should</strong> fail if the existing drug order matches the concept and not drug of the DC order
	 * <strong>Should</strong> discontinue previousOrder if it is not already discontinued
	 * <strong>Should</strong> fail if concept in previous order does not match this concept
	 * <strong>Should</strong> not allow editing an existing order
	 * <strong>Should</strong> not allow revising a voided order
	 * <strong>Should</strong> not allow revising a stopped order
	 * <strong>Should</strong> not allow revising an expired order
	 * <strong>Should</strong> not allow revising an order with no previous order
	 * <strong>Should</strong> save a revised order
	 * <strong>Should</strong> save a revised order for a scheduled order which is not started
	 * <strong>Should</strong> set order number specified in the context if specified
	 * <strong>Should</strong> set the order number returned by the configured generator
	 * <strong>Should</strong> set order type if null but mapped to the concept class
	 * <strong>Should</strong> fail if order type is null and not mapped to the concept class
	 * <strong>Should</strong> default to care setting and order type defined in the order context if null
	 * <strong>Should</strong> not allow changing the patient of the previous order when revising an order
	 * <strong>Should</strong> not allow changing the careSetting of the previous order when revising an order
	 * <strong>Should</strong> not allow changing the concept of the previous order when revising an order
	 * <strong>Should</strong> not allow changing the drug of the previous drug order when revising an order
	 * <strong>Should</strong> fail if concept in previous order does not match that of the revised order
	 * <strong>Should</strong> fail if the existing drug order matches the concept and not drug of the revised order
	 * <strong>Should</strong> fail if the order type of the previous order does not match
	 * <strong>Should</strong> fail if the java type of the previous order does not match
	 * <strong>Should</strong> fail if the careSetting of the previous order does not match
	 * <strong>Should</strong> set concept for drug orders if null
	 * <strong>Should</strong> pass for a discontinuation order with no previous order
	 * <strong>Should</strong> fail if an active drug order for the same concept and care setting exists
	 * <strong>Should</strong> pass if an active test order for the same concept and care setting exists
	 * <strong>Should</strong> pass if an active order for the same concept exists in a different care setting
	 * <strong>Should</strong> set Order type of Drug Order to drug order if not set and concept not mapped
	 * <strong>Should</strong> set Order type of Test Order to test order if not set and concept not mapped
	 * <strong>Should</strong> throw AmbiguousOrderException if an active drug order for the same drug formulation
	 *         exists
	 * <strong>Should</strong> pass if an active order for the same concept exists in a different care setting
	 * <strong>Should</strong> fail for revision order if an active drug order for the same concept and care
	 *         settings exists
	 * <strong>Should</strong> pass for revision order if an active test order for the same concept and care
	 *         settings exists
	 * <strong>Should</strong> roll the autoExpireDate to the end of the day if it has no time component
	 * <strong>Should</strong> not change the autoExpireDate if it has a time component
	 * <strong>Should</strong> throw AmbiguousOrderException if disconnecting multiple active orders for the given
	 *         concept
	 * <strong>Should</strong> throw AmbiguousOrderException if disconnecting multiple active drug orders with the
	 *         same drug
	 */
	@Authorized({ PrivilegeConstants.EDIT_ORDERS, PrivilegeConstants.ADD_ORDERS })
	public Order saveOrder(Order order, OrderContext orderContext) throws APIException;
	
	/**
	 * Save or update the given retrospective <code>order</code> in the database. If the OrderType
	 * for the order is not specified, then it will be set to the one set on the OrderContext if
	 * any, if none exists on the orderContext, then it will be set to the one associated to the
	 * ConceptClass of the ordered concept otherwise the save fails. If the CareSetting field of the
	 * order is not specified then it will default to the one set on the passed in OrderContext if
	 * any otherwise the save fails. Retrospective entry of orders can affect downstream systems
	 * that acts on orders created. Orders cannot be stopped if they are already stopped in
	 * retrospective entry.
	 *
	 * @param order the Order to save
	 * @param orderContext the OrderContext object
	 * @return the Order that was saved
	 * @throws APIException
	 * @see #saveOrder(Order, OrderContext)
	 */
	@Authorized({ PrivilegeConstants.EDIT_ORDERS, PrivilegeConstants.ADD_ORDERS })
	public Order saveRetrospectiveOrder(Order order, OrderContext orderContext);
	
	/**
	 * Completely delete an order from the database. This should not typically be used unless
	 * desperately needed. Most orders should just be voided. See {@link #voidOrder(Order, String)}
	 * 
	 * @param order The Order to remove from the system
	 * @throws APIException
	 * <strong>Should</strong> delete order from the database
	 */
	@Authorized(PrivilegeConstants.PURGE_ORDERS)
	public void purgeOrder(Order order) throws APIException;
	
	/**
	 * Completely delete an order from the database. This should not typically be used unless
	 * desperately needed. Most orders should just be voided. See {@link #voidOrder(Order, String)}
	 * This method is different from purgeOrder(Order order) above: If param cascade is false will
	 * completely delete an order from the database period If param cascade is true will completely
	 * delete an order from the database and delete any Obs that references the Order.
	 * 
	 * @param order The Order to remove from the system
	 * @param cascade
	 * @throws APIException
	 * @since 1.9.4
	 * <strong>Should</strong> delete any Obs associated to the order when cascade is true
	 */
	@Authorized(PrivilegeConstants.PURGE_ORDERS)
	public void purgeOrder(Order order, boolean cascade) throws APIException;
	
	/**
	 * Mark an order as voided. This functionally removes the Order from the system while keeping a
	 * semblance
	 * 
	 * @param voidReason String reason
	 * @param order Order to void
	 * @return the Order that was voided
	 * @throws APIException
	 * <strong>Should</strong> void an order
	 * <strong>Should</strong> unset dateStopped of the previous order if the specified order is a discontinuation
	 * <strong>Should</strong> unset dateStopped of the previous order if the specified order is a revision
	 */
	@Authorized(PrivilegeConstants.DELETE_ORDERS)
	public Order voidOrder(Order order, String voidReason) throws APIException;
	
	/**
	 * Get order by internal primary key identifier
	 * 
	 * @param orderId internal order identifier
	 * @return order with given internal identifier
	 * @throws APIException
	 */
	@Authorized(PrivilegeConstants.GET_ORDERS)
	public Order getOrder(Integer orderId) throws APIException;
	
	/**
	 * Get Order by its UUID
	 * 
	 * @param uuid
	 * @return order or null
	 * <strong>Should</strong> find object given valid uuid
	 * <strong>Should</strong> return null if no object found with given uuid
	 */
	@Authorized(PrivilegeConstants.GET_ORDERS)
	public Order getOrderByUuid(String uuid) throws APIException;
	
	/**
	 * Get discontinuation order for the given order, it is the un voided discontinuation order with
	 * a previousOrder that matches the specified order.
	 * 
	 * @param order
	 * @return the discontinuation order or null if none
	 * @throws APIException
	 * @since 1.10
	 * <strong>Should</strong> return discontinuation order if order has been discontinued
	 * <strong>Should</strong> return null if order has not been discontinued
	 * <strong>Should</strong> return null if dc order is voided
	 */
	@Authorized(PrivilegeConstants.GET_ORDERS)
	public Order getDiscontinuationOrder(Order order) throws APIException;
	
	/**
	 * Get revision order for the given order, it is the order with the changes that was created as
	 * a replacement for the specified order. In other words, it is the un voided revise order with
	 * a previousOrder that matches the specified order.
	 * 
	 * @param order
	 * @return the revision order or null if none
	 * @throws APIException
	 * @since 1.10
	 * <strong>Should</strong> return revision order if order has been revised
	 * <strong>Should</strong> return null if order has not been revised
	 * <strong>Should</strong> not return a voided revision order
	 */
	@Authorized(PrivilegeConstants.GET_ORDERS)
	public Order getRevisionOrder(Order order) throws APIException;
	
	/**
	 * Gets all Orders that match the specified parameters excluding discontinuation orders
	 * 
	 * @param patient the patient to match on
	 * @param careSetting the CareSetting to match on
	 * @param orderType The OrderType to match on
	 * @param includeVoided Specifies whether voided orders should be included or not
	 * @return list of Orders matching the parameters
	 * @since 1.10
	 * <strong>Should</strong> fail if patient is null
	 * <strong>Should</strong> fail if careSetting is null
	 * <strong>Should</strong> get the orders that match all the arguments
	 * <strong>Should</strong> get all unvoided matches if includeVoided is set to false
	 * <strong>Should</strong> include voided matches if includeVoided is set to true
	 * <strong>Should</strong> include orders for sub types if order type is specified
	 */
	@Authorized(PrivilegeConstants.GET_ORDERS)
	public List<Order> getOrders(Patient patient, CareSetting careSetting, OrderType orderType, boolean includeVoided);
	
	/**
	 * Gets all orders for the specified patient including discontinuation orders
	 * 
	 * @param patient the patient to match on
	 * @return list of matching {@link org.openmrs.Order}
	 * @since 1.10
	 * <strong>Should</strong> fail if patient is null
	 * <strong>Should</strong> get all the orders for the specified patient
	 */
	@Authorized(PrivilegeConstants.GET_ORDERS)
	public List<Order> getAllOrdersByPatient(Patient patient);

	/**
	 * Get all orders that match a variety of (nullable) criteria contained in the parameter object.
	 * Each extra value for a parameter that is provided acts as an "and" and will reduce the number of results returned
	 *
	 * @param orderSearchCriteria the object containing search parameters
	 * @return a list of orders matching the search criteria
	 * @since 2.2
	 * <strong>Should</strong> get the order matching the search criteria
	 */
	@Authorized( { PrivilegeConstants.GET_ORDERS })
	public List<Order> getOrders(OrderSearchCriteria orderSearchCriteria);
	
	/**
	 * Unvoid order record. Reverse a previous call to {@link #voidOrder(Order, String)}
	 * 
	 * @param order order to be unvoided
	 * @return the Order that was unvoided
	 * <strong>Should</strong> unvoid an order
	 * <strong>Should</strong> stop the previous order if the specified order is a discontinuation
	 * <strong>Should</strong> stop the previous order if the specified order is a revision
	 * <strong>Should</strong> fail for a discontinuation order if the previousOrder is inactive
	 * <strong>Should</strong> fail for a revise order if the previousOrder is inactive
	 */
	@Authorized(PrivilegeConstants.DELETE_ORDERS)
	public Order unvoidOrder(Order order) throws APIException;
	
	/**
	 * Updates the fulfillerStatus of an order and the related comment and finally persists it
	 *
	 * @param order order whose fulfillerStatus should be changed
	 * @param orderFulfillerStatus describes the new Order.FulfillerStatus the order should be set to
	 * @param fullFillerComment is a string which describes a comment that is set while changing the FulfillerStatus               
	 * @return the Order that is updated with an according fulfillerStatus and fulFillerComment
	 * <strong>Should</strong> set the new fulfillerStatus
	 * <strong>Should</strong> set the new fulFillerComment
	 * <strong>Should</strong> not update fulfillerStatus or fulFillerComment if null passed in to that field
	 * <strong>Should</strong> save the changed order
	 */
	@Authorized(PrivilegeConstants.EDIT_ORDERS)
	public Order updateOrderFulfillerStatus(Order order, Order.FulfillerStatus orderFulfillerStatus, String fullFillerComment);
	
	/**
	 * Updates the fulfillerStatus of an order and the related comment and finally persists it
	 *
	 * @param order order whose fulfillerStatus should be changed
	 * @param orderFulfillerStatus describes the new Order.FulfillerStatus the order should be set to
	 * @param fullFillerComment is a string which describes a comment that is set while changing the FulfillerStatus 
	 * @param accessionNumber is the accession number to set             
	 * @return the Order that is updated with an according fulfillerStatus and fulFillerComment and accession number
	 * <strong>Should</strong> set the new fulfillerStatus
	 * <strong>Should</strong> set the new fulFillerComment
	 * <strong>Should</strong> set the new accessionNumber
	 *  <strong>Should</strong> not update fulfillerStatus or fulFillerComment or accessionNumber if null passed in to that field
	 * <strong>Should</strong> save the changed order
	 */
	@Authorized(PrivilegeConstants.EDIT_ORDERS)
	public Order updateOrderFulfillerStatus(Order order, Order.FulfillerStatus orderFulfillerStatus, String fullFillerComment, String accessionNumber);
	
	/**
	 * Gets the order identified by a given order number
	 * 
	 * @param orderNumber the order number
	 * @return the order object
	 * <strong>Should</strong> find object given valid order number
	 * <strong>Should</strong> return null if no object found with given order number
	 */
	@Authorized(PrivilegeConstants.GET_ORDERS)
	public Order getOrderByOrderNumber(String orderNumber);
	
	/**
	 * Gets all Order objects that use this Concept for a given patient. Orders will be returned in
	 * the order in which they occurred, i.e. sorted by startDate starting with the latest
	 * 
	 * @param patient the patient.
	 * @param concept the concept.
	 * @return the list of orders.
	 * <strong>Should</strong> return orders with the given concept
	 * <strong>Should</strong> return empty list for concept without orders
	 * <strong>Should</strong> reject a null patient
	 * <strong>Should</strong> reject a null concept
	 */
	@Authorized(PrivilegeConstants.GET_ORDERS)
	public List<Order> getOrderHistoryByConcept(Patient patient, Concept concept);
	
	/**
	 * Gets the next available order number seed
	 * 
	 * @return the order number seed
	 */
	@Authorized(PrivilegeConstants.ADD_ORDERS)
	public Long getNextOrderNumberSeedSequenceValue();
	
	/**
	 * Gets the order matching the specified order number and its previous orders in the ordering
	 * they occurred, i.e if this order has a previous order, fetch it and if it also has a previous
	 * order then fetch it until the original one with no previous order is reached
	 * 
	 * @param orderNumber the order number whose history to get
	 * @return a list of orders for given order number
	 * <strong>Should</strong> return all order history for given order number
	 */
	@Authorized(PrivilegeConstants.GET_ORDERS)
	public List<Order> getOrderHistoryByOrderNumber(String orderNumber);
	
	/**
	 * Gets all active orders for the specified patient matching the specified CareSetting,
	 * OrderType as of the specified date. Below is the criteria for determining an active order:
	 * <pre>
	 * - Not voided
	 * - Not a discontinuation Order i.e one where action != Action#DISCONTINUE
	 * - dateActivated is before or equal to asOfDate
	 * - dateStopped and autoExpireDate are both null OR if it has dateStopped, then it should be
	 * after asOfDate OR if it has autoExpireDate, then it should be after asOfDate. NOTE: If both
	 * dateStopped and autoExpireDate are set then dateStopped wins because an order can never
	 * expire and then stopped later i.e. you stop an order that hasn't yet expired
	 * </pre>
	 * 
	 * @param patient the patient
	 * @param orderType The OrderType to match
	 * @param careSetting the care setting, returns all ignoring care setting if value is null
	 * @param asOfDate defaults to current time
	 * @return all active orders for given patient parameters
	 * @since 1.10
	 * <strong>Should</strong> return all active orders for the specified patient
	 * <strong>Should</strong> return all active orders for the specified patient and care setting
	 * <strong>Should</strong> return all active drug orders for the specified patient
	 * <strong>Should</strong> return all active test orders for the specified patient
	 * <strong>Should</strong> fail if patient is null
	 * <strong>Should</strong> return active orders as of the specified date
	 * <strong>Should</strong> return all orders if no orderType is specified
	 * <strong>Should</strong> include orders for sub types if order type is specified
	 */
	@Authorized(PrivilegeConstants.GET_ORDERS)
	public List<Order> getActiveOrders(Patient patient, OrderType orderType, CareSetting careSetting, Date asOfDate);
	
	/**
	 * Retrieve care setting
	 * 
	 * @param careSettingId
	 * @return the care setting
	 * @since 1.10
	 */
	@Authorized(PrivilegeConstants.GET_CARE_SETTINGS)
	public CareSetting getCareSetting(Integer careSettingId);
	
	/**
	 * Gets the CareSetting with the specified uuid
	 * 
	 * @param uuid the uuid to match on
	 * @return CareSetting
	 * <strong>Should</strong> return the care setting with the specified uuid
	 */
	@Authorized(PrivilegeConstants.GET_CARE_SETTINGS)
	public CareSetting getCareSettingByUuid(String uuid);
	
	/**
	 * Gets the CareSetting with the specified name
	 * 
	 * @param name the name to match on
	 * @return CareSetting
	 * <strong>Should</strong> return the care setting with the specified name
	 */
	@Authorized(PrivilegeConstants.GET_CARE_SETTINGS)
	public CareSetting getCareSettingByName(String name);
	
	/**
	 * Gets all non retired CareSettings if includeRetired is set to true otherwise retired ones are
	 * included too
	 * 
	 * @param includeRetired specifies whether retired care settings should be returned or not
	 * @return A List of CareSettings
	 * <strong>Should</strong> return only un retired care settings if includeRetired is set to false
	 * <strong>Should</strong> return retired care settings if includeRetired is set to true
	 */
	@Authorized(PrivilegeConstants.GET_CARE_SETTINGS)
	public List<CareSetting> getCareSettings(boolean includeRetired);
	
	/**
	 * Gets OrderType that matches the specified name
	 * 
	 * @param orderTypeName the name to match against
	 * @return OrderType
	 * @since 1.10
	 * <strong>Should</strong> return the order type that matches the specified name
	 */
	@Authorized(PrivilegeConstants.GET_ORDER_TYPES)
	public OrderType getOrderTypeByName(String orderTypeName);
	
	/**
	 * Gets OrderFrequency that matches the specified orderFrequencyId
	 * 
	 * @param orderFrequencyId the id to match against
	 * @return OrderFrequency
	 * @since 1.10
	 * <strong>Should</strong> return the order frequency that matches the specified id
	 */
	@Authorized(PrivilegeConstants.GET_ORDER_FREQUENCIES)
	public OrderFrequency getOrderFrequency(Integer orderFrequencyId);
	
	/**
	 * Gets OrderFrequency that matches the specified uuid
	 * 
	 * @param uuid the uuid to match against
	 * @return OrderFrequency
	 * @since 1.10
	 * <strong>Should</strong> return the order frequency that matches the specified uuid
	 */
	@Authorized(PrivilegeConstants.GET_ORDER_FREQUENCIES)
	public OrderFrequency getOrderFrequencyByUuid(String uuid);
	
	/**
	 * Gets an OrderFrequency that matches the specified concept
	 * 
	 * @param concept the concept to match against
	 * @return OrderFrequency
	 * @since 1.10
	 * <strong>Should</strong> return the order frequency that matches the specified concept
	 */
	@Authorized(PrivilegeConstants.GET_ORDER_FREQUENCIES)
	public OrderFrequency getOrderFrequencyByConcept(Concept concept);
	
	/**
	 * Gets all order frequencies
	 * 
	 * @return List&lt;OrderFrequency&gt;
	 * @since 1.10
	 * @param includeRetired specifies whether retired ones should be included or not
	 * <strong>Should</strong> return only non retired order frequencies if includeRetired is set to false
	 * <strong>Should</strong> return all the order frequencies if includeRetired is set to true
	 */
	@Authorized(PrivilegeConstants.GET_ORDER_FREQUENCIES)
	public List<OrderFrequency> getOrderFrequencies(boolean includeRetired);
	
	/**
	 * Gets all non retired order frequencies associated to concepts that match the specified search
	 * phrase
	 * 
	 * @param searchPhrase The string to match on
	 * @param locale The locale to match on when searching in associated concept names
	 * @param exactLocale If false then order frequencies associated to concepts with names in a
	 *            broader locale will be matched e.g in case en_GB is passed in then en will be
	 *            matched
	 * @param includeRetired Specifies if retired order frequencies that match should be included or
	 *            not
	 * @return List&lt;OrderFrequency&gt;
	 * @since 1.10
	 * <strong>Should</strong> get non retired frequencies with names matching the phrase if includeRetired is false
	 * <strong>Should</strong> include retired frequencies if includeRetired is set to true
	 * <strong>Should</strong> get frequencies with names that match the phrase and locales if exact locale is false
	 * <strong>Should</strong> get frequencies with names that match the phrase and locale if exact locale is true
	 * <strong>Should</strong> return unique frequencies
	 * <strong>Should</strong> reject a null search phrase
	 */
	@Authorized(PrivilegeConstants.GET_ORDER_FREQUENCIES)
	public List<OrderFrequency> getOrderFrequencies(String searchPhrase, Locale locale, boolean exactLocale,
	        boolean includeRetired);
	
	/**
	 * Discontinues an order. Creates a new order that discontinues the orderToDiscontinue
	 * 
	 * @param orderToDiscontinue
	 * @param reasonCoded
	 * @param discontinueDate
	 * @param orderer
	 * @param encounter
	 * @return the new order that discontinued orderToDiscontinue
	 * @throws APIException if the <code>action</code> of orderToDiscontinue is
	 *             <code>Order.Action.DISCONTINUE</code>
	 * @since 1.10
	 * <strong>Should</strong> set correct attributes on the discontinue and discontinued orders
	 * <strong>Should</strong> pass for an active order which is scheduled and not started as of discontinue date
	 * <strong>Should</strong> not pass for a discontinuation order
	 * <strong>Should</strong> fail for a stopped order
	 * <strong>Should</strong> fail for an expired order
	 * <strong>Should</strong> reject a future discontinueDate
	 * <strong>Should</strong> not pass for a discontinued order
	 */
	@Authorized({ PrivilegeConstants.ADD_ORDERS, PrivilegeConstants.EDIT_ORDERS })
	public Order discontinueOrder(Order orderToDiscontinue, Concept reasonCoded, Date discontinueDate, Provider orderer,
	        Encounter encounter);
	
	/**
	 * Discontinues an order. Creates a new order that discontinues the orderToDiscontinue.
	 * 
	 * @param orderToDiscontinue
	 * @param reasonNonCoded
	 * @param discontinueDate
	 * @param orderer
	 * @param encounter
	 * @return the new order that discontinued orderToDiscontinue
	 * @throws APIException if the <code>action</code> of orderToDiscontinue is
	 *             <code>Order.Action.DISCONTINUE</code>
	 * @since 1.10
	 * <strong>Should</strong> populate correct attributes on the discontinue and discontinued orders
	 * <strong>Should</strong> pass for an active order which is scheduled and not started as of discontinue date
	 * <strong>Should</strong> fail for a discontinuation order
	 * <strong>Should</strong> fail if discontinueDate is in the future
	 * <strong>Should</strong> fail for a voided order
	 * <strong>Should</strong> fail for a discontinued order
	 */
	@Authorized({ PrivilegeConstants.ADD_ORDERS, PrivilegeConstants.EDIT_ORDERS })
	public Order discontinueOrder(Order orderToDiscontinue, String reasonNonCoded, Date discontinueDate, Provider orderer,
	        Encounter encounter);
	
	/**
	 * Creates or updates the given order frequency in the database
	 * 
	 * @param orderFrequency the order frequency to save
	 * @return the order frequency created/saved
	 * @since 1.10
	 * <strong>Should</strong> add a new order frequency to the database
	 * <strong>Should</strong> edit an existing order frequency that is not in use
	 * <strong>Should</strong> not allow editing an existing order frequency that is in use
	 */
	@Authorized(PrivilegeConstants.MANAGE_ORDER_FREQUENCIES)
	public OrderFrequency saveOrderFrequency(OrderFrequency orderFrequency) throws APIException;
	
	/**
	 * Retires the given order frequency in the database
	 * 
	 * @param orderFrequency the order frequency to retire
	 * @param reason the retire reason
	 * @return the retired order frequency
	 * @since 1.10
	 * <strong>Should</strong> retire given order frequency
	 */
	@Authorized(PrivilegeConstants.MANAGE_ORDER_FREQUENCIES)
	public OrderFrequency retireOrderFrequency(OrderFrequency orderFrequency, String reason);
	
	/**
	 * Restores an order frequency that was previously retired in the database
	 * 
	 * @param orderFrequency the order frequency to unretire
	 * @return the unretired order frequency
	 * @since 1.10
	 * <strong>Should</strong> unretire given order frequency
	 */
	@Authorized(PrivilegeConstants.MANAGE_ORDER_FREQUENCIES)
	public OrderFrequency unretireOrderFrequency(OrderFrequency orderFrequency);
	
	/**
	 * Completely removes an order frequency from the database
	 * 
	 * @param orderFrequency the order frequency to purge
	 * @since 1.10
	 * <strong>Should</strong> delete given order frequency
	 * <strong>Should</strong> not allow deleting an order frequency that is in use
	 */
	@Authorized(PrivilegeConstants.PURGE_ORDER_FREQUENCIES)
	public void purgeOrderFrequency(OrderFrequency orderFrequency) throws APIException;
	
	/**
	 * Get OrderType by orderTypeId
	 * 
	 * @param orderTypeId the orderTypeId to match on
	 * @since 1.10
	 * @return order type object associated with given id
	 * <strong>Should</strong> find order type object given valid id
	 * <strong>Should</strong> return null if no order type object found with given id
	 */
	@Authorized(PrivilegeConstants.GET_ORDER_TYPES)
	public OrderType getOrderType(Integer orderTypeId);
	
	/**
	 * Get OrderType by uuid
	 * 
	 * @param uuid the uuid to match on
	 * @since 1.10
	 * @return order type object associated with given uuid
	 * <strong>Should</strong> find order type object given valid uuid
	 * <strong>Should</strong> return null if no order type object found with given uuid
	 */
	@Authorized(PrivilegeConstants.GET_ORDER_TYPES)
	public OrderType getOrderTypeByUuid(String uuid);
	
	/**
	 * Get all order types, if includeRetired is set to true then retired ones will be included
	 * otherwise not
	 * 
	 * @param includeRetired boolean flag which indicate search needs to look at retired order types
	 *            or not
	 * <strong>Should</strong> get all order types if includeRetired is set to true
	 * <strong>Should</strong> get all non retired order types if includeRetired is set to false
	 * @return list of order types
	 * @since 1.10
	 */
	@Authorized(PrivilegeConstants.GET_ORDER_TYPES)
	public List<OrderType> getOrderTypes(boolean includeRetired);
	
	/**
	 * Creates or updates the given order type in the database
	 * 
	 * @param orderType the order type to save
	 * @return the order type created/saved
	 * @since 1.10
	 * <strong>Should</strong> add a new order type to the database
	 * <strong>Should</strong> edit an existing order type
	 */
	@Authorized(PrivilegeConstants.MANAGE_ORDER_TYPES)
	public OrderType saveOrderType(OrderType orderType);
	
	/**
	 * Completely removes an order type from the database
	 * 
	 * @param orderType the order type to purge
	 * @since 1.10
	 * <strong>Should</strong> delete order type if not in use
	 * <strong>Should</strong> not allow deleting an order type that is in use
	 */
	@Authorized(PrivilegeConstants.PURGE_ORDER_TYPES)
	public void purgeOrderType(OrderType orderType) throws APIException;
	
	/**
	 * Retires the given order type in the database
	 * 
	 * @param orderType the order type to retire
	 * @param reason the retire reason
	 * @return the retired order type
	 * @since 1.10
	 * <strong>Should</strong> retire order type
	 */
	@Authorized(PrivilegeConstants.MANAGE_ORDER_TYPES)
	public OrderType retireOrderType(OrderType orderType, String reason);
	
	/**
	 * Restores an order type that was previously retired in the database
	 * 
	 * @param orderType the order type to unretire
	 * @return the unretired order type
	 * @since 1.10
	 * <strong>Should</strong> unretire order type
	 */
	@Authorized(PrivilegeConstants.MANAGE_ORDER_TYPES)
	public OrderType unretireOrderType(OrderType orderType);
	
	/**
	 * Returns all descendants of a given order type for example Given TEST will get back LAB TEST
	 * and RADIOLOGY TEST; and Given LAB TEST, will might get back SEROLOGY, MICROBIOLOGY, and
	 * CHEMISTRY
	 * 
	 * @param orderType the order type which needs to search for its' dependencies
	 * @param includeRetired boolean flag for include retired order types or not
	 * @return list of order type which matches the given order type
	 */
	@Authorized(PrivilegeConstants.GET_ORDER_TYPES)
	public List<OrderType> getSubtypes(OrderType orderType, boolean includeRetired);
	
	/**
	 * Gets the order type mapped to a given concept class
	 * 
	 * @param conceptClass the concept class
	 * @return the matching order type
	 * @since 1.10
	 * <strong>Should</strong> get order type mapped to the given concept class
	 */
	@Authorized(PrivilegeConstants.GET_ORDER_TYPES)
	public OrderType getOrderTypeByConceptClass(ConceptClass conceptClass);
	
	/**
	 * Gets the order type mapped to a given concept
	 * 
	 * @param concept the concept
	 * @return the matching order type
	 * @since 1.10
	 * <strong>Should</strong> get order type mapped to the given concept
	 */
	@Authorized(PrivilegeConstants.GET_ORDER_TYPES)
	public OrderType getOrderTypeByConcept(Concept concept);
	
	/**
	 * Gets the possible drug routes, i.e the set members for the concept that matches the uuid
	 * specified as the value for the global property
	 * {@link OpenmrsConstants#GP_DRUG_ROUTES_CONCEPT_UUID}
	 * 
	 * @return concept list of drug routes
	 * @since 1.10
	 * <strong>Should</strong> return an empty list if nothing is configured
	 */
	@Authorized(PrivilegeConstants.GET_CONCEPTS)
	public List<Concept> getDrugRoutes();
	
	/**
	 * Gets the possible drug dosing units, i.e the set members for the concept that matches the
	 * uuid specified as the value for the global property
	 * {@link OpenmrsConstants#GP_DRUG_DOSING_UNITS_CONCEPT_UUID}
	 * 
	 * @return concept list of drug dosing units
	 * @since 1.10
	 * <strong>Should</strong> return an empty list if nothing is configured
	 * <strong>Should</strong> return a list if GP is set
	 */
	@Authorized(PrivilegeConstants.GET_CONCEPTS)
	public List<Concept> getDrugDosingUnits();
	
	/**
	 * Gets the possible units of dispensing, i.e the set members for the concept that matches the
	 * uuid specified as the value for the global property
	 * {@link OpenmrsConstants#GP_DRUG_DISPENSING_UNITS_CONCEPT_UUID}
	 * 
	 * @return concept list of units of dispensing
	 * @since 1.10
	 * <strong>Should</strong> return an empty list if nothing is configured
	 * <strong>Should</strong> return a list if GP is set
	 * <strong>Should</strong> return the union of the dosing and dispensing units
	 */
	@Authorized(PrivilegeConstants.GET_CONCEPTS)
	public List<Concept> getDrugDispensingUnits();
	
	/**
	 * Gets the possible units of duration, i.e the set members for the concept that matches the
	 * uuid specified as the value for the global property
	 * {@link OpenmrsConstants#GP_DURATION_UNITS_CONCEPT_UUID}
	 * 
	 * @return concept list of units of duration
	 * @since 1.10
	 * <strong>Should</strong> return an empty list if nothing is configured
	 * <strong>Should</strong> return a list if GP is set
	 */
	@Authorized(PrivilegeConstants.GET_CONCEPTS)
	public List<Concept> getDurationUnits();
	
	/**
	 * Gets the possible test specimen sources, i.e the set members for the concept that matches the
	 * uuid specified as the value for the global property
	 * {@link OpenmrsConstants#GP_TEST_SPECIMEN_SOURCES_CONCEPT_UUID}
	 * 
	 * @return concept list of specimen sources
	 * @since 1.10
	 * <strong>Should</strong> return an empty list if nothing is configured
	 * <strong>Should</strong> return a list if GP is set
	 */
	@Authorized(PrivilegeConstants.GET_CONCEPTS)
	public List<Concept> getTestSpecimenSources();
	
	/**
	 * Gets the non coded drug concept, i.e the concept that matches the uuid specified as the value
	 * for the global property {@link OpenmrsConstants#GP_DRUG_ORDER_DRUG_OTHER
	 *
	 * @return concept of non coded drug
	 * @since 1.12
	 * <strong>Should</strong> return null if nothing is configured
	 * <strong>Should</strong> return a concept if GP is set
	 */
	@Authorized(PrivilegeConstants.GET_CONCEPTS)
	public Concept getNonCodedDrugConcept();
	
	/**
	 * Fetches the OrderGroup By Uuid.
	 * 
	 * @param uuid Uuid Of the OrderGroup
	 * @return saved OrderGroup
	 * @since 1.12
	 * @throws APIException
	 */
	@Authorized(PrivilegeConstants.GET_ORDERS)
	public OrderGroup getOrderGroupByUuid(String uuid) throws APIException;
	
	/**
	 * Fetches the OrderGroup by Id.
	 * 
	 * @param orderGroupId Id of the OrderGroup
	 * @return saved OrderGroup
	 * @since 1.12
	 * @throws APIException
	 */
	@Authorized(PrivilegeConstants.GET_ORDERS)
	public OrderGroup getOrderGroup(Integer orderGroupId) throws APIException;
	
	/**
	 * Saves the orderGroup. It also saves the list of orders that are present within the
	 * orderGroup.
	 *
	 * @param orderGroup the orderGroup to be saved
	 * @since 1.12
	 * @throws APIException
	 */
	@Authorized({ PrivilegeConstants.EDIT_ORDERS, PrivilegeConstants.ADD_ORDERS })
	public OrderGroup saveOrderGroup(OrderGroup orderGroup) throws APIException;

	/**
	 * Saves an order group with a specific order context
	 * 
	 * @param orderGroup the order group to be saved
	 * @param orderContext the order context object to be saved with the order group
	 * @return the order group that was saved with the specified order context 
<<<<<<< HEAD
	 * @since 2.5.0
=======
	 * @since 2.4.0
>>>>>>> 8c95488a
	 * @should throw an exception if no order context is provided
	 * @throws APIException
	 */
	public  OrderGroup saveOrderGroup(OrderGroup orderGroup, OrderContext orderContext) throws APIException;

	/**
	 * Fetches all order groups for the specified patient
	 * 
	 * @param patient the patient to match on
	 * @return list of matching OrderGroups
	 * @since 2.4.0
	 * @throws APIException
	 */
	@Authorized(PrivilegeConstants.GET_ORDERS)
	public List<OrderGroup> getOrderGroupsByPatient(Patient patient) throws APIException;

	/**
	 * Fetches all order groups for the specified encounter
	 *
	 * @param encounter the encounter to match on
	 * @return list of matching OrderGroups
	 * @since 2.4.0
	 * @throws APIException
	 */
	@Authorized(PrivilegeConstants.GET_ORDERS)
	public List<OrderGroup> getOrderGroupsByEncounter(Encounter encounter) throws APIException;

	/**
	 * Returns all order group attribute types
	 *
	 * @return all {@link OrderGroupAttributeType}s
	 * @should return all order group attribute types including retired ones
	 */
	@Authorized(PrivilegeConstants.GET_ORDERS)
	 List<OrderGroupAttributeType> getAllOrderGroupAttributeTypes() throws APIException;
	
	/**
	 * Fetches order group attribute type using provided Id
	 * 
	 * @param id The Id of the order group attribute type to fetch from the database
	 * @return the {@link OrderGroupAttributeType} with the given internal id
	 * @should return the order group attribute type using the provided id
	 * @should return null if no order group attribute type exists with the given id
	 */
	@Authorized(PrivilegeConstants.GET_ORDERS)
	OrderGroupAttributeType getOrderGroupAttributeType(Integer orderGroupAttributeTypeId) throws APIException;

	/**
	 * Fetches  order group attribute type using provided uuid 
	 * 
	 * @param uuid The uuid of the order group attribute type to fetch from the database
	 * @return the {@link OrderGroupAttributeType} with the given uuid
	 * @should return the order group attribute type with the given uuid
	 * @should return null if no order group attribute type exists with the given uuid
	 */
	OrderGroupAttributeType getOrderGroupAttributeTypeByUuid(String uuid) throws APIException;
	
	/**
	 * Creates or updates the given order group attribute type in the database
	 *
	 * @param orderGroupAttributeType The order group attribute type to save in the database
	 * @return the order group attribute type created or saved
	 * @should create a new order group attribute type
	 * @should edit an existing order group attribute type
	 */
    @Authorized({PrivilegeConstants.EDIT_ORDERS,PrivilegeConstants.ADD_ORDERS})
	OrderGroupAttributeType saveOrderGroupAttributeType(OrderGroupAttributeType orderGroupAttributeType) throws APIException;

	/**
	 * Retires the given order group attribute type in the database
	 *
	 * @param orderGroupAttributeType The order group attribute type to retire
	 * @param reason The reason why the order group attribute type is being retired
	 * @return the order group attribute type retired
	 * @should retire an order group attribute type
	 */
	@Authorized(PrivilegeConstants.MANAGE_ORDER_TYPES)
	OrderGroupAttributeType retireOrderGroupAttributeType(OrderGroupAttributeType orderGroupAttributeType, String reason) throws APIException;

	/**
	 * Restores an order group attribute type that was previously retired in the database
	 * 
	 * @param orderGroupAttributeType The order group attribute type to unretire
	 * @return the order group attribute type unretired
	 * @should unretire an order group attribute type
	 */
	@Authorized(PrivilegeConstants.MANAGE_ORDER_TYPES)
	OrderGroupAttributeType unretireOrderGroupAttributeType(OrderGroupAttributeType orderGroupAttributeType) throws APIException;

	/**
	 * Completely removes an order group attribute type from the database
	 *
	 * @param orderGroupAttributeType The order group attribute type to purge
	 * @should completely remove an order group attribute type
	 */
    @Authorized(PrivilegeConstants.PURGE_ORDERS)
	void purgeOrderGroupAttributeType(OrderGroupAttributeType orderGroupAttributeType) throws APIException;

	/**
	 * Retrieves an order group attribute type object based on the name provided
	 *
	 * @param orderGroupAttributeTypeName The name of the order group attribute type to fetch
	 * @return the {@link OrderGroupAttributeType} with the specified name
	 * @should return the order group attribute type with the specified name
	 * @should return null if no order group attribute type exists with the specified name
	 */
    @Authorized(PrivilegeConstants.GET_ORDERS)
	OrderGroupAttributeType getOrderGroupAttributeTypeByName(String orderGroupAttributeTypeName) throws APIException;
    
	/**
	 * Fetches a given order group attribute using the provided uuid
	 * 
	 * @param uuid The uuid of the order group attribute to fetch
	 * @return the {@link OrderGroupAttribute} with the given uuid
	 * @since 2.4.0
	 * @should get the order group attribute with the given uuid
	 * @should return null if no order group attribute has the given uuid
	 */
	@Authorized(PrivilegeConstants.GET_ORDERS)
	 OrderGroupAttribute getOrderGroupAttributeByUuid(String uuid) throws APIException;
}<|MERGE_RESOLUTION|>--- conflicted
+++ resolved
@@ -837,12 +837,8 @@
 	 * 
 	 * @param orderGroup the order group to be saved
 	 * @param orderContext the order context object to be saved with the order group
-	 * @return the order group that was saved with the specified order context 
-<<<<<<< HEAD
+	 * @return the order group that was saved with the specified order context
 	 * @since 2.5.0
-=======
-	 * @since 2.4.0
->>>>>>> 8c95488a
 	 * @should throw an exception if no order context is provided
 	 * @throws APIException
 	 */
