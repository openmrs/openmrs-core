/**
 * This Source Code Form is subject to the terms of the Mozilla Public License,
 * v. 2.0. If a copy of the MPL was not distributed with this file, You can
 * obtain one at http://mozilla.org/MPL/2.0/. OpenMRS is also distributed under
 * the terms of the Healthcare Disclaimer located at http://openmrs.org/license.
 *
 * Copyright (C) OpenMRS Inc. OpenMRS is a registered trademark and the OpenMRS
 * graphic logo is a trademark of OpenMRS Inc.
 */
package org.openmrs.api.impl;

import java.util.ArrayList;
import java.util.Collection;
import java.util.Date;
import java.util.HashSet;
import java.util.List;
import java.util.Locale;
import java.util.Map;
import java.util.Objects;
import java.util.Optional;
import java.util.Properties;
import java.util.Set;
import java.util.stream.Collectors;

import org.apache.commons.lang.RandomStringUtils;
import org.apache.commons.lang3.StringUtils;
import org.openmrs.Person;
import org.openmrs.Privilege;
import org.openmrs.Role;
import org.openmrs.User;
import org.openmrs.annotation.Authorized;
import org.openmrs.annotation.Logging;
import org.openmrs.api.APIException;
import org.openmrs.api.AdministrationService;
import org.openmrs.api.CannotDeleteRoleWithChildrenException;
import org.openmrs.api.InvalidActivationKeyException;
import org.openmrs.api.UserService;
import org.openmrs.api.context.Context;
import org.openmrs.api.db.DAOException;
import org.openmrs.api.db.LoginCredential;
import org.openmrs.api.db.UserDAO;
import org.openmrs.messagesource.MessageSourceService;
import org.openmrs.notification.MessageException;
import org.openmrs.patient.impl.LuhnIdentifierValidator;
import org.openmrs.util.LocaleUtility;
import org.openmrs.util.OpenmrsConstants;
import org.openmrs.util.OpenmrsUtil;
import org.openmrs.util.PrivilegeConstants;
import org.openmrs.util.RoleConstants;
import org.openmrs.util.Security;
import org.slf4j.Logger;
import org.slf4j.LoggerFactory;
import org.springframework.beans.factory.annotation.Autowired;
import org.springframework.cache.annotation.CacheEvict;
import org.springframework.stereotype.Service;
import org.springframework.transaction.annotation.Transactional;

import java.util.ArrayList;
import java.util.Collection;
import java.util.Date;
import java.util.HashSet;
import java.util.List;
import java.util.Locale;
import java.util.Map;
import java.util.Objects;
import java.util.Optional;
import java.util.Properties;
import java.util.Set;
import java.util.stream.Collectors;


/**
 * Default implementation of the user service. This class should not be used on its own. The current
 * OpenMRS implementation should be fetched from the Context
 *
 * @see org.openmrs.api.UserService
 * @see org.openmrs.api.context.Context
 */
@Service("userService")
@Transactional
public class UserServiceImpl extends BaseOpenmrsService implements UserService {

	private static final Logger log = LoggerFactory.getLogger(UserServiceImpl.class);
<<<<<<< HEAD

=======
	
	@Autowired
>>>>>>> c9906d71
	protected UserDAO dao;



	private static final int MAX_VALID_TIME = 12 * 60 * 60 * 1000; //Period of 12 hours

	private static final int MIN_VALID_TIME = 60 * 1000; //Period of 1 minute

	private static final int DEFAULT_VALID_TIME = 10 * 60 * 1000; //Default time of 10 minute

	public UserServiceImpl() {
	}

	public void setUserDAO(UserDAO dao) {
		this.dao = dao;
	}

	/**
	 * @return the validTime for which the password reset activation key will be valid
	 */
	private int getValidTime() {
		String validTimeGp = Context.getAdministrationService()
			.getGlobalProperty(OpenmrsConstants.GP_PASSWORD_RESET_VALIDTIME);
		final int validTime = StringUtils.isBlank(validTimeGp) ? DEFAULT_VALID_TIME : Integer.parseInt(validTimeGp);
		//if valid time is less that a minute or greater than 12hrs reset valid time to 1 minutes else set it to the required time.
		return (validTime < MIN_VALID_TIME) || (validTime > MAX_VALID_TIME) ? DEFAULT_VALID_TIME : validTime;
	}

	/**
	 * @see org.openmrs.api.UserService#createUser(org.openmrs.User, java.lang.String)
	 */
	@Override
	public User createUser(User user, String password) throws APIException {
		if (user.getUserId() != null) {
			throw new APIException("This method can be used for only creating new users");
		}

		Context.requirePrivilege(PrivilegeConstants.ADD_USERS);

		checkPrivileges(user);

		// if a password wasn't supplied, throw an error
		if (password == null || password.length() < 1) {
			throw new APIException("User.creating.password.required", (Object[]) null);
		}

		if (hasDuplicateUsername(user)) {
			throw new DAOException("Username " + user.getUsername() + " or system id " + user.getSystemId()
				+ " is already in use.");
		}

		// TODO Check required fields for user!!
		OpenmrsUtil.validatePassword(user.getUsername(), password, user.getSystemId());

		return dao.saveUser(user, password);
	}

	/**
	 * @see org.openmrs.api.UserService#getUser(java.lang.Integer)
	 */
	@Override
	@Transactional(readOnly = true)
	public User getUser(Integer userId) throws APIException {
		return dao.getUser(userId);
	}

	/**
	 * @see org.openmrs.api.UserService#getUserByUsername(java.lang.String)
	 */
	@Override
	@Transactional(readOnly = true)
	public User getUserByUsername(String username) throws APIException {
		return dao.getUserByUsername(username);
	}

	/**
	 * @see org.openmrs.api.UserService#hasDuplicateUsername(org.openmrs.User)
	 */
	@Override
	@Transactional(readOnly = true)
	public boolean hasDuplicateUsername(User user) throws APIException {
		return dao.hasDuplicateUsername(user.getUsername(), user.getSystemId(), user.getUserId());
	}

	/**
	 * @see org.openmrs.api.UserService#getUsersByRole(org.openmrs.Role)
	 */
	@Override
	@Transactional(readOnly = true)
	public List<User> getUsersByRole(Role role) throws APIException {
		List<Role> roles = new ArrayList<>();
		roles.add(role);

		return Context.getUserService().getUsers(null, roles, false);
	}

	/**
	 * @see org.openmrs.api.UserService#saveUser(org.openmrs.User)
	 */
	@Override
	@CacheEvict(value = "userSearchLocales", allEntries = true)
	public User saveUser(User user) throws APIException {
		if (user.getUserId() == null) {
			throw new APIException("This method can be called only to update existing users");
		}

		Context.requirePrivilege(PrivilegeConstants.EDIT_USERS);

		checkPrivileges(user);

		if (hasDuplicateUsername(user)) {
			throw new DAOException("Username " + user.getUsername() + " or system id " + user.getSystemId()
				+ " is already in use.");
		}

		return dao.saveUser(user, null);
	}

	public User voidUser(User user, String reason) throws APIException {
		return Context.getUserService().retireUser(user, reason);
	}

	/**
	 * @see org.openmrs.api.UserService#retireUser(org.openmrs.User, java.lang.String)
	 */
	@Override
	public User retireUser(User user, String reason) throws APIException {
		user.setRetired(true);
		user.setRetireReason(reason);
		user.setRetiredBy(Context.getAuthenticatedUser());
		user.setDateRetired(new Date());

		return saveUser(user);
	}

	public User unvoidUser(User user) throws APIException {
		return Context.getUserService().unretireUser(user);
	}

	/**
	 * @see org.openmrs.api.UserService#unretireUser(org.openmrs.User)
	 */
	@Override
	public User unretireUser(User user) throws APIException {
		user.setRetired(false);
		user.setRetireReason(null);
		user.setRetiredBy(null);
		user.setDateRetired(null);

		return saveUser(user);
	}

	/**
	 * @see org.openmrs.api.UserService#getAllUsers()
	 */
	@Override
	@Transactional(readOnly = true)
	public List<User> getAllUsers() throws APIException {
		return dao.getAllUsers();
	}

	/**
	 * @see org.openmrs.api.UserService#getAllPrivileges()
	 */
	@Override
	@Transactional(readOnly = true)
	public List<Privilege> getAllPrivileges() throws APIException {
		return dao.getAllPrivileges();
	}

	/**
	 * @see org.openmrs.api.UserService#getPrivilege(java.lang.String)
	 */
	@Override
	@Transactional(readOnly = true)
	public Privilege getPrivilege(String p) throws APIException {
		return dao.getPrivilege(p);
	}

	/**
	 * @see org.openmrs.api.UserService#purgePrivilege(org.openmrs.Privilege)
	 */
	@Override
	public void purgePrivilege(Privilege privilege) throws APIException {
		if (OpenmrsUtil.getCorePrivileges().keySet().contains(privilege.getPrivilege())) {
			throw new APIException("Privilege.cannot.delete.core", (Object[]) null);
		}

		dao.deletePrivilege(privilege);
	}

	/**
	 * @see org.openmrs.api.UserService#savePrivilege(org.openmrs.Privilege)
	 */
	@Override
	public Privilege savePrivilege(Privilege privilege) throws APIException {
		return dao.savePrivilege(privilege);
	}

	/**
	 * @see org.openmrs.api.UserService#getAllRoles()
	 */
	@Override
	@Transactional(readOnly = true)
	public List<Role> getAllRoles() throws APIException {
		return dao.getAllRoles();
	}

	/**
	 * @see org.openmrs.api.UserService#getRole(java.lang.String)
	 */
	@Override
	@Transactional(readOnly = true)
	public Role getRole(String r) throws APIException {
		return dao.getRole(r);
	}

	/**
	 * @see org.openmrs.api.UserService#purgeRole(org.openmrs.Role)
	 */
	@Override
	public void purgeRole(Role role) throws APIException {
		if (role == null || role.getRole() == null) {
			return;
		}

		if (OpenmrsUtil.getCoreRoles().keySet().contains(role.getRole())) {
			throw new APIException("Role.cannot.delete.core", (Object[]) null);
		}

		if (role.hasChildRoles()) {
			throw new CannotDeleteRoleWithChildrenException();
		}

		dao.deleteRole(role);
	}

	/**
	 * @see org.openmrs.api.UserService#saveRole(org.openmrs.Role)
	 */
	@Override
	public Role saveRole(Role role) throws APIException {
		// make sure one of the parents of this role isn't itself...this would
		// cause an infinite loop
		if (role.getAllParentRoles().contains(role)) {
			throw new APIException("Role.cannot.inherit.descendant", (Object[]) null);
		}

		checkPrivileges(role);

		return dao.saveRole(role);
	}

	/**
	 * @see org.openmrs.api.UserService#changePassword(java.lang.String, java.lang.String)
	 */
	@Override
	public void changePassword(String oldPassword, String newPassword) throws APIException {
		User user = Context.getAuthenticatedUser();
		changePassword(user, oldPassword, newPassword);
	}

	/**
	 * @see org.openmrs.api.UserService#changeHashedPassword(User, String, String)
	 */
	@Override
	public void changeHashedPassword(User user, String hashedPassword, String salt) throws APIException {
		dao.changeHashedPassword(user, hashedPassword, salt);
	}

	/**
	 * @see org.openmrs.api.UserService#changeQuestionAnswer(User, String, String)
	 */
	@Override
	public void changeQuestionAnswer(User u, String question, String answer) throws APIException {
		dao.changeQuestionAnswer(u, question, answer);
	}

	/**
	 * @see org.openmrs.api.UserService#changeQuestionAnswer(java.lang.String, java.lang.String,
	 * java.lang.String)
	 */
	@Override
	public void changeQuestionAnswer(String pw, String q, String a) {
		dao.changeQuestionAnswer(pw, q, a);
	}

	/**
	 * @see org.openmrs.api.UserService#isSecretAnswer(org.openmrs.User, java.lang.String)
	 */
	@Override
	@Transactional(readOnly = true)
	public boolean isSecretAnswer(User u, String answer) {
		return dao.isSecretAnswer(u, answer);
	}

	/**
	 * @see org.openmrs.api.UserService#getUsersByName(java.lang.String, java.lang.String, boolean)
	 */
	@Override
	@Transactional(readOnly = true)
	public List<User> getUsersByName(String givenName, String familyName, boolean includeVoided) throws APIException {
		return dao.getUsersByName(givenName, familyName, includeVoided);
	}

	/**
	 * @see org.openmrs.api.UserService#getUsersByPerson(org.openmrs.Person, boolean)
	 */
	@Override
	@Transactional(readOnly = true)
	public List<User> getUsersByPerson(Person person, boolean includeRetired) throws APIException {
		return dao.getUsersByPerson(person, includeRetired);
	}

	/**
	 * @see org.openmrs.api.UserService#getUsers(java.lang.String, java.util.List, boolean)
	 */
	@Override
	@Transactional(readOnly = true)
	public List<User> getUsers(String nameSearch, List<Role> roles, boolean includeVoided) throws APIException {
		return Context.getUserService().getUsers(nameSearch, roles, includeVoided, null, null);
	}

	/**
	 * Convenience method to check if the authenticated user has all privileges they are giving out
	 *
	 * @param user user that has privileges
	 */
	private void checkPrivileges(User user) {
		List<String> requiredPrivs = user.getAllRoles().stream().peek(this::checkSuperUserPrivilege)
			.map(Role::getPrivileges).filter(Objects::nonNull).flatMap(Collection::stream)
			.map(Privilege::getPrivilege).filter(p -> !Context.hasPrivilege(p)).sorted().collect(Collectors.toList());
		if (requiredPrivs.size() == 1) {
			throw new APIException("User.you.must.have.privilege", new Object[] { requiredPrivs.get(0) });
		} else if (requiredPrivs.size() > 1) {
			throw new APIException("User.you.must.have.privileges", new Object[] { String.join(", ", requiredPrivs) });
		}
	}

	private void checkSuperUserPrivilege(Role r) {
		if (r.getRole().equals(RoleConstants.SUPERUSER)
			&& !Context.hasPrivilege(PrivilegeConstants.ASSIGN_SYSTEM_DEVELOPER_ROLE)) {
			throw new APIException("User.you.must.have.role", new Object[] { RoleConstants.SUPERUSER });
		}
	}

	/**
	 * @see org.openmrs.api.UserService#setUserProperty(User, String, String)
	 */
	@Override
	public User setUserProperty(User user, String key, String value) {
		if (user != null) {
			if (!Context.hasPrivilege(PrivilegeConstants.EDIT_USERS) && !user.equals(Context.getAuthenticatedUser())) {
				throw new APIException("you.are.not.authorized.change.properties", new Object[] { user.getUserId() });
			}

			user.setUserProperty(key, value);
			try {
				Context.addProxyPrivilege(PrivilegeConstants.EDIT_USERS);
				Context.getUserService().saveUser(user);
			}
			finally {
				Context.removeProxyPrivilege(PrivilegeConstants.EDIT_USERS);
			}
		}

		return user;
	}

	/**
	 * @see org.openmrs.api.UserService#removeUserProperty(org.openmrs.User, java.lang.String)
	 */
	@Override
	public User removeUserProperty(User user, String key) {
		if (user != null) {

			// if the current user isn't allowed to edit users and
			// the user being edited is not the current user, throw an
			// exception
			if (!Context.hasPrivilege(PrivilegeConstants.EDIT_USERS) && !user.equals(Context.getAuthenticatedUser())) {
				throw new APIException("you.are.not.authorized.change.properties", new Object[] { user.getUserId() });
			}

			user.removeUserProperty(key);

			try {
				Context.addProxyPrivilege(PrivilegeConstants.EDIT_USERS);
				Context.getUserService().saveUser(user);
			}
			finally {
				Context.removeProxyPrivilege(PrivilegeConstants.EDIT_USERS);
			}
		}

		return user;
	}

	/**
	 * Generates system ids based on the following algorithm scheme: user_id-check digit
	 *
	 * @see org.openmrs.api.UserService#generateSystemId()
	 */
	@Override
	@Transactional(readOnly = true)
	public String generateSystemId() {
		// Hardcoding Luhn algorithm since all existing openmrs user ids have
		// had check digits generated this way.
		LuhnIdentifierValidator liv = new LuhnIdentifierValidator();

		String systemId;
		Integer offset = 0;
		do {
			// generate and increment the system id if necessary
			Integer generatedId = dao.generateSystemId() + offset++;

			systemId = generatedId.toString();

			try {
				systemId = liv.getValidIdentifier(systemId);
			}
			catch (Exception e) {
				log.error("error getting check digit", e);
				return systemId;
			}

			// loop until we find a system id that no one has
		} while (dao.hasDuplicateUsername(null, systemId, null));

		return systemId;
	}

	/**
	 * @see org.openmrs.api.UserService#purgeUser(org.openmrs.User)
	 */
	@Override
	public void purgeUser(User user) throws APIException {
		dao.deleteUser(user);
	}

	/**
	 * @see org.openmrs.api.UserService#purgeUser(org.openmrs.User, boolean)
	 */
	@Override
	public void purgeUser(User user, boolean cascade) throws APIException {
		if (cascade) {
			throw new APIException("cascade.do.not.think", (Object[]) null);
		}

		dao.deleteUser(user);
	}

	/**
	 * Convenience method to check if the authenticated user has all privileges they are giving out
	 * to the new role
	 *
	 * @param role
	 */
	private void checkPrivileges(Role role) {
		Optional.ofNullable(role.getPrivileges())
			.map(p -> p.stream().filter(pr -> !Context.hasPrivilege(pr.getPrivilege())).map(Privilege::getPrivilege)
				.distinct().collect(Collectors.joining(", ")))
			.ifPresent(missing -> {
				if (StringUtils.isNotBlank(missing)) {
					throw new APIException("Role.you.must.have.privileges", new Object[] { missing });
				}
			});
	}

	/**
	 * @see org.openmrs.api.UserService#getPrivilegeByUuid(java.lang.String)
	 */
	@Override
	@Transactional(readOnly = true)
	public Privilege getPrivilegeByUuid(String uuid) throws APIException {
		return dao.getPrivilegeByUuid(uuid);
	}

	/**
	 * @see org.openmrs.api.UserService#getRoleByUuid(java.lang.String)
	 */
	@Override
	@Transactional(readOnly = true)
	public Role getRoleByUuid(String uuid) throws APIException {
		return dao.getRoleByUuid(uuid);
	}

	/**
	 * @see org.openmrs.api.UserService#getUserByUuid(java.lang.String)
	 */
	@Override
	@Transactional(readOnly = true)
	public User getUserByUuid(String uuid) throws APIException {
		return dao.getUserByUuid(uuid);
	}

	/**
	 * @see UserService#getCountOfUsers(String, List, boolean)
	 */
	@Override
	@Transactional(readOnly = true)
	public Integer getCountOfUsers(String name, List<Role> roles, boolean includeRetired) {
		if (name != null) {
			name = StringUtils.replace(name, ", ", " ");
		}

		// if the authenticated role is in the list of searched roles, then all
		// persons should be searched
		Role authRole = getRole(RoleConstants.AUTHENTICATED);
		if (roles.contains(authRole)) {
			return dao.getCountOfUsers(name, new ArrayList<>(), includeRetired);
		}

		return dao.getCountOfUsers(name, roles, includeRetired);
	}

	/**
	 * @see UserService#getUsers(String, List, boolean, Integer, Integer)
	 */
	@Override
	@Transactional(readOnly = true)
	public List<User> getUsers(String name, List<Role> roles, boolean includeRetired, Integer start, Integer length)
		throws APIException {
		if (name != null) {
			name = StringUtils.replace(name, ", ", " ");
		}

		if (roles == null) {
			roles = new ArrayList<>();
		}

		// if the authenticated role is in the list of searched roles, then all
		// persons should be searched
		Role authRole = getRole(RoleConstants.AUTHENTICATED);
		if (roles.contains(authRole)) {
			return dao.getUsers(name, new ArrayList<>(), includeRetired, start, length);
		}

		 // add the requested roles and all child roles for consideration
    Set<Role> allRoles = new HashSet<>();
    for (Role r : roles) {
    allRoles.add(r);
    Collection<Role> childRoles = r.getAllChildRoles();
    if (childRoles != null) {
        allRoles.addAll(childRoles);
    }
}
    return dao.getUsers(name, new ArrayList<>(allRoles), includeRetired, start, length);
	}

	@Override
	public User saveUserProperty(String key, String value) {
		User user = Context.getAuthenticatedUser();
		if (user == null) {
			throw new APIException("no.authenticated.user.found", (Object[]) null);
		}
		user.setUserProperty(key, value);
		return dao.saveUser(user, null);
	}

	@Override
	public User saveUserProperties(Map<String, String> properties) {
		User user = Context.getAuthenticatedUser();
		if (user == null) {
			throw new APIException("no.authenticated.user.found", (Object[]) null);
		}
		user.getUserProperties().clear();
		for (Map.Entry<String, String> entry : properties.entrySet()) {
			user.setUserProperty(entry.getKey(), entry.getValue());
		}
		return dao.saveUser(user, null);
	}

	/**
	 * @see UserService#changePassword(User, String, String)
	 */
	@Override
	@Authorized(PrivilegeConstants.EDIT_USER_PASSWORDS)
	@Logging(ignoredArgumentIndexes = { 1, 2 })
	public void changePassword(User user, String oldPassword, String newPassword) throws APIException {
		if (user.getUserId() == null) {
			throw new APIException("user.must.exist", (Object[]) null);
		}

		if (oldPassword == null) {
			if (!Context.hasPrivilege(PrivilegeConstants.EDIT_USER_PASSWORDS)) {
				throw new APIException("null.old.password.privilege.required", (Object[]) null);
			}
		} else if (!dao.getLoginCredential(user).checkPassword(oldPassword)) {
			throw new APIException("old.password.not.correct", (Object[]) null);

		} else if (oldPassword.equals(newPassword)) {
			throw new APIException("new.password.equal.to.old", (Object[]) null);
		}

		if (("admin".equals(user.getSystemId()) || "admin".equals(user.getUsername())) && Boolean.parseBoolean(
			Context.getRuntimeProperties().getProperty(ADMIN_PASSWORD_LOCKED_PROPERTY, "false"))) {
			throw new APIException("admin.password.is.locked");
		}

		updatePassword(user, newPassword);
	}

	@Override
	public void changePassword(User user, String newPassword) {
		updatePassword(user, newPassword);
	}

	private void updatePassword(User user, String newPassword) {
		OpenmrsUtil.validatePassword(user.getUsername(), newPassword, user.getSystemId());
		dao.changePassword(user, newPassword);
	}

	@Override
	public void changePasswordUsingSecretAnswer(String secretAnswer, String pw) throws APIException {
		User user = Context.getAuthenticatedUser();
		if (!isSecretAnswer(user, secretAnswer)) {
			throw new APIException("secret.answer.not.correct", (Object[]) null);
		}
		updatePassword(user, pw);
	}

	@Override
	public String getSecretQuestion(User user) throws APIException {
		if (user.getUserId() != null) {
			LoginCredential loginCredential = dao.getLoginCredential(user);
			return loginCredential.getSecretQuestion();
		} else {
			return null;
		}
	}

	/**
	 * @see org.openmrs.api.UserService#getUserByUsernameOrEmail(java.lang.String)
	 */
	@Override
	@Transactional(readOnly = true)
	public User getUserByUsernameOrEmail(String usernameOrEmail) {
		if (StringUtils.isNotBlank(usernameOrEmail)) {
			User user = dao.getUserByEmail(usernameOrEmail);
			if (user == null) {
				return getUserByUsername(usernameOrEmail);
			}
			return user;
		}
		throw new APIException("error.usernameOrEmail.notNullOrBlank", (Object[]) null);
	}

	/**
	 * @see org.openmrs.api.UserService#getUserByActivationKey(java.lang.String)
	 */
	@Override
	@Transactional(readOnly = true)
	public User getUserByActivationKey(String activationKey) {
		LoginCredential loginCred = dao.getLoginCredentialByActivationKey(activationKey);
		if (loginCred != null) {
			String[] credTokens = loginCred.getActivationKey().split(":");
			if (System.currentTimeMillis() <= Long.parseLong(credTokens[1])) {
				return getUser(loginCred.getUserId());
			}
		}
		return null;
	}

	/**
	 * @throws APIException
	 * @throws MessageException
	 * @see org.openmrs.api.UserService#setUserActivationKey(org.openmrs.User)
	 */
	@Override
	public User setUserActivationKey(User user) throws MessageException {
		String token = RandomStringUtils.randomAlphanumeric(20);
		long time = System.currentTimeMillis() + getValidTime();
		String hashedKey = Security.encodeString(token);
		String activationKey = hashedKey + ":" + time;
		LoginCredential credentials = dao.getLoginCredential(user);
		credentials.setActivationKey(activationKey);
		dao.setUserActivationKey(credentials);

		MessageSourceService messages = Context.getMessageSourceService();
		AdministrationService adminService = Context.getAdministrationService();
		Locale locale = getDefaultLocaleForUser(user);

		//		Delete this method call when removing {@link OpenmrsConstants#GP_HOST_URL}
		copyHostURLGlobalPropertyToPasswordResetGlobalProperty(adminService);

		String link = adminService.getGlobalProperty(OpenmrsConstants.GP_PASSWORD_RESET_URL)
			.replace("{activationKey}", token);

		Properties mailProperties = Context.getMailProperties();

		String sender = mailProperties.getProperty("mail.from");

		String subject = messages.getMessage("mail.passwordreset.subject", null, locale);

		String msg = messages.getMessage("mail.passwordreset.content", null, locale)
			.replace("{name}", user.getUsername())
			.replace("{link}", link)
			.replace("{time}", String.valueOf(getValidTime() / 60000));

		Context.getMessageService().sendMessage(user.getEmail(), sender, subject, msg);

		return user;
	}

	/**
	 * Delete this method when deleting {@link OpenmrsConstants#GP_HOST_URL}
	 */
	private void copyHostURLGlobalPropertyToPasswordResetGlobalProperty(AdministrationService adminService) {
		String hostURLGP = adminService.getGlobalProperty(OpenmrsConstants.GP_HOST_URL);
		String passwordResetGP = adminService.getGlobalProperty(OpenmrsConstants.GP_PASSWORD_RESET_URL);
		if (StringUtils.isNotBlank(hostURLGP) && StringUtils.isBlank(passwordResetGP)) {
			adminService.setGlobalProperty(OpenmrsConstants.GP_PASSWORD_RESET_URL, hostURLGP);
		}
	}

	/**
	 * @see UserService#getDefaultLocaleForUser(User)
	 */
	@Override
	public Locale getDefaultLocaleForUser(User user) {
		Locale locale = null;
		if (user != null) {
			try {
				String preferredLocale = user.getUserProperty(OpenmrsConstants.USER_PROPERTY_DEFAULT_LOCALE);
				if (StringUtils.isNotBlank(preferredLocale)) {
					locale = LocaleUtility.fromSpecification(preferredLocale);
				}
			}
			catch (Exception e) {
				log.warn("Unable to parse user locale into a Locale", e);
			}
		}
		if (locale == null) {
			locale = Context.getLocale();
		}
		return locale;
	}

	/**
	 * @see org.openmrs.api.UserService#changePasswordUsingActivationKey(String, String);
	 */
	@Override
	public void changePasswordUsingActivationKey(String activationKey, String newPassword) {
		User user = getUserByActivationKey(activationKey);
		if (user == null) {
			throw new InvalidActivationKeyException("activation.key.not.correct");
		}

		updatePassword(user, newPassword);
	}

	/**
	 * @see org.openmrs.api.UserService#getLastLoginTime(User)
	 */
	public String getLastLoginTime(User user) {
		return dao.getLastLoginTime(user);
    }
}<|MERGE_RESOLUTION|>--- conflicted
+++ resolved
@@ -81,12 +81,8 @@
 public class UserServiceImpl extends BaseOpenmrsService implements UserService {
 
 	private static final Logger log = LoggerFactory.getLogger(UserServiceImpl.class);
-<<<<<<< HEAD
-
-=======
 	
 	@Autowired
->>>>>>> c9906d71
 	protected UserDAO dao;
 
 
