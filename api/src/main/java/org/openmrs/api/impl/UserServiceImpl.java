--- conflicted
+++ resolved
@@ -688,16 +688,12 @@
 	@Override
 	@Logging(ignoredArgumentIndexes = { 1 })
 	public void changePassword(User user, String newPassword) {
-<<<<<<< HEAD
 		updatePassword(user, newPassword);
 	}
 
 	private void updatePassword(User user, String newPassword) {
 		OpenmrsUtil.validatePassword(user.getUsername(), newPassword, user.getSystemId());
 		dao.changePassword(user, newPassword);
-=======
-		Context.getUserService().changePassword(user, null, newPassword);
->>>>>>> f0e54915
 	}
 
 	@Override
@@ -712,14 +708,6 @@
 		updatePassword(user, pw);
 	}
 
-<<<<<<< HEAD
-=======
-	private void updatePassword(User user, String newPassword) {
-		OpenmrsUtil.validatePassword(user.getUsername(), newPassword, user.getSystemId());
-		dao.changePassword(user, newPassword);
-	}
-	
->>>>>>> f0e54915
 	@Override
 	public String getSecretQuestion(User user) throws APIException {
 		if (user.getUserId() != null) {
