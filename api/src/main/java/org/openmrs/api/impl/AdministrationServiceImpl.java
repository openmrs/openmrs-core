<<<<<<< HEAD
/**
 * The contents of this file are subject to the OpenMRS Public License
 * Version 1.0 (the "License"); you may not use this file except in
 * compliance with the License. You may obtain a copy of the License at
 * http://license.openmrs.org
 *
 * Software distributed under the License is distributed on an "AS IS"
 * basis, WITHOUT WARRANTY OF ANY KIND, either express or implied. See the
 * License for the specific language governing rights and limitations
 * under the License.
 *
 * Copyright (C) OpenMRS, LLC.  All Rights Reserved.
 */
package org.openmrs.api.impl;

import java.io.StringWriter;
import java.io.UnsupportedEncodingException;
import java.net.InetAddress;
import java.net.UnknownHostException;
import java.text.SimpleDateFormat;
import java.util.ArrayList;
import java.util.Calendar;
import java.util.Collection;
import java.util.HashMap;
import java.util.HashSet;
import java.util.LinkedHashMap;
import java.util.LinkedHashSet;
import java.util.List;
import java.util.Locale;
import java.util.Map;
import java.util.Properties;
import java.util.Set;
import java.util.SortedMap;
import java.util.TreeMap;

import org.apache.commons.logging.Log;
import org.apache.commons.logging.LogFactory;
import org.openmrs.Concept;
import org.openmrs.ConceptClass;
import org.openmrs.ConceptDatatype;
import org.openmrs.ConceptProposal;
import org.openmrs.ConceptSource;
import org.openmrs.EncounterType;
import org.openmrs.FieldType;
import org.openmrs.GlobalProperty;
import org.openmrs.ImplementationId;
import org.openmrs.Location;
import org.openmrs.MimeType;
import org.openmrs.OpenmrsObject;
import org.openmrs.PatientIdentifierType;
import org.openmrs.Privilege;
import org.openmrs.Role;
import org.openmrs.Tribe;
import org.openmrs.User;
import org.openmrs.api.APIAuthenticationException;
import org.openmrs.api.APIException;
import org.openmrs.api.AdministrationService;
import org.openmrs.api.EventListeners;
import org.openmrs.api.GlobalPropertyListener;
import org.openmrs.api.context.Context;
import org.openmrs.api.db.AdministrationDAO;
import org.openmrs.customdatatype.CustomDatatypeUtil;
import org.openmrs.module.Module;
import org.openmrs.module.ModuleFactory;
import org.openmrs.module.ModuleUtil;
import org.openmrs.util.HttpClient;
import org.openmrs.util.LocaleUtility;
import org.openmrs.util.OpenmrsConstants;
import org.openmrs.util.OpenmrsUtil;
import org.openmrs.util.PrivilegeConstants;
import org.springframework.cache.annotation.CacheEvict;
import org.springframework.cache.annotation.Cacheable;
import org.springframework.transaction.annotation.Transactional;
import org.apache.commons.lang3.StringUtils;
import org.springframework.validation.Errors;

/**
 * Default implementation of the administration services. This class should not be used on its own.
 * The current OpenMRS implementation should be fetched from the Context
 * 
 * @see org.openmrs.api.AdministrationService
 * @see org.openmrs.api.context.Context
 */
@Transactional
public class AdministrationServiceImpl extends BaseOpenmrsService implements AdministrationService, GlobalPropertyListener {
	
	protected Log log = LogFactory.getLog(getClass());
	
	protected AdministrationDAO dao;
	
	/**
	 * An always up-to-date collection of the allowed locales.
	 */
	private GlobalLocaleList globalLocaleList;
	
	private HttpClient implementationIdHttpClient;
	
	/**
	 * Default empty constructor
	 */
	public AdministrationServiceImpl() {
	}
	
	/**
	 * @see org.openmrs.api.AdministrationService#setAdministrationDAO(org.openmrs.api.db.AdministrationDAO)
	 */
	public void setAdministrationDAO(AdministrationDAO dao) {
		this.dao = dao;
	}
	
	/**
	 * @see org.openmrs.api.AdministrationService#createEncounterType(org.openmrs.EncounterType)
	 * @deprecated
	 */
	@Deprecated
	public void createEncounterType(EncounterType encounterType) throws APIException {
		Context.getEncounterService().saveEncounterType(encounterType);
	}
	
	/**
	 * @see org.openmrs.api.AdministrationService#updateEncounterType(org.openmrs.EncounterType)
	 * @deprecated
	 */
	@Deprecated
	public void updateEncounterType(EncounterType encounterType) throws APIException {
		Context.getEncounterService().saveEncounterType(encounterType);
	}
	
	/**
	 * @see org.openmrs.api.AdministrationService#deleteEncounterType(org.openmrs.EncounterType)
	 * @deprecated
	 */
	@Deprecated
	public void deleteEncounterType(EncounterType encounterType) throws APIException {
		Context.getEncounterService().purgeEncounterType(encounterType);
	}
	
	/**
	 * @see org.openmrs.api.PatientService#savePatientIdentifierType(PatientIdentifierType)
	 * @deprecated replaced by
	 *             {@link org.openmrs.api.PatientService#savePatientIdentifierType(PatientIdentifierType)}
	 */
	@Deprecated
	public void createPatientIdentifierType(PatientIdentifierType patientIdentifierType) throws APIException {
		Context.getPatientService().savePatientIdentifierType(patientIdentifierType);
	}
	
	/**
	 * @see org.openmrs.api.PatientService#savePatientIdentifierType(PatientIdentifierType)
	 * @deprecated replaced by
	 *             {@link org.openmrs.api.PatientService#savePatientIdentifierType(PatientIdentifierType)}
	 */
	@Deprecated
	public void updatePatientIdentifierType(PatientIdentifierType patientIdentifierType) throws APIException {
		Context.getPatientService().savePatientIdentifierType(patientIdentifierType);
	}
	
	/**
	 * @see org.openmrs.api.PatientService#purgePatientIdentifierType(PatientIdentifierType)
	 * @deprecated replaced by
	 *             {@link org.openmrs.api.PatientService#purgePatientIdentifierType(PatientIdentifierType)}
	 */
	@Deprecated
	public void deletePatientIdentifierType(PatientIdentifierType patientIdentifierType) throws APIException {
		Context.getPatientService().purgePatientIdentifierType(patientIdentifierType);
	}
	
	/**
	 * Create a new Tribe
	 * 
	 * @param tribe Tribe to create
	 * @throws APIException
	 * @deprecated
	 */
	@Deprecated
	public void createTribe(Tribe tribe) throws APIException {
		throw new APIException("Tribe.object.not.supported", (Object[]) null);
	}
	
	/**
	 * Update Tribe
	 * 
	 * @param tribe Tribe to update
	 * @throws APIException
	 * @deprecated
	 */
	@Deprecated
	public void updateTribe(Tribe tribe) throws APIException {
		throw new APIException("Tribe.object.not.supported", (Object[]) null);
	}
	
	/**
	 * Delete Tribe
	 * 
	 * @param tribe Tribe to delete
	 * @throws APIException
	 * @deprecated
	 */
	@Deprecated
	public void deleteTribe(Tribe tribe) throws APIException {
		throw new APIException("Tribe.object.not.supported", (Object[]) null);
	}
	
	/**
	 * Retire Tribe
	 * 
	 * @param tribe Tribe to retire
	 * @throws APIException
	 * @deprecated
	 */
	@Deprecated
	public void retireTribe(Tribe tribe) throws APIException {
		throw new APIException("Tribe.object.not.supported", (Object[]) null);
	}
	
	/**
	 * Unretire Tribe
	 * 
	 * @param tribe Tribe to unretire
	 * @throws APIException
	 * @deprecated
	 */
	@Deprecated
	public void unretireTribe(Tribe tribe) throws APIException {
		throw new APIException("Tribe.object.not.supported", (Object[]) null);
	}
	
	/**
	 * @deprecated
	 */
	@Deprecated
	public void createFieldType(FieldType fieldType) throws APIException {
		Context.getFormService().saveFieldType(fieldType);
	}
	
	/**
	 * @deprecated
	 */
	@Deprecated
	public void updateFieldType(FieldType fieldType) throws APIException {
		Context.getFormService().saveFieldType(fieldType);
	}
	
	/**
	 * @deprecated
	 */
	@Deprecated
	public void deleteFieldType(FieldType fieldType) throws APIException {
		Context.getFormService().purgeFieldType(fieldType);
	}
	
	/**
	 * @deprecated use {@link org.openmrs.api.ObsService#saveMimeType(MimeType)}
	 */
	@Deprecated
	public void createMimeType(MimeType mimeType) throws APIException {
		Context.getObsService().saveMimeType(mimeType);
	}
	
	/**
	 * @deprecated use {@link org.openmrs.api.ObsService#saveMimeType(MimeType)}
	 */
	@Deprecated
	public void updateMimeType(MimeType mimeType) throws APIException {
		Context.getObsService().saveMimeType(mimeType);
	}
	
	/**
	 * @deprecated use {@link org.openmrs.api.ObsService#purgeMimeType(MimeType)}
	 */
	@Deprecated
	public void deleteMimeType(MimeType mimeType) throws APIException {
		Context.getObsService().purgeMimeType(mimeType);
	}
	
	/**
	 * @see org.openmrs.api.AdministrationService#createLocation(org.openmrs.Location)
	 * @deprecated
	 */
	@Deprecated
	public void createLocation(Location location) throws APIException {
		Context.getLocationService().saveLocation(location);
	}
	
	/**
	 * @see org.openmrs.api.AdministrationService#updateLocation(org.openmrs.Location)
	 * @deprecated
	 */
	@Deprecated
	public void updateLocation(Location location) throws APIException {
		Context.getLocationService().saveLocation(location);
	}
	
	/**
	 * @see org.openmrs.api.AdministrationService#deleteLocation(org.openmrs.Location)
	 * @deprecated
	 */
	@Deprecated
	public void deleteLocation(Location location) throws APIException {
		Context.getLocationService().purgeLocation(location);
	}
	
	/**
	 * @see org.openmrs.api.AdministrationService#createRole(org.openmrs.Role)
	 * @deprecated
	 */
	@Deprecated
	public void createRole(Role role) throws APIException {
		Context.getUserService().saveRole(role);
	}
	
	/**
	 * @see org.openmrs.api.AdministrationService#updateRole(org.openmrs.Role)
	 * @deprecated
	 */
	@Deprecated
	public void updateRole(Role role) throws APIException {
		Context.getUserService().saveRole(role);
	}
	
	/**
	 * @see org.openmrs.api.AdministrationService#deleteRole(org.openmrs.Role)
	 * @deprecated
	 */
	@Deprecated
	public void deleteRole(Role role) throws APIException {
		Context.getUserService().purgeRole(role);
	}
	
	/**
	 * @see org.openmrs.api.AdministrationService#createPrivilege(org.openmrs.Privilege)
	 * @deprecated
	 */
	@Deprecated
	public void createPrivilege(Privilege privilege) throws APIException {
		Context.getUserService().savePrivilege(privilege);
	}
	
	/**
	 * @see org.openmrs.api.AdministrationService#updatePrivilege(org.openmrs.Privilege)
	 * @deprecated
	 */
	@Deprecated
	public void updatePrivilege(Privilege privilege) throws APIException {
		Context.getUserService().savePrivilege(privilege);
	}
	
	/**
	 * @see org.openmrs.api.AdministrationService#deletePrivilege(org.openmrs.Privilege)
	 * @deprecated
	 */
	@Deprecated
	public void deletePrivilege(Privilege privilege) throws APIException {
		Context.getUserService().purgePrivilege(privilege);
	}
	
	/**
	 * @deprecated moved to ConceptService
	 */
	@Deprecated
	public void createConceptClass(ConceptClass cc) throws APIException {
		Context.getConceptService().saveConceptClass(cc);
	}
	
	/**
	 * @deprecated moved to ConceptService
	 */
	@Deprecated
	public void updateConceptClass(ConceptClass cc) throws APIException {
		Context.getConceptService().saveConceptClass(cc);
	}
	
	/**
	 * @deprecated moved to ConceptService
	 */
	@Deprecated
	public void deleteConceptClass(ConceptClass cc) throws APIException {
		Context.getConceptService().purgeConceptClass(cc);
	}
	
	/**
	 * @deprecated moved to ConceptService
	 */
	@Deprecated
	public void createConceptDatatype(ConceptDatatype cd) throws APIException {
		Context.getConceptService().saveConceptDatatype(cd);
	}
	
	/**
	 * @deprecated moved to ConceptService
	 */
	@Deprecated
	public void updateConceptDatatype(ConceptDatatype cd) throws APIException {
		Context.getConceptService().saveConceptDatatype(cd);
	}
	
	/**
	 * @deprecated moved to ConceptService
	 */
	@Deprecated
	public void deleteConceptDatatype(ConceptDatatype cd) throws APIException {
		Context.getConceptService().purgeConceptDatatype(cd);
	}
	
	/**
	 * @deprecated moved to ConceptService
	 */
	@Deprecated
	public void createConceptProposal(ConceptProposal cp) throws APIException {
		Context.getConceptService().saveConceptProposal(cp);
	}
	
	/**
	 * @deprecated moved to ConceptService
	 */
	@Deprecated
	public void updateConceptProposal(ConceptProposal cp) throws APIException {
		Context.getConceptService().saveConceptProposal(cp);
	}
	
	/**
	 * @deprecated moved to ConceptService
	 */
	@Deprecated
	public void mapConceptProposalToConcept(ConceptProposal cp, Concept mappedConcept) throws APIException {
		Context.getConceptService().mapConceptProposalToConcept(cp, mappedConcept);
	}
	
	/**
	 * @deprecated moved to ConceptService
	 * @see org.openmrs.api.AdministrationService#rejectConceptProposal(org.openmrs.ConceptProposal)
	 */
	@Deprecated
	public void rejectConceptProposal(ConceptProposal cp) {
		Context.getConceptService().rejectConceptProposal(cp);
	}
	
	/**
	 * @see org.openmrs.api.AdministrationService#mrnGeneratorLog(java.lang.String,
	 *      java.lang.Integer, java.lang.Integer)
	 * @deprecated
	 */
	@Deprecated
	public void mrnGeneratorLog(String site, Integer start, Integer count) throws APIException {
		if (!Context.hasPrivilege(PrivilegeConstants.EDIT_PATIENTS)) {
			throw new APIAuthenticationException("Privilege required: " + PrivilegeConstants.EDIT_PATIENTS);
		}
		
		dao.mrnGeneratorLog(site, start, count);
	}
	
	/**
	 * @see org.openmrs.api.AdministrationService#getMRNGeneratorLog()
	 * @deprecated
	 */
	@Deprecated
	@Transactional(readOnly = true)
	public Collection<?> getMRNGeneratorLog() throws APIException {
		if (!Context.hasPrivilege(PrivilegeConstants.EDIT_PATIENTS)) {
			throw new APIAuthenticationException("Privilege required: " + PrivilegeConstants.EDIT_PATIENTS);
		}
		
		return dao.getMRNGeneratorLog();
	}
	
	/**
	 * Static-ish variable used to cache the system variables. This is not static so that every time
	 * a module is loaded or removed the variable is destroyed (along with the administration
	 * service) and recreated the next time it is called
	 */
	protected SortedMap<String, String> systemVariables = null;
	
	/**
	 * Set of locales which can be used to present messages in the user interface. Created lazily as
	 * needed by {@link #getAllowedLocales()}.
	 */
	private HashSet<Locale> presentationLocales;
	
	/**
	 * @see org.openmrs.api.AdministrationService#getSystemVariables()
	 */
	@Transactional(readOnly = true)
	public SortedMap<String, String> getSystemVariables() throws APIException {
		if (systemVariables == null) {
			systemVariables = new TreeMap<String, String>();
			
			// Added the server's fully qualified domain name
			try {
				systemVariables.put("OPENMRS_HOSTNAME", InetAddress.getLocalHost().getCanonicalHostName());
			}
			catch (UnknownHostException e) {
				systemVariables.put("OPENMRS_HOSTNAME", "Unknown host: " + e.getMessage());
			}
			
			systemVariables.put("OPENMRS_VERSION", String.valueOf(OpenmrsConstants.OPENMRS_VERSION));
			systemVariables.put("DATABASE_NAME", OpenmrsConstants.DATABASE_NAME);
			systemVariables.put("DATABASE_BUSINESS_NAME", OpenmrsConstants.DATABASE_BUSINESS_NAME);
			systemVariables.put("OBSCURE_PATIENTS", String.valueOf(OpenmrsConstants.OBSCURE_PATIENTS));
			systemVariables.put("OBSCURE_PATIENTS_FAMILY_NAME", OpenmrsConstants.OBSCURE_PATIENTS_FAMILY_NAME);
			systemVariables.put("OBSCURE_PATIENTS_GIVEN_NAME", OpenmrsConstants.OBSCURE_PATIENTS_GIVEN_NAME);
			systemVariables.put("OBSCURE_PATIENTS_MIDDLE_NAME", OpenmrsConstants.OBSCURE_PATIENTS_MIDDLE_NAME);
			systemVariables.put("MODULE_REPOSITORY_PATH", ModuleUtil.getModuleRepository().getAbsolutePath());
			systemVariables.put("OPERATING_SYSTEM_KEY", String.valueOf(OpenmrsConstants.OPERATING_SYSTEM_KEY));
			systemVariables.put("OPERATING_SYSTEM", String.valueOf(OpenmrsConstants.OPERATING_SYSTEM));
		}
		
		return systemVariables;
	}
	
	/**
	 * @see org.openmrs.api.AdministrationService#getGlobalProperty(java.lang.String)
	 */
	@Transactional(readOnly = true)
	public String getGlobalProperty(String propertyName) throws APIException {
		// This method should not have any authorization check
		if (propertyName == null) {
			return null;
		}
		
		return dao.getGlobalProperty(propertyName);
	}
	
	/**
	 * @see org.openmrs.api.AdministrationService#getGlobalProperty(java.lang.String,
	 *      java.lang.String)
	 */
	@Transactional(readOnly = true)
	public String getGlobalProperty(String propertyName, String defaultValue) throws APIException {
		String s = Context.getAdministrationService().getGlobalProperty(propertyName);
		if (s == null) {
			return defaultValue;
		}
		return s;
	}
	
	/**
	 * @see org.openmrs.api.AdministrationService#getGlobalPropertyObject(java.lang.String)
	 */
	@Transactional(readOnly = true)
	public GlobalProperty getGlobalPropertyObject(String propertyName) {
		return dao.getGlobalPropertyObject(propertyName);
	}
	
	/**
	 * @see org.openmrs.api.AdministrationService#getGlobalProperties()
	 * @deprecated
	 */
	@Deprecated
	@Transactional(readOnly = true)
	public List<GlobalProperty> getGlobalProperties() throws APIException {
		return Context.getAdministrationService().getAllGlobalProperties();
	}
	
	/**
	 * @see org.openmrs.api.AdministrationService#setGlobalProperties(java.util.List)
	 * @deprecated
	 */
	@Deprecated
	public void setGlobalProperties(List<GlobalProperty> props) throws APIException {
		Context.getAdministrationService().saveGlobalProperties(props);
	}
	
	/**
	 * @see org.openmrs.api.AdministrationService#deleteGlobalProperty(java.lang.String)
	 * @deprecated
	 */
	@Deprecated
	public void deleteGlobalProperty(String propertyName) throws APIException {
		Context.getAdministrationService().purgeGlobalProperty(new GlobalProperty(propertyName));
	}
	
	/**
	 * @see org.openmrs.api.AdministrationService#setGlobalProperty(java.lang.String,
	 *      java.lang.String)
	 */
	public void setGlobalProperty(String propertyName, String propertyValue) throws APIException {
		GlobalProperty gp = Context.getAdministrationService().getGlobalPropertyObject(propertyName);
		if (gp == null) {
			gp = new GlobalProperty();
			gp.setProperty(propertyName);
		}
		gp.setPropertyValue(propertyValue);
		Context.getAdministrationService().saveGlobalProperty(gp);
	}
	
	/**
	 * @see org.openmrs.api.AdministrationService#updateGlobalProperty(java.lang.String,
	 *      java.lang.String)
	 */
	public void updateGlobalProperty(String propertyName, String propertyValue) throws IllegalStateException {
		GlobalProperty gp = Context.getAdministrationService().getGlobalPropertyObject(propertyName);
		if (gp == null) {
			throw new IllegalStateException("Global property with the given propertyName does not exist" + propertyName);
		}
		gp.setPropertyValue(propertyValue);
		dao.saveGlobalProperty(gp);
	}
	
	/**
	 * @see org.openmrs.api.AdministrationService#setGlobalProperty(org.openmrs.GlobalProperty)
	 * @deprecated
	 */
	@Deprecated
	public void setGlobalProperty(GlobalProperty gp) throws APIException {
		Context.getAdministrationService().saveGlobalProperty(gp);
	}
	
	/**
	 * @see org.openmrs.api.AdministrationService#addGlobalProperty(org.openmrs.GlobalProperty)
	 * @deprecated
	 */
	@Deprecated
	public void addGlobalProperty(GlobalProperty gp) {
		Context.getAdministrationService().setGlobalProperty(gp);
	}
	
	/**
	 * @see org.openmrs.api.AdministrationService#addGlobalProperty(java.lang.String,
	 *      java.lang.String)
	 * @deprecated
	 */
	@Deprecated
	public void addGlobalProperty(String propertyName, String propertyValue) throws APIException {
		//dao.addGlobalProperty(propertyName, propertyValue);
		Context.getAdministrationService().saveGlobalProperty(new GlobalProperty(propertyName, propertyValue));
	}
	
	/**
	 * @see org.openmrs.api.AdministrationService#getAllGlobalProperties()
	 */
	@Transactional(readOnly = true)
	public List<GlobalProperty> getAllGlobalProperties() throws APIException {
		return dao.getAllGlobalProperties();
	}
	
	/**
	 * @see org.openmrs.api.AdministrationService#getGlobalPropertiesByPrefix(java.lang.String)
	 */
	@Transactional(readOnly = true)
	public List<GlobalProperty> getGlobalPropertiesByPrefix(String prefix) {
		return dao.getGlobalPropertiesByPrefix(prefix);
	}
	
	/**
	 * @see org.openmrs.api.AdministrationService#getGlobalPropertiesBySuffix(java.lang.String)
	 */
	@Transactional(readOnly = true)
	public List<GlobalProperty> getGlobalPropertiesBySuffix(String suffix) {
		return dao.getGlobalPropertiesBySuffix(suffix);
	}
	
	/**
	 * @see org.openmrs.api.AdministrationService#purgeGlobalProperty(org.openmrs.GlobalProperty)
	 */
	public void purgeGlobalProperty(GlobalProperty globalProperty) throws APIException {
		notifyGlobalPropertyDelete(globalProperty.getProperty());
		dao.deleteGlobalProperty(globalProperty);
	}
	
	/**
	 * @see org.openmrs.api.AdministrationService#saveGlobalProperties(java.util.List)
	 */
	@CacheEvict(value = "userSearchLocales", allEntries = true)
	public List<GlobalProperty> saveGlobalProperties(List<GlobalProperty> props) throws APIException {
		log.debug("saving a list of global properties");
		
		// add all of the new properties
		for (GlobalProperty prop : props) {
			if (prop.getProperty() != null && prop.getProperty().length() > 0) {
				Context.getAdministrationService().saveGlobalProperty(prop);
			}
		}
		
		return props;
	}
	
	/**
	 * @see org.openmrs.api.AdministrationService#saveGlobalProperty(org.openmrs.GlobalProperty)
	 */
	@CacheEvict(value = "userSearchLocales", allEntries = true)
	public GlobalProperty saveGlobalProperty(GlobalProperty gp) throws APIException {
		// only try to save it if the global property has a key
		if (gp.getProperty() != null && gp.getProperty().length() > 0) {
			if (gp.getProperty().equals(OpenmrsConstants.GLOBAL_PROPERTY_LOCALE_ALLOWED_LIST)) {
				if (gp.getPropertyValue() != null) {
					List<Locale> localeList = new ArrayList<Locale>();
					
					for (String localeString : gp.getPropertyValue().split(",")) {
						localeList.add(LocaleUtility.fromSpecification(localeString.trim()));
					}
					if (!localeList.contains(LocaleUtility.getDefaultLocale())) {
						gp.setPropertyValue(StringUtils.join(getAllowedLocales(), ", "));
						throw new APIException(Context.getMessageSourceService().getMessage(
						    "general.locale.localeListNotIncludingDefaultLocale",
						    new Object[] { LocaleUtility.getDefaultLocale() }, null));
					}
				}
			} else if (gp.getProperty().equals(OpenmrsConstants.GLOBAL_PROPERTY_DEFAULT_LOCALE)) {
				if (gp.getPropertyValue() != null) {
					List<Locale> localeList = getAllowedLocales();
					
					if (!localeList.contains(LocaleUtility.fromSpecification(gp.getPropertyValue().trim()))) {
						String value = gp.getPropertyValue();
						gp.setPropertyValue(LocaleUtility.getDefaultLocale().toString());
						throw new APIException((Context.getMessageSourceService().getMessage(
						    "general.locale.defaultNotInAllowedLocalesList", new Object[] { value }, null)));
					}
				}
			}
			
			CustomDatatypeUtil.saveIfDirty(gp);
			dao.saveGlobalProperty(gp);
			notifyGlobalPropertyChange(gp);
			return gp;
		}
		
		return gp;
	}
	
	/**
	 * @see org.openmrs.api.AdministrationService#executeSQL(java.lang.String, boolean)
	 */
	public List<List<Object>> executeSQL(String sql, boolean selectOnly) throws APIException {
		if (sql == null || "".equals(sql.trim())) {
			return null;
		}
		
		return dao.executeSQL(sql, selectOnly);
	}
	
	/**
	 * @see org.openmrs.api.AdministrationService#addGlobalPropertyListener(GlobalPropertyListener)
	 */
	public void addGlobalPropertyListener(GlobalPropertyListener listener) {
		getGlobalPropertyListeners().add(listener);
	}
	
	/**
	 * @see org.openmrs.api.AdministrationService#removeGlobalPropertyListener(GlobalPropertyListener)
	 */
	public void removeGlobalPropertyListener(GlobalPropertyListener listener) {
		getGlobalPropertyListeners().remove(listener);
	}
	
	/**
	 * Calls global property listeners registered for this create/change
	 * 
	 * @param gp
	 */
	private void notifyGlobalPropertyChange(GlobalProperty gp) {
		for (GlobalPropertyListener listener : getGlobalPropertyListeners()) {
			if (listener.supportsPropertyName(gp.getProperty())) {
				listener.globalPropertyChanged(gp);
			}
		}
	}
	
	/**
	 * Calls global property listeners registered for this delete
	 * 
	 * @param propertyName
	 */
	private void notifyGlobalPropertyDelete(String propertyName) {
		for (GlobalPropertyListener listener : getGlobalPropertyListeners()) {
			if (listener.supportsPropertyName(propertyName)) {
				listener.globalPropertyDeleted(propertyName);
			}
		}
	}
	
	/**
	 * @see org.openmrs.api.AdministrationService#getImplementationId()
	 */
	@Transactional(readOnly = true)
	public ImplementationId getImplementationId() throws APIException {
		String property = Context.getAdministrationService().getGlobalProperty(
		    OpenmrsConstants.GLOBAL_PROPERTY_IMPLEMENTATION_ID);
		
		// fail early if no gp has been defined yet
		if (property == null) {
			return null;
		}
		
		try {
			ImplementationId implId = OpenmrsUtil.getSerializer().read(ImplementationId.class, property);
			
			return implId;
		}
		catch (Exception e) {
			log.debug("Error while getting implementation id", e);
		}
		
		return null;
	}
	
	/**
	 * @see org.openmrs.api.AdministrationService#setImplementationId(org.openmrs.ImplementationId)
	 */
	public void setImplementationId(ImplementationId implementationId) throws APIException {
		
		if (implementationId == null) {
			return;
		}
		
		// check the validity of this implementation id with the server
		String description = implementationId.getDescription();
		try {
			// check that source id is valid
			description = checkImplementationIdValidity(implementationId.getImplementationId(), description,
			    implementationId.getPassphrase());
			
			// save the server's description back to this concept source object
			implementationId.setDescription(description);
			
			boolean foundMatchingSource = false;
			// loop over the concept sources to make sure one exists for this hl7Code/implementationId
			List<ConceptSource> sources = Context.getConceptService().getAllConceptSources();
			if (sources != null) {
				for (ConceptSource source : sources) {
					if (implementationId.getImplementationId().equals(source.getHl7Code())) {
						foundMatchingSource = true;
					}
				}
			}
			
			// if no ConceptSource currently exists with this implementationId, save this implId
			// as a new ConceptSource
			if (!foundMatchingSource) {
				ConceptSource newConceptSource = new ConceptSource();
				newConceptSource.setName(implementationId.getName());
				newConceptSource.setDescription(implementationId.getDescription());
				newConceptSource.setHl7Code(implementationId.getImplementationId());
				if (Context.getAuthenticatedUser() == null) {
					// (hackish)
					newConceptSource.setCreator(new User(1)); // fake the user because no one is logged in
				}
				Context.getConceptService().saveConceptSource(newConceptSource);
			}
			
			// serialize and save the ImplementationId to the global properties table
			StringWriter stringWriter = new StringWriter();
			OpenmrsUtil.getSerializer().write(implementationId, stringWriter);
			Context.getAdministrationService().saveGlobalProperty(
			    new GlobalProperty(OpenmrsConstants.GLOBAL_PROPERTY_IMPLEMENTATION_ID, stringWriter.toString()));
		}
		catch (APIException e) {
			throw e;
		}
		catch (Exception e) {
			// pass any other exceptions on up the train
			throw new APIException(e);
		}
		finally {
			// save an empty concept source to the database when something fails?
		}
	}
	
	/**
	 * Checks the remote server for this exact implementation id. Returns the description if 1)
	 * there is no implementation id or 2) there is a implementation id and this passphrase matches
	 * it. In the case of 1), this implementation id and passphrase are saved to the remote server's
	 * database
	 * 
	 * @param implementationId
	 * @param description
	 * @param passphrase
	 * @return the stored description on the remote server
	 * @throws APIException
	 * @throws UnsupportedEncodingException
	 */
	private String checkImplementationIdValidity(String implementationId, String description, String passphrase)
	        throws APIException {
		
		if (StringUtils.isEmpty(implementationId)) {
			throw new APIException("cannot.be.empty", new Object[] { "implementationid" });
		}
		if (StringUtils.isEmpty(description)) {
			throw new APIException("cannot.be.empty", new Object[] { "description" });
		}
		if (StringUtils.isEmpty(passphrase)) {
			throw new APIException("cannot.be.empty", new Object[] { "passphrase" });
		}
		
		// set up the data map to post to the openmrs server
		Map<String, String> data = new HashMap<String, String>();
		data.put("implementationId", implementationId);
		data.put("description", description);
		data.put("passphrase", passphrase);
		
		String response = implementationIdHttpClient.post(data);
		response = response.trim();
		
		if ("".equals(response)) {
			String ms = Context.getMessageSourceService().getMessage("ImplementationId.connectionError",
			    new String[] { implementationId }, Context.getLocale());
			throw new APIException(ms);
		}
		
		if (log.isDebugEnabled()) {
			log.debug("Response: " + response);
		}
		
		if (response.startsWith("Success")) {
			response = response.replace("Success", "");
			return response.trim();
		}
		
		String ms = Context.getMessageSourceService().getMessage("ImplementationId.invalidIdorPassphrase",
		    new String[] { description }, Context.getLocale());
		throw new APIException(ms);
	}
	
	/**
	 * @see org.openmrs.api.AdministrationService#getAllowedLocales()
	 */
	@Transactional(readOnly = true)
	public List<Locale> getAllowedLocales() {
		// lazy-load the global locale list and initialize with current global property value
		if (globalLocaleList == null) {
			globalLocaleList = new GlobalLocaleList();
			Context.getAdministrationService().addGlobalPropertyListener(globalLocaleList);
		}
		
		Set<Locale> allowedLocales = globalLocaleList.getAllowedLocales();
		
		// update the GlobalLocaleList.allowedLocales by faking a global property change
		if (allowedLocales == null) {
			// use a default language of "english" if they have cleared this GP for some reason
			String currentPropertyValue = Context.getAdministrationService().getGlobalProperty(
			    OpenmrsConstants.GLOBAL_PROPERTY_LOCALE_ALLOWED_LIST, LocaleUtility.getDefaultLocale().toString());
			GlobalProperty allowedLocalesProperty = new GlobalProperty(OpenmrsConstants.GLOBAL_PROPERTY_LOCALE_ALLOWED_LIST,
			        currentPropertyValue);
			globalLocaleList.globalPropertyChanged(allowedLocalesProperty);
			allowedLocales = globalLocaleList.getAllowedLocales();
		}
		
		// allowedLocales is guaranteed to not be null at this point
		return new ArrayList<Locale>(allowedLocales);
	}
	
	/**
	 * Used by spring to set the GlobalLocaleList on this implementation
	 * 
	 * @param gll the GlobalLocaleList object that is registered to the GlobalPropertyListeners as
	 *            well
	 */
	public void setGlobalLocaleList(GlobalLocaleList gll) {
		globalLocaleList = gll;
	}
	
	/**
	 * @see org.openmrs.api.AdministrationService#getPresentationLocales()
	 */
	@Transactional(readOnly = true)
	public Set<Locale> getPresentationLocales() {
		if (presentationLocales == null) {
			presentationLocales = new HashSet<Locale>();
			Collection<Locale> messageLocales = Context.getMessageSourceService().getLocales();
			List<Locale> allowedLocales = getAllowedLocales();
			
			for (Locale locale : allowedLocales) {
				// if no country is specified all countries with this language will be added
				if (StringUtils.isEmpty(locale.getCountry())) {
					List<Locale> localsWithSameLanguage = new ArrayList<Locale>();
					for (Locale possibleLocale : messageLocales) {
						if (locale.getLanguage().equals(possibleLocale.getLanguage())
						        && !StringUtils.isEmpty(possibleLocale.getCountry())) {
							localsWithSameLanguage.add(possibleLocale);
						}
					}
					
					// if there are country locales we add those only
					if (!localsWithSameLanguage.isEmpty()) {
						presentationLocales.addAll(localsWithSameLanguage);
					} else {
						// if there are no country locales we add possibleLocale which has country as ""
						// e.g: if 'es' locale has no country based entries es_CL etc. we show default 'es'
						if (messageLocales.contains(locale)) {
							presentationLocales.add(locale);
						}
					}
				} else {
					// if locales list contains exact <language,country> pair add it
					if (messageLocales.contains(locale)) {
						presentationLocales.add(locale);
					} else {
						// if no such entry add possibleLocale with country ""
						// e.g: we specify es_CL but it is not in list so we add es locale here
						for (Locale possibleLocale : messageLocales) {
							if (locale.getLanguage().equals(possibleLocale.getLanguage())
							        && StringUtils.isEmpty(possibleLocale.getCountry())) {
								presentationLocales.add(possibleLocale);
							}
						}
					}
				}
			}
		}
		return presentationLocales;
	}
	
	/**
	 * @see org.openmrs.api.GlobalPropertyListener#globalPropertyChanged(org.openmrs.GlobalProperty)
	 */
	public void globalPropertyChanged(GlobalProperty newValue) {
		if (newValue.getProperty().equals(OpenmrsConstants.GLOBAL_PROPERTY_LOCALE_ALLOWED_LIST)) {
			// reset the calculated locale values
			presentationLocales = null;
		}
	}
	
	/**
	 * @see org.openmrs.api.GlobalPropertyListener#globalPropertyDeleted(java.lang.String)
	 */
	public void globalPropertyDeleted(String propertyName) {
		// TODO Auto-generated method stub
		
	}
	
	/**
	 * @see org.openmrs.api.GlobalPropertyListener#supportsPropertyName(java.lang.String)
	 */
	public boolean supportsPropertyName(String propertyName) {
		return propertyName.equals(OpenmrsConstants.GLOBAL_PROPERTY_LOCALE_ALLOWED_LIST);
	}
	
	/**
	 * @see org.openmrs.api.AdministrationService#getGlobalPropertyByUuid(java.lang.String)
	 */
	@Transactional(readOnly = true)
	public GlobalProperty getGlobalPropertyByUuid(String uuid) {
		return dao.getGlobalPropertyByUuid(uuid);
	}
	
	/**
	 * @see org.openmrs.api.AdministrationService#getGlobalPropertyValue(java.lang.String,
	 *      java.lang.Object)
	 */
	@SuppressWarnings("unchecked")
	public <T> T getGlobalPropertyValue(String propertyName, T defaultValue) throws APIException {
		if (defaultValue == null) {
			throw new IllegalArgumentException("The defaultValue argument cannot be null");
		}
		
		String propVal = Context.getAdministrationService().getGlobalProperty(propertyName);
		if (StringUtils.isEmpty(propVal)) {
			return defaultValue;
		}
		
		try {
			return (T) defaultValue.getClass().getDeclaredConstructor(String.class).newInstance(propVal);
		}
		catch (InstantiationException e) {
			throw new APIException("is.not.able.instantiated", new Object[] { defaultValue.getClass().getName(), propVal },
			        e);
		}
		catch (NoSuchMethodException e) {
			throw new APIException("does.not.have.string.constructor", new Object[] { defaultValue.getClass().getName() }, e);
		}
		catch (Exception e) {
			log.error("Unable to turn value '" + propVal + "' into type " + defaultValue.getClass().getName(), e);
			return defaultValue;
		}
	}
	
	/**
	 * @see org.openmrs.api.AdministrationService#getSystemInformation()
	 */
	@Transactional(readOnly = true)
	public Map<String, Map<String, String>> getSystemInformation() throws APIException {
		Map<String, Map<String, String>> systemInfoMap = new LinkedHashMap<String, Map<String, String>>();
		
		systemInfoMap.put("SystemInfo.title.openmrsInformation", new LinkedHashMap<String, String>() {
			
			private static final long serialVersionUID = 1L;
			
			{
				put("SystemInfo.OpenMRSInstallation.systemDate", new SimpleDateFormat("yyyy-MM-dd").format(Calendar
				        .getInstance().getTime()));
				put("SystemInfo.OpenMRSInstallation.systemTime", new SimpleDateFormat("HH:mm:ss").format(Calendar
				        .getInstance().getTime()));
				put("SystemInfo.OpenMRSInstallation.openmrsVersion", OpenmrsConstants.OPENMRS_VERSION);
				try {
					put("SystemInfo.hostname", InetAddress.getLocalHost().getCanonicalHostName());
				}
				catch (UnknownHostException e) {
					put("SystemInfo.hostname", "Unknown host: " + e.getMessage());
				}
			}
		});
		
		systemInfoMap.put("SystemInfo.title.javaRuntimeEnvironmentInformation", new LinkedHashMap<String, String>() {
			
			Properties properties = System.getProperties();
			
			private static final long serialVersionUID = 1L;
			
			{
				put("SystemInfo.JavaRuntimeEnv.operatingSystem", properties.getProperty("os.name"));
				put("SystemInfo.JavaRuntimeEnv.operatingSystemArch", properties.getProperty("os.arch"));
				put("SystemInfo.JavaRuntimeEnv.operatingSystemVersion", properties.getProperty("os.version"));
				put("SystemInfo.JavaRuntimeEnv.javaVersion", properties.getProperty("java.version"));
				put("SystemInfo.JavaRuntimeEnv.javaVendor", properties.getProperty("java.vendor"));
				put("SystemInfo.JavaRuntimeEnv.jvmVersion", properties.getProperty("java.vm.version"));
				put("SystemInfo.JavaRuntimeEnv.jvmVendor", properties.getProperty("java.vm.vendor"));
				put("SystemInfo.JavaRuntimeEnv.javaRuntimeName", properties.getProperty("java.runtime.name"));
				put("SystemInfo.JavaRuntimeEnv.javaRuntimeVersion", properties.getProperty("java.runtime.version"));
				put("SystemInfo.JavaRuntimeEnv.userName", properties.getProperty("user.name"));
				put("SystemInfo.JavaRuntimeEnv.systemLanguage", properties.getProperty("user.language"));
				put("SystemInfo.JavaRuntimeEnv.systemTimezone", properties.getProperty("user.timezone"));
				put("SystemInfo.JavaRuntimeEnv.fileSystemEncoding", properties.getProperty("sun.jnu.encoding"));
				put("SystemInfo.JavaRuntimeEnv.userDirectory", properties.getProperty("user.dir"));
				put("SystemInfo.JavaRuntimeEnv.tempDirectory", properties.getProperty("java.io.tmpdir"));
			}
		});
		
		systemInfoMap.put("SystemInfo.title.memoryInformation", new LinkedHashMap<String, String>() {
			
			private static final long serialVersionUID = 1L;
			
			Runtime runtime = Runtime.getRuntime();
			
			{
				put("SystemInfo.Memory.totalMemory", convertToMegaBytes(runtime.totalMemory()));
				put("SystemInfo.Memory.freeMemory", convertToMegaBytes(runtime.freeMemory()));
				put("SystemInfo.Memory.maximumHeapSize", convertToMegaBytes(runtime.maxMemory()));
				
			}
		});
		
		systemInfoMap.put("SystemInfo.title.dataBaseInformation", new LinkedHashMap<String, String>() {
			
			Properties properties = Context.getRuntimeProperties();
			
			private static final long serialVersionUID = 1L;
			
			{
				put("SystemInfo.Database.name", OpenmrsConstants.DATABASE_NAME);
				put("SystemInfo.Database.connectionURL", properties.getProperty("connection.url"));
				put("SystemInfo.Database.userName", properties.getProperty("connection.username"));
				put("SystemInfo.Database.driver", properties.getProperty("hibernate.connection.driver_class"));
				put("SystemInfo.Database.dialect", properties.getProperty("hibernate.dialect"));
				
			}
		});
		
		systemInfoMap.put("SystemInfo.title.moduleInformation", new LinkedHashMap<String, String>() {
			
			private static final long serialVersionUID = 1L;
			
			{
				put("SystemInfo.Module.repositoryPath", ModuleUtil.getModuleRepository().getAbsolutePath());
				Collection<Module> loadedModules = ModuleFactory.getLoadedModules();
				for (Module module : loadedModules) {
					String moduleInfo = module.getVersion() + " "
					        + (module.isStarted() ? "" : Context.getMessageSourceService().getMessage("Module.notStarted"));
					put(module.getName(), moduleInfo);
				}
			}
		});
		
		return systemInfoMap;
	}
	
	/**
	 * @param bytes to be converted into mega bytes
	 * @return memory in mega bytes
	 */
	private String convertToMegaBytes(long bytes) {
		int ONE_KILO_BYTE = 1024;
		return String.valueOf(bytes / ONE_KILO_BYTE / ONE_KILO_BYTE) + " MB";
	}
	
	/**
	 * @see org.openmrs.api.AdministrationService#purgeGlobalProperties(java.util.List)
	 */
	@Override
	public void purgeGlobalProperties(List<GlobalProperty> globalProperties) throws APIException {
		for (GlobalProperty globalProperty : globalProperties) {
			Context.getAdministrationService().purgeGlobalProperty(globalProperty);
		}
	}
	
	/**
	 * @see AdministrationService#getMaximumPropertyLength(Class, String)
	 */
	@Override
	@Transactional(readOnly = true)
	public int getMaximumPropertyLength(Class<? extends OpenmrsObject> aClass, String fieldName) {
		return dao.getMaximumPropertyLength(aClass, fieldName);
	}
	
	/**
	 * @see org.openmrs.api.AdministrationService#validate(java.lang.Object, Errors)
	 */
	@Override
	@Transactional(readOnly = true)
	public void validate(Object object, Errors errors) throws APIException {
		if (object == null) {
			throw new APIException("error.null", (Object[]) null);
		}
		
		if (!Context.getAdministrationService().getGlobalProperty(OpenmrsConstants.GP_DISABLE_VALIDATION, "false")
		        .equalsIgnoreCase("true")) {
			dao.validate(object, errors);
		}
	}
	
	/**
	 * @see org.openmrs.api.AdministrationService#getSearchLocales()
	 */
	@Override
	public List<Locale> getSearchLocales() {
		return Context.getAdministrationService().getSearchLocales(Context.getLocale(), Context.getAuthenticatedUser());
	}
	
	@Transactional(readOnly = true)
	@Cacheable(value = "userSearchLocales")
	public List<Locale> getSearchLocales(Locale currentLocale, User user) {
		Set<Locale> locales = new LinkedHashSet<Locale>();
		
		locales.add(currentLocale); //the currently used full locale
		
		//the currently used language
		locales.add(new Locale(currentLocale.getLanguage()));
		
		//add user's proficient locales
		if (user != null) {
			List<Locale> proficientLocales = user.getProficientLocales();
			if (proficientLocales != null) {
				locales.addAll(proficientLocales);
			}
		}
		
		//limit locales to only allowed locales
		List<Locale> allowedLocales = Context.getAdministrationService().getAllowedLocales();
		if (allowedLocales != null) {
			Set<Locale> retainLocales = new HashSet<Locale>();
			
			for (Locale allowedLocale : allowedLocales) {
				retainLocales.add(allowedLocale);
				retainLocales.add(new Locale(allowedLocale.getLanguage()));
			}
			
			locales.retainAll(retainLocales);
		}
		
		return new ArrayList<Locale>(locales);
	}
	
	@Override
	public void setImplementationIdHttpClient(HttpClient implementationIdHttpClient) {
		this.implementationIdHttpClient = implementationIdHttpClient;
	}
	
	/**
	 * @see org.openmrs.api.AdministrationService#isDatabaseStringComparisonCaseSensitive()
	 */
	@Override
	public boolean isDatabaseStringComparisonCaseSensitive() {
		return Boolean.valueOf(getGlobalProperty(OpenmrsConstants.GP_CASE_SENSITIVE_DATABASE_STRING_COMPARISON, "true"));
	}
	
	private List<GlobalPropertyListener> getGlobalPropertyListeners() {
		return Context.getRegisteredComponent("openmrsEventListeners", EventListeners.class).getGlobalPropertyListeners();
	}
}
=======
/**
 * This Source Code Form is subject to the terms of the Mozilla Public License,
 * v. 2.0. If a copy of the MPL was not distributed with this file, You can
 * obtain one at http://mozilla.org/MPL/2.0/. OpenMRS is also distributed under
 * the terms of the Healthcare Disclaimer located at http://openmrs.org/license.
 *
 * Copyright (C) OpenMRS Inc. OpenMRS is a registered trademark and the OpenMRS
 * graphic logo is a trademark of OpenMRS Inc.
 */
package org.openmrs.api.impl;

import java.io.StringWriter;
import java.io.UnsupportedEncodingException;
import java.net.InetAddress;
import java.net.UnknownHostException;
import java.text.SimpleDateFormat;
import java.util.ArrayList;
import java.util.Calendar;
import java.util.Collection;
import java.util.HashMap;
import java.util.HashSet;
import java.util.LinkedHashMap;
import java.util.LinkedHashSet;
import java.util.List;
import java.util.Locale;
import java.util.Map;
import java.util.Properties;
import java.util.Set;
import java.util.SortedMap;
import java.util.TreeMap;

import org.apache.commons.logging.Log;
import org.apache.commons.logging.LogFactory;
import org.openmrs.Concept;
import org.openmrs.ConceptClass;
import org.openmrs.ConceptDatatype;
import org.openmrs.ConceptProposal;
import org.openmrs.ConceptSource;
import org.openmrs.EncounterType;
import org.openmrs.FieldType;
import org.openmrs.GlobalProperty;
import org.openmrs.ImplementationId;
import org.openmrs.Location;
import org.openmrs.MimeType;
import org.openmrs.OpenmrsObject;
import org.openmrs.PatientIdentifierType;
import org.openmrs.Privilege;
import org.openmrs.Role;
import org.openmrs.Tribe;
import org.openmrs.User;
import org.openmrs.api.APIAuthenticationException;
import org.openmrs.api.APIException;
import org.openmrs.api.AdministrationService;
import org.openmrs.api.EventListeners;
import org.openmrs.api.GlobalPropertyListener;
import org.openmrs.api.context.Context;
import org.openmrs.api.db.AdministrationDAO;
import org.openmrs.customdatatype.CustomDatatypeUtil;
import org.openmrs.module.Module;
import org.openmrs.module.ModuleFactory;
import org.openmrs.module.ModuleUtil;
import org.openmrs.util.HttpClient;
import org.openmrs.util.LocaleUtility;
import org.openmrs.util.OpenmrsConstants;
import org.openmrs.util.OpenmrsUtil;
import org.openmrs.util.PrivilegeConstants;
import org.springframework.transaction.annotation.Transactional;
import org.apache.commons.lang3.StringUtils;
import org.springframework.validation.Errors;

/**
 * Default implementation of the administration services. This class should not be used on its own.
 * The current OpenMRS implementation should be fetched from the Context
 * 
 * @see org.openmrs.api.AdministrationService
 * @see org.openmrs.api.context.Context
 */
@Transactional
public class AdministrationServiceImpl extends BaseOpenmrsService implements AdministrationService, GlobalPropertyListener {
	
	protected Log log = LogFactory.getLog(getClass());
	
	protected AdministrationDAO dao;
	
	private EventListeners eventListeners;
	
	/**
	 * An always up-to-date collection of the allowed locales.
	 */
	private GlobalLocaleList globalLocaleList;
	
	private HttpClient implementationIdHttpClient;
	
	/**
	 * Default empty constructor
	 */
	public AdministrationServiceImpl() {
	}
	
	/**
	 * @see org.openmrs.api.AdministrationService#setAdministrationDAO(org.openmrs.api.db.AdministrationDAO)
	 */
	public void setAdministrationDAO(AdministrationDAO dao) {
		this.dao = dao;
	}
	
	public void setEventListeners(EventListeners eventListeners) {
		this.eventListeners = eventListeners;
	}
	
	/**
	 * @see org.openmrs.api.AdministrationService#createEncounterType(org.openmrs.EncounterType)
	 * @deprecated
	 */
	@Deprecated
	public void createEncounterType(EncounterType encounterType) throws APIException {
		Context.getEncounterService().saveEncounterType(encounterType);
	}
	
	/**
	 * @see org.openmrs.api.AdministrationService#updateEncounterType(org.openmrs.EncounterType)
	 * @deprecated
	 */
	@Deprecated
	public void updateEncounterType(EncounterType encounterType) throws APIException {
		Context.getEncounterService().saveEncounterType(encounterType);
	}
	
	/**
	 * @see org.openmrs.api.AdministrationService#deleteEncounterType(org.openmrs.EncounterType)
	 * @deprecated
	 */
	@Deprecated
	public void deleteEncounterType(EncounterType encounterType) throws APIException {
		Context.getEncounterService().purgeEncounterType(encounterType);
	}
	
	/**
	 * @see org.openmrs.api.PatientService#savePatientIdentifierType(PatientIdentifierType)
	 * @deprecated replaced by
	 *             {@link org.openmrs.api.PatientService#savePatientIdentifierType(PatientIdentifierType)}
	 */
	@Deprecated
	public void createPatientIdentifierType(PatientIdentifierType patientIdentifierType) throws APIException {
		Context.getPatientService().savePatientIdentifierType(patientIdentifierType);
	}
	
	/**
	 * @see org.openmrs.api.PatientService#savePatientIdentifierType(PatientIdentifierType)
	 * @deprecated replaced by
	 *             {@link org.openmrs.api.PatientService#savePatientIdentifierType(PatientIdentifierType)}
	 */
	@Deprecated
	public void updatePatientIdentifierType(PatientIdentifierType patientIdentifierType) throws APIException {
		Context.getPatientService().savePatientIdentifierType(patientIdentifierType);
	}
	
	/**
	 * @see org.openmrs.api.PatientService#purgePatientIdentifierType(PatientIdentifierType)
	 * @deprecated replaced by
	 *             {@link org.openmrs.api.PatientService#purgePatientIdentifierType(PatientIdentifierType)}
	 */
	@Deprecated
	public void deletePatientIdentifierType(PatientIdentifierType patientIdentifierType) throws APIException {
		Context.getPatientService().purgePatientIdentifierType(patientIdentifierType);
	}
	
	/**
	 * Create a new Tribe
	 * 
	 * @param tribe Tribe to create
	 * @throws APIException
	 * @deprecated
	 */
	@Deprecated
	public void createTribe(Tribe tribe) throws APIException {
		throw new APIException("Tribe.object.not.supported", (Object[]) null);
	}
	
	/**
	 * Update Tribe
	 * 
	 * @param tribe Tribe to update
	 * @throws APIException
	 * @deprecated
	 */
	@Deprecated
	public void updateTribe(Tribe tribe) throws APIException {
		throw new APIException("Tribe.object.not.supported", (Object[]) null);
	}
	
	/**
	 * Delete Tribe
	 * 
	 * @param tribe Tribe to delete
	 * @throws APIException
	 * @deprecated
	 */
	@Deprecated
	public void deleteTribe(Tribe tribe) throws APIException {
		throw new APIException("Tribe.object.not.supported", (Object[]) null);
	}
	
	/**
	 * Retire Tribe
	 * 
	 * @param tribe Tribe to retire
	 * @throws APIException
	 * @deprecated
	 */
	@Deprecated
	public void retireTribe(Tribe tribe) throws APIException {
		throw new APIException("Tribe.object.not.supported", (Object[]) null);
	}
	
	/**
	 * Unretire Tribe
	 * 
	 * @param tribe Tribe to unretire
	 * @throws APIException
	 * @deprecated
	 */
	@Deprecated
	public void unretireTribe(Tribe tribe) throws APIException {
		throw new APIException("Tribe.object.not.supported", (Object[]) null);
	}
	
	/**
	 * @deprecated
	 */
	@Deprecated
	public void createFieldType(FieldType fieldType) throws APIException {
		Context.getFormService().saveFieldType(fieldType);
	}
	
	/**
	 * @deprecated
	 */
	@Deprecated
	public void updateFieldType(FieldType fieldType) throws APIException {
		Context.getFormService().saveFieldType(fieldType);
	}
	
	/**
	 * @deprecated
	 */
	@Deprecated
	public void deleteFieldType(FieldType fieldType) throws APIException {
		Context.getFormService().purgeFieldType(fieldType);
	}
	
	/**
	 * @deprecated use {@link org.openmrs.api.ObsService#saveMimeType(MimeType)}
	 */
	@Deprecated
	public void createMimeType(MimeType mimeType) throws APIException {
		Context.getObsService().saveMimeType(mimeType);
	}
	
	/**
	 * @deprecated use {@link org.openmrs.api.ObsService#saveMimeType(MimeType)}
	 */
	@Deprecated
	public void updateMimeType(MimeType mimeType) throws APIException {
		Context.getObsService().saveMimeType(mimeType);
	}
	
	/**
	 * @deprecated use {@link org.openmrs.api.ObsService#purgeMimeType(MimeType)}
	 */
	@Deprecated
	public void deleteMimeType(MimeType mimeType) throws APIException {
		Context.getObsService().purgeMimeType(mimeType);
	}
	
	/**
	 * @see org.openmrs.api.AdministrationService#createLocation(org.openmrs.Location)
	 * @deprecated
	 */
	@Deprecated
	public void createLocation(Location location) throws APIException {
		Context.getLocationService().saveLocation(location);
	}
	
	/**
	 * @see org.openmrs.api.AdministrationService#updateLocation(org.openmrs.Location)
	 * @deprecated
	 */
	@Deprecated
	public void updateLocation(Location location) throws APIException {
		Context.getLocationService().saveLocation(location);
	}
	
	/**
	 * @see org.openmrs.api.AdministrationService#deleteLocation(org.openmrs.Location)
	 * @deprecated
	 */
	@Deprecated
	public void deleteLocation(Location location) throws APIException {
		Context.getLocationService().purgeLocation(location);
	}
	
	/**
	 * @see org.openmrs.api.AdministrationService#createRole(org.openmrs.Role)
	 * @deprecated
	 */
	@Deprecated
	public void createRole(Role role) throws APIException {
		Context.getUserService().saveRole(role);
	}
	
	/**
	 * @see org.openmrs.api.AdministrationService#updateRole(org.openmrs.Role)
	 * @deprecated
	 */
	@Deprecated
	public void updateRole(Role role) throws APIException {
		Context.getUserService().saveRole(role);
	}
	
	/**
	 * @see org.openmrs.api.AdministrationService#deleteRole(org.openmrs.Role)
	 * @deprecated
	 */
	@Deprecated
	public void deleteRole(Role role) throws APIException {
		Context.getUserService().purgeRole(role);
	}
	
	/**
	 * @see org.openmrs.api.AdministrationService#createPrivilege(org.openmrs.Privilege)
	 * @deprecated
	 */
	@Deprecated
	public void createPrivilege(Privilege privilege) throws APIException {
		Context.getUserService().savePrivilege(privilege);
	}
	
	/**
	 * @see org.openmrs.api.AdministrationService#updatePrivilege(org.openmrs.Privilege)
	 * @deprecated
	 */
	@Deprecated
	public void updatePrivilege(Privilege privilege) throws APIException {
		Context.getUserService().savePrivilege(privilege);
	}
	
	/**
	 * @see org.openmrs.api.AdministrationService#deletePrivilege(org.openmrs.Privilege)
	 * @deprecated
	 */
	@Deprecated
	public void deletePrivilege(Privilege privilege) throws APIException {
		Context.getUserService().purgePrivilege(privilege);
	}
	
	/**
	 * @deprecated moved to ConceptService
	 */
	@Deprecated
	public void createConceptClass(ConceptClass cc) throws APIException {
		Context.getConceptService().saveConceptClass(cc);
	}
	
	/**
	 * @deprecated moved to ConceptService
	 */
	@Deprecated
	public void updateConceptClass(ConceptClass cc) throws APIException {
		Context.getConceptService().saveConceptClass(cc);
	}
	
	/**
	 * @deprecated moved to ConceptService
	 */
	@Deprecated
	public void deleteConceptClass(ConceptClass cc) throws APIException {
		Context.getConceptService().purgeConceptClass(cc);
	}
	
	/**
	 * @deprecated moved to ConceptService
	 */
	@Deprecated
	public void createConceptDatatype(ConceptDatatype cd) throws APIException {
		Context.getConceptService().saveConceptDatatype(cd);
	}
	
	/**
	 * @deprecated moved to ConceptService
	 */
	@Deprecated
	public void updateConceptDatatype(ConceptDatatype cd) throws APIException {
		Context.getConceptService().saveConceptDatatype(cd);
	}
	
	/**
	 * @deprecated moved to ConceptService
	 */
	@Deprecated
	public void deleteConceptDatatype(ConceptDatatype cd) throws APIException {
		Context.getConceptService().purgeConceptDatatype(cd);
	}
	
	/**
	 * @deprecated moved to ConceptService
	 */
	@Deprecated
	public void createConceptProposal(ConceptProposal cp) throws APIException {
		Context.getConceptService().saveConceptProposal(cp);
	}
	
	/**
	 * @deprecated moved to ConceptService
	 */
	@Deprecated
	public void updateConceptProposal(ConceptProposal cp) throws APIException {
		Context.getConceptService().saveConceptProposal(cp);
	}
	
	/**
	 * @deprecated moved to ConceptService
	 */
	@Deprecated
	public void mapConceptProposalToConcept(ConceptProposal cp, Concept mappedConcept) throws APIException {
		Context.getConceptService().mapConceptProposalToConcept(cp, mappedConcept);
	}
	
	/**
	 * @deprecated moved to ConceptService
	 * @see org.openmrs.api.AdministrationService#rejectConceptProposal(org.openmrs.ConceptProposal)
	 */
	@Deprecated
	public void rejectConceptProposal(ConceptProposal cp) {
		Context.getConceptService().rejectConceptProposal(cp);
	}
	
	/**
	 * @see org.openmrs.api.AdministrationService#mrnGeneratorLog(java.lang.String,
	 *      java.lang.Integer, java.lang.Integer)
	 * @deprecated
	 */
	@Deprecated
	public void mrnGeneratorLog(String site, Integer start, Integer count) throws APIException {
		if (!Context.hasPrivilege(PrivilegeConstants.EDIT_PATIENTS)) {
			throw new APIAuthenticationException("Privilege required: " + PrivilegeConstants.EDIT_PATIENTS);
		}
		
		dao.mrnGeneratorLog(site, start, count);
	}
	
	/**
	 * @see org.openmrs.api.AdministrationService#getMRNGeneratorLog()
	 * @deprecated
	 */
	@Deprecated
	@Transactional(readOnly = true)
	public Collection<?> getMRNGeneratorLog() throws APIException {
		if (!Context.hasPrivilege(PrivilegeConstants.EDIT_PATIENTS)) {
			throw new APIAuthenticationException("Privilege required: " + PrivilegeConstants.EDIT_PATIENTS);
		}
		
		return dao.getMRNGeneratorLog();
	}
	
	/**
	 * Static-ish variable used to cache the system variables. This is not static so that every time
	 * a module is loaded or removed the variable is destroyed (along with the administration
	 * service) and recreated the next time it is called
	 */
	protected SortedMap<String, String> systemVariables = null;
	
	/**
	 * Set of locales which can be used to present messages in the user interface. Created lazily as
	 * needed by {@link #getAllowedLocales()}.
	 */
	private HashSet<Locale> presentationLocales;
	
	/**
	 * @see org.openmrs.api.AdministrationService#getSystemVariables()
	 */
	@Transactional(readOnly = true)
	public SortedMap<String, String> getSystemVariables() throws APIException {
		if (systemVariables == null) {
			systemVariables = new TreeMap<String, String>();
			
			// Added the server's fully qualified domain name
			try {
				systemVariables.put("OPENMRS_HOSTNAME", InetAddress.getLocalHost().getCanonicalHostName());
			}
			catch (UnknownHostException e) {
				systemVariables.put("OPENMRS_HOSTNAME", "Unknown host: " + e.getMessage());
			}
			
			systemVariables.put("OPENMRS_VERSION", String.valueOf(OpenmrsConstants.OPENMRS_VERSION));
			systemVariables.put("DATABASE_NAME", OpenmrsConstants.DATABASE_NAME);
			systemVariables.put("DATABASE_BUSINESS_NAME", OpenmrsConstants.DATABASE_BUSINESS_NAME);
			systemVariables.put("OBSCURE_PATIENTS", String.valueOf(OpenmrsConstants.OBSCURE_PATIENTS));
			systemVariables.put("OBSCURE_PATIENTS_FAMILY_NAME", OpenmrsConstants.OBSCURE_PATIENTS_FAMILY_NAME);
			systemVariables.put("OBSCURE_PATIENTS_GIVEN_NAME", OpenmrsConstants.OBSCURE_PATIENTS_GIVEN_NAME);
			systemVariables.put("OBSCURE_PATIENTS_MIDDLE_NAME", OpenmrsConstants.OBSCURE_PATIENTS_MIDDLE_NAME);
			systemVariables.put("MODULE_REPOSITORY_PATH", ModuleUtil.getModuleRepository().getAbsolutePath());
			systemVariables.put("OPERATING_SYSTEM_KEY", String.valueOf(OpenmrsConstants.OPERATING_SYSTEM_KEY));
			systemVariables.put("OPERATING_SYSTEM", String.valueOf(OpenmrsConstants.OPERATING_SYSTEM));
		}
		
		return systemVariables;
	}
	
	/**
	 * @see org.openmrs.api.AdministrationService#getGlobalProperty(java.lang.String)
	 */
	@Transactional(readOnly = true)
	public String getGlobalProperty(String propertyName) throws APIException {
		// This method should not have any authorization check
		if (propertyName == null) {
			return null;
		}
		
		return dao.getGlobalProperty(propertyName);
	}
	
	/**
	 * @see org.openmrs.api.AdministrationService#getGlobalProperty(java.lang.String,
	 *      java.lang.String)
	 */
	@Transactional(readOnly = true)
	public String getGlobalProperty(String propertyName, String defaultValue) throws APIException {
		String s = Context.getAdministrationService().getGlobalProperty(propertyName);
		if (s == null) {
			return defaultValue;
		}
		return s;
	}
	
	/**
	 * @see org.openmrs.api.AdministrationService#getGlobalPropertyObject(java.lang.String)
	 */
	@Transactional(readOnly = true)
	public GlobalProperty getGlobalPropertyObject(String propertyName) {
		return dao.getGlobalPropertyObject(propertyName);
	}
	
	/**
	 * @see org.openmrs.api.AdministrationService#getGlobalProperties()
	 * @deprecated
	 */
	@Deprecated
	@Transactional(readOnly = true)
	public List<GlobalProperty> getGlobalProperties() throws APIException {
		return Context.getAdministrationService().getAllGlobalProperties();
	}
	
	/**
	 * @see org.openmrs.api.AdministrationService#setGlobalProperties(java.util.List)
	 * @deprecated
	 */
	@Deprecated
	public void setGlobalProperties(List<GlobalProperty> props) throws APIException {
		Context.getAdministrationService().saveGlobalProperties(props);
	}
	
	/**
	 * @see org.openmrs.api.AdministrationService#deleteGlobalProperty(java.lang.String)
	 * @deprecated
	 */
	@Deprecated
	public void deleteGlobalProperty(String propertyName) throws APIException {
		Context.getAdministrationService().purgeGlobalProperty(new GlobalProperty(propertyName));
	}
	
	/**
	 * @see org.openmrs.api.AdministrationService#setGlobalProperty(java.lang.String,
	 *      java.lang.String)
	 */
	public void setGlobalProperty(String propertyName, String propertyValue) throws APIException {
		GlobalProperty gp = Context.getAdministrationService().getGlobalPropertyObject(propertyName);
		if (gp == null) {
			gp = new GlobalProperty();
			gp.setProperty(propertyName);
		}
		gp.setPropertyValue(propertyValue);
		Context.getAdministrationService().saveGlobalProperty(gp);
	}
	
	/**
	 * @see org.openmrs.api.AdministrationService#updateGlobalProperty(java.lang.String,
	 *      java.lang.String)
	 */
	public void updateGlobalProperty(String propertyName, String propertyValue) throws IllegalStateException {
		GlobalProperty gp = Context.getAdministrationService().getGlobalPropertyObject(propertyName);
		if (gp == null) {
			throw new IllegalStateException("Global property with the given propertyName does not exist" + propertyName);
		}
		gp.setPropertyValue(propertyValue);
		dao.saveGlobalProperty(gp);
	}
	
	/**
	 * @see org.openmrs.api.AdministrationService#setGlobalProperty(org.openmrs.GlobalProperty)
	 * @deprecated
	 */
	@Deprecated
	public void setGlobalProperty(GlobalProperty gp) throws APIException {
		Context.getAdministrationService().saveGlobalProperty(gp);
	}
	
	/**
	 * @see org.openmrs.api.AdministrationService#addGlobalProperty(org.openmrs.GlobalProperty)
	 * @deprecated
	 */
	@Deprecated
	public void addGlobalProperty(GlobalProperty gp) {
		Context.getAdministrationService().setGlobalProperty(gp);
	}
	
	/**
	 * @see org.openmrs.api.AdministrationService#addGlobalProperty(java.lang.String,
	 *      java.lang.String)
	 * @deprecated
	 */
	@Deprecated
	public void addGlobalProperty(String propertyName, String propertyValue) throws APIException {
		//dao.addGlobalProperty(propertyName, propertyValue);
		Context.getAdministrationService().saveGlobalProperty(new GlobalProperty(propertyName, propertyValue));
	}
	
	/**
	 * @see org.openmrs.api.AdministrationService#getAllGlobalProperties()
	 */
	@Transactional(readOnly = true)
	public List<GlobalProperty> getAllGlobalProperties() throws APIException {
		return dao.getAllGlobalProperties();
	}
	
	/**
	 * @see org.openmrs.api.AdministrationService#getGlobalPropertiesByPrefix(java.lang.String)
	 */
	@Transactional(readOnly = true)
	public List<GlobalProperty> getGlobalPropertiesByPrefix(String prefix) {
		return dao.getGlobalPropertiesByPrefix(prefix);
	}
	
	/**
	 * @see org.openmrs.api.AdministrationService#getGlobalPropertiesBySuffix(java.lang.String)
	 */
	@Transactional(readOnly = true)
	public List<GlobalProperty> getGlobalPropertiesBySuffix(String suffix) {
		return dao.getGlobalPropertiesBySuffix(suffix);
	}
	
	/**
	 * @see org.openmrs.api.AdministrationService#purgeGlobalProperty(org.openmrs.GlobalProperty)
	 */
	public void purgeGlobalProperty(GlobalProperty globalProperty) throws APIException {
		notifyGlobalPropertyDelete(globalProperty.getProperty());
		dao.deleteGlobalProperty(globalProperty);
	}
	
	/**
	 * @see org.openmrs.api.AdministrationService#saveGlobalProperties(java.util.List)
	 */
	public List<GlobalProperty> saveGlobalProperties(List<GlobalProperty> props) throws APIException {
		log.debug("saving a list of global properties");
		
		// add all of the new properties
		for (GlobalProperty prop : props) {
			if (prop.getProperty() != null && prop.getProperty().length() > 0) {
				Context.getAdministrationService().saveGlobalProperty(prop);
			}
		}
		
		return props;
	}
	
	/**
	 * @see org.openmrs.api.AdministrationService#saveGlobalProperty(org.openmrs.GlobalProperty)
	 */
	public GlobalProperty saveGlobalProperty(GlobalProperty gp) throws APIException {
		// only try to save it if the global property has a key
		if (gp.getProperty() != null && gp.getProperty().length() > 0) {
			if (gp.getProperty().equals(OpenmrsConstants.GLOBAL_PROPERTY_LOCALE_ALLOWED_LIST)) {
				if (gp.getPropertyValue() != null) {
					List<Locale> localeList = new ArrayList<Locale>();
					
					for (String localeString : gp.getPropertyValue().split(",")) {
						localeList.add(LocaleUtility.fromSpecification(localeString.trim()));
					}
					if (!localeList.contains(LocaleUtility.getDefaultLocale())) {
						gp.setPropertyValue(StringUtils.join(getAllowedLocales(), ", "));
						throw new APIException(Context.getMessageSourceService().getMessage(
						    "general.locale.localeListNotIncludingDefaultLocale",
						    new Object[] { LocaleUtility.getDefaultLocale() }, null));
					}
				}
			} else if (gp.getProperty().equals(OpenmrsConstants.GLOBAL_PROPERTY_DEFAULT_LOCALE)) {
				if (gp.getPropertyValue() != null) {
					List<Locale> localeList = getAllowedLocales();
					
					if (!localeList.contains(LocaleUtility.fromSpecification(gp.getPropertyValue().trim()))) {
						String value = gp.getPropertyValue();
						gp.setPropertyValue(LocaleUtility.getDefaultLocale().toString());
						throw new APIException((Context.getMessageSourceService().getMessage(
						    "general.locale.defaultNotInAllowedLocalesList", new Object[] { value }, null)));
					}
				}
			}
			
			CustomDatatypeUtil.saveIfDirty(gp);
			dao.saveGlobalProperty(gp);
			notifyGlobalPropertyChange(gp);
			return gp;
		}
		
		return gp;
	}
	
	/**
	 * @see org.openmrs.api.AdministrationService#executeSQL(java.lang.String, boolean)
	 */
	public List<List<Object>> executeSQL(String sql, boolean selectOnly) throws APIException {
		if (sql == null || "".equals(sql.trim())) {
			return null;
		}
		
		return dao.executeSQL(sql, selectOnly);
	}
	
	/**
	 * @see org.openmrs.api.AdministrationService#addGlobalPropertyListener(GlobalPropertyListener)
	 */
	public void addGlobalPropertyListener(GlobalPropertyListener listener) {
		eventListeners.getGlobalPropertyListeners().add(listener);
	}
	
	/**
	 * @see org.openmrs.api.AdministrationService#removeGlobalPropertyListener(GlobalPropertyListener)
	 */
	public void removeGlobalPropertyListener(GlobalPropertyListener listener) {
		eventListeners.getGlobalPropertyListeners().remove(listener);
	}
	
	/**
	 * Calls global property listeners registered for this create/change
	 * 
	 * @param gp
	 */
	private void notifyGlobalPropertyChange(GlobalProperty gp) {
		for (GlobalPropertyListener listener : eventListeners.getGlobalPropertyListeners()) {
			if (listener.supportsPropertyName(gp.getProperty())) {
				listener.globalPropertyChanged(gp);
			}
		}
	}
	
	/**
	 * Calls global property listeners registered for this delete
	 * 
	 * @param propertyName
	 */
	private void notifyGlobalPropertyDelete(String propertyName) {
		for (GlobalPropertyListener listener : eventListeners.getGlobalPropertyListeners()) {
			if (listener.supportsPropertyName(propertyName)) {
				listener.globalPropertyDeleted(propertyName);
			}
		}
	}
	
	/**
	 * @see org.openmrs.api.AdministrationService#getImplementationId()
	 */
	@Transactional(readOnly = true)
	public ImplementationId getImplementationId() throws APIException {
		String property = Context.getAdministrationService().getGlobalProperty(
		    OpenmrsConstants.GLOBAL_PROPERTY_IMPLEMENTATION_ID);
		
		// fail early if no gp has been defined yet
		if (property == null) {
			return null;
		}
		
		try {
			ImplementationId implId = OpenmrsUtil.getSerializer().read(ImplementationId.class, property);
			
			return implId;
		}
		catch (Exception e) {
			log.debug("Error while getting implementation id", e);
		}
		
		return null;
	}
	
	/**
	 * @see org.openmrs.api.AdministrationService#setImplementationId(org.openmrs.ImplementationId)
	 */
	public void setImplementationId(ImplementationId implementationId) throws APIException {
		
		if (implementationId == null) {
			return;
		}
		
		// check the validity of this implementation id with the server
		String description = implementationId.getDescription();
		try {
			// check that source id is valid
			description = checkImplementationIdValidity(implementationId.getImplementationId(), description,
			    implementationId.getPassphrase());
			
			// save the server's description back to this concept source object
			implementationId.setDescription(description);
			
			boolean foundMatchingSource = false;
			// loop over the concept sources to make sure one exists for this hl7Code/implementationId
			List<ConceptSource> sources = Context.getConceptService().getAllConceptSources();
			if (sources != null) {
				for (ConceptSource source : sources) {
					if (implementationId.getImplementationId().equals(source.getHl7Code())) {
						foundMatchingSource = true;
					}
				}
			}
			
			// if no ConceptSource currently exists with this implementationId, save this implId
			// as a new ConceptSource
			if (!foundMatchingSource) {
				ConceptSource newConceptSource = new ConceptSource();
				newConceptSource.setName(implementationId.getName());
				newConceptSource.setDescription(implementationId.getDescription());
				newConceptSource.setHl7Code(implementationId.getImplementationId());
				if (Context.getAuthenticatedUser() == null) {
					// (hackish)
					newConceptSource.setCreator(new User(1)); // fake the user because no one is logged in
				}
				Context.getConceptService().saveConceptSource(newConceptSource);
			}
			
			// serialize and save the ImplementationId to the global properties table
			StringWriter stringWriter = new StringWriter();
			OpenmrsUtil.getSerializer().write(implementationId, stringWriter);
			Context.getAdministrationService().saveGlobalProperty(
			    new GlobalProperty(OpenmrsConstants.GLOBAL_PROPERTY_IMPLEMENTATION_ID, stringWriter.toString()));
		}
		catch (APIException e) {
			throw e;
		}
		catch (Exception e) {
			// pass any other exceptions on up the train
			throw new APIException(e);
		}
		finally {
			// save an empty concept source to the database when something fails?
		}
	}
	
	/**
	 * Checks the remote server for this exact implementation id. Returns the description if 1)
	 * there is no implementation id or 2) there is a implementation id and this passphrase matches
	 * it. In the case of 1), this implementation id and passphrase are saved to the remote server's
	 * database
	 * 
	 * @param implementationId
	 * @param description
	 * @param passphrase
	 * @return the stored description on the remote server
	 * @throws APIException
	 * @throws UnsupportedEncodingException
	 */
	private String checkImplementationIdValidity(String implementationId, String description, String passphrase)
	        throws APIException {
		
		if (StringUtils.isEmpty(implementationId)) {
			throw new APIException("cannot.be.empty", new Object[] { "implementationid" });
		}
		if (StringUtils.isEmpty(description)) {
			throw new APIException("cannot.be.empty", new Object[] { "description" });
		}
		if (StringUtils.isEmpty(passphrase)) {
			throw new APIException("cannot.be.empty", new Object[] { "passphrase" });
		}
		
		// set up the data map to post to the openmrs server
		Map<String, String> data = new HashMap<String, String>();
		data.put("implementationId", implementationId);
		data.put("description", description);
		data.put("passphrase", passphrase);
		
		String response = implementationIdHttpClient.post(data);
		response = response.trim();
		
		if ("".equals(response)) {
			String ms = Context.getMessageSourceService().getMessage("ImplementationId.connectionError",
			    new String[] { implementationId }, Context.getLocale());
			throw new APIException(ms);
		}
		
		if (log.isDebugEnabled()) {
			log.debug("Response: " + response);
		}
		
		if (response.startsWith("Success")) {
			response = response.replace("Success", "");
			return response.trim();
		}
		
		String ms = Context.getMessageSourceService().getMessage("ImplementationId.invalidIdorPassphrase",
		    new String[] { description }, Context.getLocale());
		throw new APIException(ms);
	}
	
	/**
	 * @see org.openmrs.api.AdministrationService#getAllowedLocales()
	 */
	@Transactional(readOnly = true)
	public List<Locale> getAllowedLocales() {
		// lazy-load the global locale list and initialize with current global property value
		if (globalLocaleList == null) {
			globalLocaleList = new GlobalLocaleList();
			Context.getAdministrationService().addGlobalPropertyListener(globalLocaleList);
		}
		
		Set<Locale> allowedLocales = globalLocaleList.getAllowedLocales();
		
		// update the GlobalLocaleList.allowedLocales by faking a global property change
		if (allowedLocales == null) {
			// use a default language of "english" if they have cleared this GP for some reason
			String currentPropertyValue = Context.getAdministrationService().getGlobalProperty(
			    OpenmrsConstants.GLOBAL_PROPERTY_LOCALE_ALLOWED_LIST, LocaleUtility.getDefaultLocale().toString());
			GlobalProperty allowedLocalesProperty = new GlobalProperty(OpenmrsConstants.GLOBAL_PROPERTY_LOCALE_ALLOWED_LIST,
			        currentPropertyValue);
			globalLocaleList.globalPropertyChanged(allowedLocalesProperty);
			allowedLocales = globalLocaleList.getAllowedLocales();
		}
		
		// allowedLocales is guaranteed to not be null at this point
		return new ArrayList<Locale>(allowedLocales);
	}
	
	/**
	 * Used by spring to set the GlobalLocaleList on this implementation
	 * 
	 * @param gll the GlobalLocaleList object that is registered to the GlobalPropertyListeners as
	 *            well
	 */
	public void setGlobalLocaleList(GlobalLocaleList gll) {
		globalLocaleList = gll;
	}
	
	/**
	 * @see org.openmrs.api.AdministrationService#getPresentationLocales()
	 */
	@Transactional(readOnly = true)
	public Set<Locale> getPresentationLocales() {
		if (presentationLocales == null) {
			presentationLocales = new HashSet<Locale>();
			Collection<Locale> messageLocales = Context.getMessageSourceService().getLocales();
			List<Locale> allowedLocales = getAllowedLocales();
			
			for (Locale locale : allowedLocales) {
				// if no country is specified all countries with this language will be added
				if (StringUtils.isEmpty(locale.getCountry())) {
					List<Locale> localsWithSameLanguage = new ArrayList<Locale>();
					for (Locale possibleLocale : messageLocales) {
						if (locale.getLanguage().equals(possibleLocale.getLanguage())
						        && !StringUtils.isEmpty(possibleLocale.getCountry())) {
							localsWithSameLanguage.add(possibleLocale);
						}
					}
					
					// if there are country locales we add those only
					if (!localsWithSameLanguage.isEmpty()) {
						presentationLocales.addAll(localsWithSameLanguage);
					} else {
						// if there are no country locales we add possibleLocale which has country as ""
						// e.g: if 'es' locale has no country based entries es_CL etc. we show default 'es'
						if (messageLocales.contains(locale)) {
							presentationLocales.add(locale);
						}
					}
				} else {
					// if locales list contains exact <language,country> pair add it
					if (messageLocales.contains(locale)) {
						presentationLocales.add(locale);
					} else {
						// if no such entry add possibleLocale with country ""
						// e.g: we specify es_CL but it is not in list so we add es locale here
						for (Locale possibleLocale : messageLocales) {
							if (locale.getLanguage().equals(possibleLocale.getLanguage())
							        && StringUtils.isEmpty(possibleLocale.getCountry())) {
								presentationLocales.add(possibleLocale);
							}
						}
					}
				}
			}
		}
		return presentationLocales;
	}
	
	/**
	 * @see org.openmrs.api.GlobalPropertyListener#globalPropertyChanged(org.openmrs.GlobalProperty)
	 */
	public void globalPropertyChanged(GlobalProperty newValue) {
		if (newValue.getProperty().equals(OpenmrsConstants.GLOBAL_PROPERTY_LOCALE_ALLOWED_LIST)) {
			// reset the calculated locale values
			presentationLocales = null;
		}
	}
	
	/**
	 * @see org.openmrs.api.GlobalPropertyListener#globalPropertyDeleted(java.lang.String)
	 */
	public void globalPropertyDeleted(String propertyName) {
		// TODO Auto-generated method stub
		
	}
	
	/**
	 * @see org.openmrs.api.GlobalPropertyListener#supportsPropertyName(java.lang.String)
	 */
	public boolean supportsPropertyName(String propertyName) {
		return propertyName.equals(OpenmrsConstants.GLOBAL_PROPERTY_LOCALE_ALLOWED_LIST);
	}
	
	/**
	 * @see org.openmrs.api.AdministrationService#getGlobalPropertyByUuid(java.lang.String)
	 */
	@Transactional(readOnly = true)
	public GlobalProperty getGlobalPropertyByUuid(String uuid) {
		return dao.getGlobalPropertyByUuid(uuid);
	}
	
	/**
	 * @see org.openmrs.api.AdministrationService#getGlobalPropertyValue(java.lang.String,
	 *      java.lang.Object)
	 */
	@SuppressWarnings("unchecked")
	public <T> T getGlobalPropertyValue(String propertyName, T defaultValue) throws APIException {
		if (defaultValue == null) {
			throw new IllegalArgumentException("The defaultValue argument cannot be null");
		}
		
		String propVal = Context.getAdministrationService().getGlobalProperty(propertyName);
		if (StringUtils.isEmpty(propVal)) {
			return defaultValue;
		}
		
		try {
			return (T) defaultValue.getClass().getDeclaredConstructor(String.class).newInstance(propVal);
		}
		catch (InstantiationException e) {
			throw new APIException("is.not.able.instantiated", new Object[] { defaultValue.getClass().getName(), propVal },
			        e);
		}
		catch (NoSuchMethodException e) {
			throw new APIException("does.not.have.string.constructor", new Object[] { defaultValue.getClass().getName() }, e);
		}
		catch (Exception e) {
			log.error("Unable to turn value '" + propVal + "' into type " + defaultValue.getClass().getName(), e);
			return defaultValue;
		}
	}
	
	/**
	 * @see org.openmrs.api.AdministrationService#getSystemInformation()
	 */
	@Transactional(readOnly = true)
	public Map<String, Map<String, String>> getSystemInformation() throws APIException {
		Map<String, Map<String, String>> systemInfoMap = new LinkedHashMap<String, Map<String, String>>();
		
		systemInfoMap.put("SystemInfo.title.openmrsInformation", new LinkedHashMap<String, String>() {
			
			private static final long serialVersionUID = 1L;
			
			{
				put("SystemInfo.OpenMRSInstallation.systemDate", new SimpleDateFormat("yyyy-MM-dd").format(Calendar
				        .getInstance().getTime()));
				put("SystemInfo.OpenMRSInstallation.systemTime", new SimpleDateFormat("HH:mm:ss").format(Calendar
				        .getInstance().getTime()));
				put("SystemInfo.OpenMRSInstallation.openmrsVersion", OpenmrsConstants.OPENMRS_VERSION);
				try {
					put("SystemInfo.hostname", InetAddress.getLocalHost().getCanonicalHostName());
				}
				catch (UnknownHostException e) {
					put("SystemInfo.hostname", "Unknown host: " + e.getMessage());
				}
			}
		});
		
		systemInfoMap.put("SystemInfo.title.javaRuntimeEnvironmentInformation", new LinkedHashMap<String, String>() {
			
			Properties properties = System.getProperties();
			
			private static final long serialVersionUID = 1L;
			
			{
				put("SystemInfo.JavaRuntimeEnv.operatingSystem", properties.getProperty("os.name"));
				put("SystemInfo.JavaRuntimeEnv.operatingSystemArch", properties.getProperty("os.arch"));
				put("SystemInfo.JavaRuntimeEnv.operatingSystemVersion", properties.getProperty("os.version"));
				put("SystemInfo.JavaRuntimeEnv.javaVersion", properties.getProperty("java.version"));
				put("SystemInfo.JavaRuntimeEnv.javaVendor", properties.getProperty("java.vendor"));
				put("SystemInfo.JavaRuntimeEnv.jvmVersion", properties.getProperty("java.vm.version"));
				put("SystemInfo.JavaRuntimeEnv.jvmVendor", properties.getProperty("java.vm.vendor"));
				put("SystemInfo.JavaRuntimeEnv.javaRuntimeName", properties.getProperty("java.runtime.name"));
				put("SystemInfo.JavaRuntimeEnv.javaRuntimeVersion", properties.getProperty("java.runtime.version"));
				put("SystemInfo.JavaRuntimeEnv.userName", properties.getProperty("user.name"));
				put("SystemInfo.JavaRuntimeEnv.systemLanguage", properties.getProperty("user.language"));
				put("SystemInfo.JavaRuntimeEnv.systemTimezone", properties.getProperty("user.timezone"));
				put("SystemInfo.JavaRuntimeEnv.fileSystemEncoding", properties.getProperty("sun.jnu.encoding"));
				put("SystemInfo.JavaRuntimeEnv.userDirectory", properties.getProperty("user.dir"));
				put("SystemInfo.JavaRuntimeEnv.tempDirectory", properties.getProperty("java.io.tmpdir"));
			}
		});
		
		systemInfoMap.put("SystemInfo.title.memoryInformation", new LinkedHashMap<String, String>() {
			
			private static final long serialVersionUID = 1L;
			
			Runtime runtime = Runtime.getRuntime();
			
			{
				put("SystemInfo.Memory.totalMemory", convertToMegaBytes(runtime.totalMemory()));
				put("SystemInfo.Memory.freeMemory", convertToMegaBytes(runtime.freeMemory()));
				put("SystemInfo.Memory.maximumHeapSize", convertToMegaBytes(runtime.maxMemory()));
				
			}
		});
		
		systemInfoMap.put("SystemInfo.title.dataBaseInformation", new LinkedHashMap<String, String>() {
			
			Properties properties = Context.getRuntimeProperties();
			
			private static final long serialVersionUID = 1L;
			
			{
				put("SystemInfo.Database.name", OpenmrsConstants.DATABASE_NAME);
				put("SystemInfo.Database.connectionURL", properties.getProperty("connection.url"));
				put("SystemInfo.Database.userName", properties.getProperty("connection.username"));
				put("SystemInfo.Database.driver", properties.getProperty("hibernate.connection.driver_class"));
				put("SystemInfo.Database.dialect", properties.getProperty("hibernate.dialect"));
				
			}
		});
		
		systemInfoMap.put("SystemInfo.title.moduleInformation", new LinkedHashMap<String, String>() {
			
			private static final long serialVersionUID = 1L;
			
			{
				put("SystemInfo.Module.repositoryPath", ModuleUtil.getModuleRepository().getAbsolutePath());
				Collection<Module> loadedModules = ModuleFactory.getLoadedModules();
				for (Module module : loadedModules) {
					String moduleInfo = module.getVersion() + " "
					        + (module.isStarted() ? "" : Context.getMessageSourceService().getMessage("Module.notStarted"));
					put(module.getName(), moduleInfo);
				}
			}
		});
		
		return systemInfoMap;
	}
	
	/**
	 * @param bytes to be converted into mega bytes
	 * @return memory in mega bytes
	 */
	private String convertToMegaBytes(long bytes) {
		int ONE_KILO_BYTE = 1024;
		return String.valueOf(bytes / ONE_KILO_BYTE / ONE_KILO_BYTE) + " MB";
	}
	
	/**
	 * @see org.openmrs.api.AdministrationService#purgeGlobalProperties(java.util.List)
	 */
	@Override
	public void purgeGlobalProperties(List<GlobalProperty> globalProperties) throws APIException {
		for (GlobalProperty globalProperty : globalProperties) {
			Context.getAdministrationService().purgeGlobalProperty(globalProperty);
		}
	}
	
	/**
	 * @see AdministrationService#getMaximumPropertyLength(Class, String)
	 */
	@Override
	@Transactional(readOnly = true)
	public int getMaximumPropertyLength(Class<? extends OpenmrsObject> aClass, String fieldName) {
		return dao.getMaximumPropertyLength(aClass, fieldName);
	}
	
	/**
	 * @see org.openmrs.api.AdministrationService#validate(java.lang.Object, Errors)
	 */
	@Override
	@Transactional(readOnly = true)
	public void validate(Object object, Errors errors) throws APIException {
		if (object == null) {
			throw new APIException("error.null", (Object[]) null);
		}
		
		dao.validate(object, errors);
	}
	
	/**
	 * @see org.openmrs.api.AdministrationService#getSearchLocales(org.openmrs.User)
	 */
	@Override
	@Transactional(readOnly = true)
	public List<Locale> getSearchLocales() throws APIException {
		Set<Locale> locales = new LinkedHashSet<Locale>();
		
		Locale currentLocale = Context.getLocale();
		
		locales.add(currentLocale); //the currently used full locale
		
		//the currently used language
		locales.add(new Locale(currentLocale.getLanguage()));
		
		//add user's proficient locales
		User user = Context.getAuthenticatedUser();
		if (user != null) {
			List<Locale> proficientLocales = user.getProficientLocales();
			if (proficientLocales != null) {
				locales.addAll(proficientLocales);
			}
		}
		
		//limit locales to only allowed locales
		List<Locale> allowedLocales = Context.getAdministrationService().getAllowedLocales();
		if (allowedLocales != null) {
			Set<Locale> retainLocales = new HashSet<Locale>();
			
			for (Locale allowedLocale : allowedLocales) {
				retainLocales.add(allowedLocale);
				retainLocales.add(new Locale(allowedLocale.getLanguage()));
			}
			
			locales.retainAll(retainLocales);
		}
		
		return new ArrayList<Locale>(locales);
	}
	
	@Override
	public void setImplementationIdHttpClient(HttpClient implementationIdHttpClient) {
		this.implementationIdHttpClient = implementationIdHttpClient;
	}
	
	/**
	 * @see org.openmrs.api.AdministrationService#isDatabaseStringComparisonCaseSensitive()
	 */
	@Override
	public boolean isDatabaseStringComparisonCaseSensitive() {
		return Boolean.valueOf(getGlobalProperty(OpenmrsConstants.GP_CASE_SENSITIVE_DATABASE_STRING_COMPARISON, "true"));
	}
}
>>>>>>> a058c89e
<|MERGE_RESOLUTION|>--- conflicted
+++ resolved
@@ -1,1272 +1,3 @@
-<<<<<<< HEAD
-/**
- * The contents of this file are subject to the OpenMRS Public License
- * Version 1.0 (the "License"); you may not use this file except in
- * compliance with the License. You may obtain a copy of the License at
- * http://license.openmrs.org
- *
- * Software distributed under the License is distributed on an "AS IS"
- * basis, WITHOUT WARRANTY OF ANY KIND, either express or implied. See the
- * License for the specific language governing rights and limitations
- * under the License.
- *
- * Copyright (C) OpenMRS, LLC.  All Rights Reserved.
- */
-package org.openmrs.api.impl;
-
-import java.io.StringWriter;
-import java.io.UnsupportedEncodingException;
-import java.net.InetAddress;
-import java.net.UnknownHostException;
-import java.text.SimpleDateFormat;
-import java.util.ArrayList;
-import java.util.Calendar;
-import java.util.Collection;
-import java.util.HashMap;
-import java.util.HashSet;
-import java.util.LinkedHashMap;
-import java.util.LinkedHashSet;
-import java.util.List;
-import java.util.Locale;
-import java.util.Map;
-import java.util.Properties;
-import java.util.Set;
-import java.util.SortedMap;
-import java.util.TreeMap;
-
-import org.apache.commons.logging.Log;
-import org.apache.commons.logging.LogFactory;
-import org.openmrs.Concept;
-import org.openmrs.ConceptClass;
-import org.openmrs.ConceptDatatype;
-import org.openmrs.ConceptProposal;
-import org.openmrs.ConceptSource;
-import org.openmrs.EncounterType;
-import org.openmrs.FieldType;
-import org.openmrs.GlobalProperty;
-import org.openmrs.ImplementationId;
-import org.openmrs.Location;
-import org.openmrs.MimeType;
-import org.openmrs.OpenmrsObject;
-import org.openmrs.PatientIdentifierType;
-import org.openmrs.Privilege;
-import org.openmrs.Role;
-import org.openmrs.Tribe;
-import org.openmrs.User;
-import org.openmrs.api.APIAuthenticationException;
-import org.openmrs.api.APIException;
-import org.openmrs.api.AdministrationService;
-import org.openmrs.api.EventListeners;
-import org.openmrs.api.GlobalPropertyListener;
-import org.openmrs.api.context.Context;
-import org.openmrs.api.db.AdministrationDAO;
-import org.openmrs.customdatatype.CustomDatatypeUtil;
-import org.openmrs.module.Module;
-import org.openmrs.module.ModuleFactory;
-import org.openmrs.module.ModuleUtil;
-import org.openmrs.util.HttpClient;
-import org.openmrs.util.LocaleUtility;
-import org.openmrs.util.OpenmrsConstants;
-import org.openmrs.util.OpenmrsUtil;
-import org.openmrs.util.PrivilegeConstants;
-import org.springframework.cache.annotation.CacheEvict;
-import org.springframework.cache.annotation.Cacheable;
-import org.springframework.transaction.annotation.Transactional;
-import org.apache.commons.lang3.StringUtils;
-import org.springframework.validation.Errors;
-
-/**
- * Default implementation of the administration services. This class should not be used on its own.
- * The current OpenMRS implementation should be fetched from the Context
- * 
- * @see org.openmrs.api.AdministrationService
- * @see org.openmrs.api.context.Context
- */
-@Transactional
-public class AdministrationServiceImpl extends BaseOpenmrsService implements AdministrationService, GlobalPropertyListener {
-	
-	protected Log log = LogFactory.getLog(getClass());
-	
-	protected AdministrationDAO dao;
-	
-	/**
-	 * An always up-to-date collection of the allowed locales.
-	 */
-	private GlobalLocaleList globalLocaleList;
-	
-	private HttpClient implementationIdHttpClient;
-	
-	/**
-	 * Default empty constructor
-	 */
-	public AdministrationServiceImpl() {
-	}
-	
-	/**
-	 * @see org.openmrs.api.AdministrationService#setAdministrationDAO(org.openmrs.api.db.AdministrationDAO)
-	 */
-	public void setAdministrationDAO(AdministrationDAO dao) {
-		this.dao = dao;
-	}
-	
-	/**
-	 * @see org.openmrs.api.AdministrationService#createEncounterType(org.openmrs.EncounterType)
-	 * @deprecated
-	 */
-	@Deprecated
-	public void createEncounterType(EncounterType encounterType) throws APIException {
-		Context.getEncounterService().saveEncounterType(encounterType);
-	}
-	
-	/**
-	 * @see org.openmrs.api.AdministrationService#updateEncounterType(org.openmrs.EncounterType)
-	 * @deprecated
-	 */
-	@Deprecated
-	public void updateEncounterType(EncounterType encounterType) throws APIException {
-		Context.getEncounterService().saveEncounterType(encounterType);
-	}
-	
-	/**
-	 * @see org.openmrs.api.AdministrationService#deleteEncounterType(org.openmrs.EncounterType)
-	 * @deprecated
-	 */
-	@Deprecated
-	public void deleteEncounterType(EncounterType encounterType) throws APIException {
-		Context.getEncounterService().purgeEncounterType(encounterType);
-	}
-	
-	/**
-	 * @see org.openmrs.api.PatientService#savePatientIdentifierType(PatientIdentifierType)
-	 * @deprecated replaced by
-	 *             {@link org.openmrs.api.PatientService#savePatientIdentifierType(PatientIdentifierType)}
-	 */
-	@Deprecated
-	public void createPatientIdentifierType(PatientIdentifierType patientIdentifierType) throws APIException {
-		Context.getPatientService().savePatientIdentifierType(patientIdentifierType);
-	}
-	
-	/**
-	 * @see org.openmrs.api.PatientService#savePatientIdentifierType(PatientIdentifierType)
-	 * @deprecated replaced by
-	 *             {@link org.openmrs.api.PatientService#savePatientIdentifierType(PatientIdentifierType)}
-	 */
-	@Deprecated
-	public void updatePatientIdentifierType(PatientIdentifierType patientIdentifierType) throws APIException {
-		Context.getPatientService().savePatientIdentifierType(patientIdentifierType);
-	}
-	
-	/**
-	 * @see org.openmrs.api.PatientService#purgePatientIdentifierType(PatientIdentifierType)
-	 * @deprecated replaced by
-	 *             {@link org.openmrs.api.PatientService#purgePatientIdentifierType(PatientIdentifierType)}
-	 */
-	@Deprecated
-	public void deletePatientIdentifierType(PatientIdentifierType patientIdentifierType) throws APIException {
-		Context.getPatientService().purgePatientIdentifierType(patientIdentifierType);
-	}
-	
-	/**
-	 * Create a new Tribe
-	 * 
-	 * @param tribe Tribe to create
-	 * @throws APIException
-	 * @deprecated
-	 */
-	@Deprecated
-	public void createTribe(Tribe tribe) throws APIException {
-		throw new APIException("Tribe.object.not.supported", (Object[]) null);
-	}
-	
-	/**
-	 * Update Tribe
-	 * 
-	 * @param tribe Tribe to update
-	 * @throws APIException
-	 * @deprecated
-	 */
-	@Deprecated
-	public void updateTribe(Tribe tribe) throws APIException {
-		throw new APIException("Tribe.object.not.supported", (Object[]) null);
-	}
-	
-	/**
-	 * Delete Tribe
-	 * 
-	 * @param tribe Tribe to delete
-	 * @throws APIException
-	 * @deprecated
-	 */
-	@Deprecated
-	public void deleteTribe(Tribe tribe) throws APIException {
-		throw new APIException("Tribe.object.not.supported", (Object[]) null);
-	}
-	
-	/**
-	 * Retire Tribe
-	 * 
-	 * @param tribe Tribe to retire
-	 * @throws APIException
-	 * @deprecated
-	 */
-	@Deprecated
-	public void retireTribe(Tribe tribe) throws APIException {
-		throw new APIException("Tribe.object.not.supported", (Object[]) null);
-	}
-	
-	/**
-	 * Unretire Tribe
-	 * 
-	 * @param tribe Tribe to unretire
-	 * @throws APIException
-	 * @deprecated
-	 */
-	@Deprecated
-	public void unretireTribe(Tribe tribe) throws APIException {
-		throw new APIException("Tribe.object.not.supported", (Object[]) null);
-	}
-	
-	/**
-	 * @deprecated
-	 */
-	@Deprecated
-	public void createFieldType(FieldType fieldType) throws APIException {
-		Context.getFormService().saveFieldType(fieldType);
-	}
-	
-	/**
-	 * @deprecated
-	 */
-	@Deprecated
-	public void updateFieldType(FieldType fieldType) throws APIException {
-		Context.getFormService().saveFieldType(fieldType);
-	}
-	
-	/**
-	 * @deprecated
-	 */
-	@Deprecated
-	public void deleteFieldType(FieldType fieldType) throws APIException {
-		Context.getFormService().purgeFieldType(fieldType);
-	}
-	
-	/**
-	 * @deprecated use {@link org.openmrs.api.ObsService#saveMimeType(MimeType)}
-	 */
-	@Deprecated
-	public void createMimeType(MimeType mimeType) throws APIException {
-		Context.getObsService().saveMimeType(mimeType);
-	}
-	
-	/**
-	 * @deprecated use {@link org.openmrs.api.ObsService#saveMimeType(MimeType)}
-	 */
-	@Deprecated
-	public void updateMimeType(MimeType mimeType) throws APIException {
-		Context.getObsService().saveMimeType(mimeType);
-	}
-	
-	/**
-	 * @deprecated use {@link org.openmrs.api.ObsService#purgeMimeType(MimeType)}
-	 */
-	@Deprecated
-	public void deleteMimeType(MimeType mimeType) throws APIException {
-		Context.getObsService().purgeMimeType(mimeType);
-	}
-	
-	/**
-	 * @see org.openmrs.api.AdministrationService#createLocation(org.openmrs.Location)
-	 * @deprecated
-	 */
-	@Deprecated
-	public void createLocation(Location location) throws APIException {
-		Context.getLocationService().saveLocation(location);
-	}
-	
-	/**
-	 * @see org.openmrs.api.AdministrationService#updateLocation(org.openmrs.Location)
-	 * @deprecated
-	 */
-	@Deprecated
-	public void updateLocation(Location location) throws APIException {
-		Context.getLocationService().saveLocation(location);
-	}
-	
-	/**
-	 * @see org.openmrs.api.AdministrationService#deleteLocation(org.openmrs.Location)
-	 * @deprecated
-	 */
-	@Deprecated
-	public void deleteLocation(Location location) throws APIException {
-		Context.getLocationService().purgeLocation(location);
-	}
-	
-	/**
-	 * @see org.openmrs.api.AdministrationService#createRole(org.openmrs.Role)
-	 * @deprecated
-	 */
-	@Deprecated
-	public void createRole(Role role) throws APIException {
-		Context.getUserService().saveRole(role);
-	}
-	
-	/**
-	 * @see org.openmrs.api.AdministrationService#updateRole(org.openmrs.Role)
-	 * @deprecated
-	 */
-	@Deprecated
-	public void updateRole(Role role) throws APIException {
-		Context.getUserService().saveRole(role);
-	}
-	
-	/**
-	 * @see org.openmrs.api.AdministrationService#deleteRole(org.openmrs.Role)
-	 * @deprecated
-	 */
-	@Deprecated
-	public void deleteRole(Role role) throws APIException {
-		Context.getUserService().purgeRole(role);
-	}
-	
-	/**
-	 * @see org.openmrs.api.AdministrationService#createPrivilege(org.openmrs.Privilege)
-	 * @deprecated
-	 */
-	@Deprecated
-	public void createPrivilege(Privilege privilege) throws APIException {
-		Context.getUserService().savePrivilege(privilege);
-	}
-	
-	/**
-	 * @see org.openmrs.api.AdministrationService#updatePrivilege(org.openmrs.Privilege)
-	 * @deprecated
-	 */
-	@Deprecated
-	public void updatePrivilege(Privilege privilege) throws APIException {
-		Context.getUserService().savePrivilege(privilege);
-	}
-	
-	/**
-	 * @see org.openmrs.api.AdministrationService#deletePrivilege(org.openmrs.Privilege)
-	 * @deprecated
-	 */
-	@Deprecated
-	public void deletePrivilege(Privilege privilege) throws APIException {
-		Context.getUserService().purgePrivilege(privilege);
-	}
-	
-	/**
-	 * @deprecated moved to ConceptService
-	 */
-	@Deprecated
-	public void createConceptClass(ConceptClass cc) throws APIException {
-		Context.getConceptService().saveConceptClass(cc);
-	}
-	
-	/**
-	 * @deprecated moved to ConceptService
-	 */
-	@Deprecated
-	public void updateConceptClass(ConceptClass cc) throws APIException {
-		Context.getConceptService().saveConceptClass(cc);
-	}
-	
-	/**
-	 * @deprecated moved to ConceptService
-	 */
-	@Deprecated
-	public void deleteConceptClass(ConceptClass cc) throws APIException {
-		Context.getConceptService().purgeConceptClass(cc);
-	}
-	
-	/**
-	 * @deprecated moved to ConceptService
-	 */
-	@Deprecated
-	public void createConceptDatatype(ConceptDatatype cd) throws APIException {
-		Context.getConceptService().saveConceptDatatype(cd);
-	}
-	
-	/**
-	 * @deprecated moved to ConceptService
-	 */
-	@Deprecated
-	public void updateConceptDatatype(ConceptDatatype cd) throws APIException {
-		Context.getConceptService().saveConceptDatatype(cd);
-	}
-	
-	/**
-	 * @deprecated moved to ConceptService
-	 */
-	@Deprecated
-	public void deleteConceptDatatype(ConceptDatatype cd) throws APIException {
-		Context.getConceptService().purgeConceptDatatype(cd);
-	}
-	
-	/**
-	 * @deprecated moved to ConceptService
-	 */
-	@Deprecated
-	public void createConceptProposal(ConceptProposal cp) throws APIException {
-		Context.getConceptService().saveConceptProposal(cp);
-	}
-	
-	/**
-	 * @deprecated moved to ConceptService
-	 */
-	@Deprecated
-	public void updateConceptProposal(ConceptProposal cp) throws APIException {
-		Context.getConceptService().saveConceptProposal(cp);
-	}
-	
-	/**
-	 * @deprecated moved to ConceptService
-	 */
-	@Deprecated
-	public void mapConceptProposalToConcept(ConceptProposal cp, Concept mappedConcept) throws APIException {
-		Context.getConceptService().mapConceptProposalToConcept(cp, mappedConcept);
-	}
-	
-	/**
-	 * @deprecated moved to ConceptService
-	 * @see org.openmrs.api.AdministrationService#rejectConceptProposal(org.openmrs.ConceptProposal)
-	 */
-	@Deprecated
-	public void rejectConceptProposal(ConceptProposal cp) {
-		Context.getConceptService().rejectConceptProposal(cp);
-	}
-	
-	/**
-	 * @see org.openmrs.api.AdministrationService#mrnGeneratorLog(java.lang.String,
-	 *      java.lang.Integer, java.lang.Integer)
-	 * @deprecated
-	 */
-	@Deprecated
-	public void mrnGeneratorLog(String site, Integer start, Integer count) throws APIException {
-		if (!Context.hasPrivilege(PrivilegeConstants.EDIT_PATIENTS)) {
-			throw new APIAuthenticationException("Privilege required: " + PrivilegeConstants.EDIT_PATIENTS);
-		}
-		
-		dao.mrnGeneratorLog(site, start, count);
-	}
-	
-	/**
-	 * @see org.openmrs.api.AdministrationService#getMRNGeneratorLog()
-	 * @deprecated
-	 */
-	@Deprecated
-	@Transactional(readOnly = true)
-	public Collection<?> getMRNGeneratorLog() throws APIException {
-		if (!Context.hasPrivilege(PrivilegeConstants.EDIT_PATIENTS)) {
-			throw new APIAuthenticationException("Privilege required: " + PrivilegeConstants.EDIT_PATIENTS);
-		}
-		
-		return dao.getMRNGeneratorLog();
-	}
-	
-	/**
-	 * Static-ish variable used to cache the system variables. This is not static so that every time
-	 * a module is loaded or removed the variable is destroyed (along with the administration
-	 * service) and recreated the next time it is called
-	 */
-	protected SortedMap<String, String> systemVariables = null;
-	
-	/**
-	 * Set of locales which can be used to present messages in the user interface. Created lazily as
-	 * needed by {@link #getAllowedLocales()}.
-	 */
-	private HashSet<Locale> presentationLocales;
-	
-	/**
-	 * @see org.openmrs.api.AdministrationService#getSystemVariables()
-	 */
-	@Transactional(readOnly = true)
-	public SortedMap<String, String> getSystemVariables() throws APIException {
-		if (systemVariables == null) {
-			systemVariables = new TreeMap<String, String>();
-			
-			// Added the server's fully qualified domain name
-			try {
-				systemVariables.put("OPENMRS_HOSTNAME", InetAddress.getLocalHost().getCanonicalHostName());
-			}
-			catch (UnknownHostException e) {
-				systemVariables.put("OPENMRS_HOSTNAME", "Unknown host: " + e.getMessage());
-			}
-			
-			systemVariables.put("OPENMRS_VERSION", String.valueOf(OpenmrsConstants.OPENMRS_VERSION));
-			systemVariables.put("DATABASE_NAME", OpenmrsConstants.DATABASE_NAME);
-			systemVariables.put("DATABASE_BUSINESS_NAME", OpenmrsConstants.DATABASE_BUSINESS_NAME);
-			systemVariables.put("OBSCURE_PATIENTS", String.valueOf(OpenmrsConstants.OBSCURE_PATIENTS));
-			systemVariables.put("OBSCURE_PATIENTS_FAMILY_NAME", OpenmrsConstants.OBSCURE_PATIENTS_FAMILY_NAME);
-			systemVariables.put("OBSCURE_PATIENTS_GIVEN_NAME", OpenmrsConstants.OBSCURE_PATIENTS_GIVEN_NAME);
-			systemVariables.put("OBSCURE_PATIENTS_MIDDLE_NAME", OpenmrsConstants.OBSCURE_PATIENTS_MIDDLE_NAME);
-			systemVariables.put("MODULE_REPOSITORY_PATH", ModuleUtil.getModuleRepository().getAbsolutePath());
-			systemVariables.put("OPERATING_SYSTEM_KEY", String.valueOf(OpenmrsConstants.OPERATING_SYSTEM_KEY));
-			systemVariables.put("OPERATING_SYSTEM", String.valueOf(OpenmrsConstants.OPERATING_SYSTEM));
-		}
-		
-		return systemVariables;
-	}
-	
-	/**
-	 * @see org.openmrs.api.AdministrationService#getGlobalProperty(java.lang.String)
-	 */
-	@Transactional(readOnly = true)
-	public String getGlobalProperty(String propertyName) throws APIException {
-		// This method should not have any authorization check
-		if (propertyName == null) {
-			return null;
-		}
-		
-		return dao.getGlobalProperty(propertyName);
-	}
-	
-	/**
-	 * @see org.openmrs.api.AdministrationService#getGlobalProperty(java.lang.String,
-	 *      java.lang.String)
-	 */
-	@Transactional(readOnly = true)
-	public String getGlobalProperty(String propertyName, String defaultValue) throws APIException {
-		String s = Context.getAdministrationService().getGlobalProperty(propertyName);
-		if (s == null) {
-			return defaultValue;
-		}
-		return s;
-	}
-	
-	/**
-	 * @see org.openmrs.api.AdministrationService#getGlobalPropertyObject(java.lang.String)
-	 */
-	@Transactional(readOnly = true)
-	public GlobalProperty getGlobalPropertyObject(String propertyName) {
-		return dao.getGlobalPropertyObject(propertyName);
-	}
-	
-	/**
-	 * @see org.openmrs.api.AdministrationService#getGlobalProperties()
-	 * @deprecated
-	 */
-	@Deprecated
-	@Transactional(readOnly = true)
-	public List<GlobalProperty> getGlobalProperties() throws APIException {
-		return Context.getAdministrationService().getAllGlobalProperties();
-	}
-	
-	/**
-	 * @see org.openmrs.api.AdministrationService#setGlobalProperties(java.util.List)
-	 * @deprecated
-	 */
-	@Deprecated
-	public void setGlobalProperties(List<GlobalProperty> props) throws APIException {
-		Context.getAdministrationService().saveGlobalProperties(props);
-	}
-	
-	/**
-	 * @see org.openmrs.api.AdministrationService#deleteGlobalProperty(java.lang.String)
-	 * @deprecated
-	 */
-	@Deprecated
-	public void deleteGlobalProperty(String propertyName) throws APIException {
-		Context.getAdministrationService().purgeGlobalProperty(new GlobalProperty(propertyName));
-	}
-	
-	/**
-	 * @see org.openmrs.api.AdministrationService#setGlobalProperty(java.lang.String,
-	 *      java.lang.String)
-	 */
-	public void setGlobalProperty(String propertyName, String propertyValue) throws APIException {
-		GlobalProperty gp = Context.getAdministrationService().getGlobalPropertyObject(propertyName);
-		if (gp == null) {
-			gp = new GlobalProperty();
-			gp.setProperty(propertyName);
-		}
-		gp.setPropertyValue(propertyValue);
-		Context.getAdministrationService().saveGlobalProperty(gp);
-	}
-	
-	/**
-	 * @see org.openmrs.api.AdministrationService#updateGlobalProperty(java.lang.String,
-	 *      java.lang.String)
-	 */
-	public void updateGlobalProperty(String propertyName, String propertyValue) throws IllegalStateException {
-		GlobalProperty gp = Context.getAdministrationService().getGlobalPropertyObject(propertyName);
-		if (gp == null) {
-			throw new IllegalStateException("Global property with the given propertyName does not exist" + propertyName);
-		}
-		gp.setPropertyValue(propertyValue);
-		dao.saveGlobalProperty(gp);
-	}
-	
-	/**
-	 * @see org.openmrs.api.AdministrationService#setGlobalProperty(org.openmrs.GlobalProperty)
-	 * @deprecated
-	 */
-	@Deprecated
-	public void setGlobalProperty(GlobalProperty gp) throws APIException {
-		Context.getAdministrationService().saveGlobalProperty(gp);
-	}
-	
-	/**
-	 * @see org.openmrs.api.AdministrationService#addGlobalProperty(org.openmrs.GlobalProperty)
-	 * @deprecated
-	 */
-	@Deprecated
-	public void addGlobalProperty(GlobalProperty gp) {
-		Context.getAdministrationService().setGlobalProperty(gp);
-	}
-	
-	/**
-	 * @see org.openmrs.api.AdministrationService#addGlobalProperty(java.lang.String,
-	 *      java.lang.String)
-	 * @deprecated
-	 */
-	@Deprecated
-	public void addGlobalProperty(String propertyName, String propertyValue) throws APIException {
-		//dao.addGlobalProperty(propertyName, propertyValue);
-		Context.getAdministrationService().saveGlobalProperty(new GlobalProperty(propertyName, propertyValue));
-	}
-	
-	/**
-	 * @see org.openmrs.api.AdministrationService#getAllGlobalProperties()
-	 */
-	@Transactional(readOnly = true)
-	public List<GlobalProperty> getAllGlobalProperties() throws APIException {
-		return dao.getAllGlobalProperties();
-	}
-	
-	/**
-	 * @see org.openmrs.api.AdministrationService#getGlobalPropertiesByPrefix(java.lang.String)
-	 */
-	@Transactional(readOnly = true)
-	public List<GlobalProperty> getGlobalPropertiesByPrefix(String prefix) {
-		return dao.getGlobalPropertiesByPrefix(prefix);
-	}
-	
-	/**
-	 * @see org.openmrs.api.AdministrationService#getGlobalPropertiesBySuffix(java.lang.String)
-	 */
-	@Transactional(readOnly = true)
-	public List<GlobalProperty> getGlobalPropertiesBySuffix(String suffix) {
-		return dao.getGlobalPropertiesBySuffix(suffix);
-	}
-	
-	/**
-	 * @see org.openmrs.api.AdministrationService#purgeGlobalProperty(org.openmrs.GlobalProperty)
-	 */
-	public void purgeGlobalProperty(GlobalProperty globalProperty) throws APIException {
-		notifyGlobalPropertyDelete(globalProperty.getProperty());
-		dao.deleteGlobalProperty(globalProperty);
-	}
-	
-	/**
-	 * @see org.openmrs.api.AdministrationService#saveGlobalProperties(java.util.List)
-	 */
-	@CacheEvict(value = "userSearchLocales", allEntries = true)
-	public List<GlobalProperty> saveGlobalProperties(List<GlobalProperty> props) throws APIException {
-		log.debug("saving a list of global properties");
-		
-		// add all of the new properties
-		for (GlobalProperty prop : props) {
-			if (prop.getProperty() != null && prop.getProperty().length() > 0) {
-				Context.getAdministrationService().saveGlobalProperty(prop);
-			}
-		}
-		
-		return props;
-	}
-	
-	/**
-	 * @see org.openmrs.api.AdministrationService#saveGlobalProperty(org.openmrs.GlobalProperty)
-	 */
-	@CacheEvict(value = "userSearchLocales", allEntries = true)
-	public GlobalProperty saveGlobalProperty(GlobalProperty gp) throws APIException {
-		// only try to save it if the global property has a key
-		if (gp.getProperty() != null && gp.getProperty().length() > 0) {
-			if (gp.getProperty().equals(OpenmrsConstants.GLOBAL_PROPERTY_LOCALE_ALLOWED_LIST)) {
-				if (gp.getPropertyValue() != null) {
-					List<Locale> localeList = new ArrayList<Locale>();
-					
-					for (String localeString : gp.getPropertyValue().split(",")) {
-						localeList.add(LocaleUtility.fromSpecification(localeString.trim()));
-					}
-					if (!localeList.contains(LocaleUtility.getDefaultLocale())) {
-						gp.setPropertyValue(StringUtils.join(getAllowedLocales(), ", "));
-						throw new APIException(Context.getMessageSourceService().getMessage(
-						    "general.locale.localeListNotIncludingDefaultLocale",
-						    new Object[] { LocaleUtility.getDefaultLocale() }, null));
-					}
-				}
-			} else if (gp.getProperty().equals(OpenmrsConstants.GLOBAL_PROPERTY_DEFAULT_LOCALE)) {
-				if (gp.getPropertyValue() != null) {
-					List<Locale> localeList = getAllowedLocales();
-					
-					if (!localeList.contains(LocaleUtility.fromSpecification(gp.getPropertyValue().trim()))) {
-						String value = gp.getPropertyValue();
-						gp.setPropertyValue(LocaleUtility.getDefaultLocale().toString());
-						throw new APIException((Context.getMessageSourceService().getMessage(
-						    "general.locale.defaultNotInAllowedLocalesList", new Object[] { value }, null)));
-					}
-				}
-			}
-			
-			CustomDatatypeUtil.saveIfDirty(gp);
-			dao.saveGlobalProperty(gp);
-			notifyGlobalPropertyChange(gp);
-			return gp;
-		}
-		
-		return gp;
-	}
-	
-	/**
-	 * @see org.openmrs.api.AdministrationService#executeSQL(java.lang.String, boolean)
-	 */
-	public List<List<Object>> executeSQL(String sql, boolean selectOnly) throws APIException {
-		if (sql == null || "".equals(sql.trim())) {
-			return null;
-		}
-		
-		return dao.executeSQL(sql, selectOnly);
-	}
-	
-	/**
-	 * @see org.openmrs.api.AdministrationService#addGlobalPropertyListener(GlobalPropertyListener)
-	 */
-	public void addGlobalPropertyListener(GlobalPropertyListener listener) {
-		getGlobalPropertyListeners().add(listener);
-	}
-	
-	/**
-	 * @see org.openmrs.api.AdministrationService#removeGlobalPropertyListener(GlobalPropertyListener)
-	 */
-	public void removeGlobalPropertyListener(GlobalPropertyListener listener) {
-		getGlobalPropertyListeners().remove(listener);
-	}
-	
-	/**
-	 * Calls global property listeners registered for this create/change
-	 * 
-	 * @param gp
-	 */
-	private void notifyGlobalPropertyChange(GlobalProperty gp) {
-		for (GlobalPropertyListener listener : getGlobalPropertyListeners()) {
-			if (listener.supportsPropertyName(gp.getProperty())) {
-				listener.globalPropertyChanged(gp);
-			}
-		}
-	}
-	
-	/**
-	 * Calls global property listeners registered for this delete
-	 * 
-	 * @param propertyName
-	 */
-	private void notifyGlobalPropertyDelete(String propertyName) {
-		for (GlobalPropertyListener listener : getGlobalPropertyListeners()) {
-			if (listener.supportsPropertyName(propertyName)) {
-				listener.globalPropertyDeleted(propertyName);
-			}
-		}
-	}
-	
-	/**
-	 * @see org.openmrs.api.AdministrationService#getImplementationId()
-	 */
-	@Transactional(readOnly = true)
-	public ImplementationId getImplementationId() throws APIException {
-		String property = Context.getAdministrationService().getGlobalProperty(
-		    OpenmrsConstants.GLOBAL_PROPERTY_IMPLEMENTATION_ID);
-		
-		// fail early if no gp has been defined yet
-		if (property == null) {
-			return null;
-		}
-		
-		try {
-			ImplementationId implId = OpenmrsUtil.getSerializer().read(ImplementationId.class, property);
-			
-			return implId;
-		}
-		catch (Exception e) {
-			log.debug("Error while getting implementation id", e);
-		}
-		
-		return null;
-	}
-	
-	/**
-	 * @see org.openmrs.api.AdministrationService#setImplementationId(org.openmrs.ImplementationId)
-	 */
-	public void setImplementationId(ImplementationId implementationId) throws APIException {
-		
-		if (implementationId == null) {
-			return;
-		}
-		
-		// check the validity of this implementation id with the server
-		String description = implementationId.getDescription();
-		try {
-			// check that source id is valid
-			description = checkImplementationIdValidity(implementationId.getImplementationId(), description,
-			    implementationId.getPassphrase());
-			
-			// save the server's description back to this concept source object
-			implementationId.setDescription(description);
-			
-			boolean foundMatchingSource = false;
-			// loop over the concept sources to make sure one exists for this hl7Code/implementationId
-			List<ConceptSource> sources = Context.getConceptService().getAllConceptSources();
-			if (sources != null) {
-				for (ConceptSource source : sources) {
-					if (implementationId.getImplementationId().equals(source.getHl7Code())) {
-						foundMatchingSource = true;
-					}
-				}
-			}
-			
-			// if no ConceptSource currently exists with this implementationId, save this implId
-			// as a new ConceptSource
-			if (!foundMatchingSource) {
-				ConceptSource newConceptSource = new ConceptSource();
-				newConceptSource.setName(implementationId.getName());
-				newConceptSource.setDescription(implementationId.getDescription());
-				newConceptSource.setHl7Code(implementationId.getImplementationId());
-				if (Context.getAuthenticatedUser() == null) {
-					// (hackish)
-					newConceptSource.setCreator(new User(1)); // fake the user because no one is logged in
-				}
-				Context.getConceptService().saveConceptSource(newConceptSource);
-			}
-			
-			// serialize and save the ImplementationId to the global properties table
-			StringWriter stringWriter = new StringWriter();
-			OpenmrsUtil.getSerializer().write(implementationId, stringWriter);
-			Context.getAdministrationService().saveGlobalProperty(
-			    new GlobalProperty(OpenmrsConstants.GLOBAL_PROPERTY_IMPLEMENTATION_ID, stringWriter.toString()));
-		}
-		catch (APIException e) {
-			throw e;
-		}
-		catch (Exception e) {
-			// pass any other exceptions on up the train
-			throw new APIException(e);
-		}
-		finally {
-			// save an empty concept source to the database when something fails?
-		}
-	}
-	
-	/**
-	 * Checks the remote server for this exact implementation id. Returns the description if 1)
-	 * there is no implementation id or 2) there is a implementation id and this passphrase matches
-	 * it. In the case of 1), this implementation id and passphrase are saved to the remote server's
-	 * database
-	 * 
-	 * @param implementationId
-	 * @param description
-	 * @param passphrase
-	 * @return the stored description on the remote server
-	 * @throws APIException
-	 * @throws UnsupportedEncodingException
-	 */
-	private String checkImplementationIdValidity(String implementationId, String description, String passphrase)
-	        throws APIException {
-		
-		if (StringUtils.isEmpty(implementationId)) {
-			throw new APIException("cannot.be.empty", new Object[] { "implementationid" });
-		}
-		if (StringUtils.isEmpty(description)) {
-			throw new APIException("cannot.be.empty", new Object[] { "description" });
-		}
-		if (StringUtils.isEmpty(passphrase)) {
-			throw new APIException("cannot.be.empty", new Object[] { "passphrase" });
-		}
-		
-		// set up the data map to post to the openmrs server
-		Map<String, String> data = new HashMap<String, String>();
-		data.put("implementationId", implementationId);
-		data.put("description", description);
-		data.put("passphrase", passphrase);
-		
-		String response = implementationIdHttpClient.post(data);
-		response = response.trim();
-		
-		if ("".equals(response)) {
-			String ms = Context.getMessageSourceService().getMessage("ImplementationId.connectionError",
-			    new String[] { implementationId }, Context.getLocale());
-			throw new APIException(ms);
-		}
-		
-		if (log.isDebugEnabled()) {
-			log.debug("Response: " + response);
-		}
-		
-		if (response.startsWith("Success")) {
-			response = response.replace("Success", "");
-			return response.trim();
-		}
-		
-		String ms = Context.getMessageSourceService().getMessage("ImplementationId.invalidIdorPassphrase",
-		    new String[] { description }, Context.getLocale());
-		throw new APIException(ms);
-	}
-	
-	/**
-	 * @see org.openmrs.api.AdministrationService#getAllowedLocales()
-	 */
-	@Transactional(readOnly = true)
-	public List<Locale> getAllowedLocales() {
-		// lazy-load the global locale list and initialize with current global property value
-		if (globalLocaleList == null) {
-			globalLocaleList = new GlobalLocaleList();
-			Context.getAdministrationService().addGlobalPropertyListener(globalLocaleList);
-		}
-		
-		Set<Locale> allowedLocales = globalLocaleList.getAllowedLocales();
-		
-		// update the GlobalLocaleList.allowedLocales by faking a global property change
-		if (allowedLocales == null) {
-			// use a default language of "english" if they have cleared this GP for some reason
-			String currentPropertyValue = Context.getAdministrationService().getGlobalProperty(
-			    OpenmrsConstants.GLOBAL_PROPERTY_LOCALE_ALLOWED_LIST, LocaleUtility.getDefaultLocale().toString());
-			GlobalProperty allowedLocalesProperty = new GlobalProperty(OpenmrsConstants.GLOBAL_PROPERTY_LOCALE_ALLOWED_LIST,
-			        currentPropertyValue);
-			globalLocaleList.globalPropertyChanged(allowedLocalesProperty);
-			allowedLocales = globalLocaleList.getAllowedLocales();
-		}
-		
-		// allowedLocales is guaranteed to not be null at this point
-		return new ArrayList<Locale>(allowedLocales);
-	}
-	
-	/**
-	 * Used by spring to set the GlobalLocaleList on this implementation
-	 * 
-	 * @param gll the GlobalLocaleList object that is registered to the GlobalPropertyListeners as
-	 *            well
-	 */
-	public void setGlobalLocaleList(GlobalLocaleList gll) {
-		globalLocaleList = gll;
-	}
-	
-	/**
-	 * @see org.openmrs.api.AdministrationService#getPresentationLocales()
-	 */
-	@Transactional(readOnly = true)
-	public Set<Locale> getPresentationLocales() {
-		if (presentationLocales == null) {
-			presentationLocales = new HashSet<Locale>();
-			Collection<Locale> messageLocales = Context.getMessageSourceService().getLocales();
-			List<Locale> allowedLocales = getAllowedLocales();
-			
-			for (Locale locale : allowedLocales) {
-				// if no country is specified all countries with this language will be added
-				if (StringUtils.isEmpty(locale.getCountry())) {
-					List<Locale> localsWithSameLanguage = new ArrayList<Locale>();
-					for (Locale possibleLocale : messageLocales) {
-						if (locale.getLanguage().equals(possibleLocale.getLanguage())
-						        && !StringUtils.isEmpty(possibleLocale.getCountry())) {
-							localsWithSameLanguage.add(possibleLocale);
-						}
-					}
-					
-					// if there are country locales we add those only
-					if (!localsWithSameLanguage.isEmpty()) {
-						presentationLocales.addAll(localsWithSameLanguage);
-					} else {
-						// if there are no country locales we add possibleLocale which has country as ""
-						// e.g: if 'es' locale has no country based entries es_CL etc. we show default 'es'
-						if (messageLocales.contains(locale)) {
-							presentationLocales.add(locale);
-						}
-					}
-				} else {
-					// if locales list contains exact <language,country> pair add it
-					if (messageLocales.contains(locale)) {
-						presentationLocales.add(locale);
-					} else {
-						// if no such entry add possibleLocale with country ""
-						// e.g: we specify es_CL but it is not in list so we add es locale here
-						for (Locale possibleLocale : messageLocales) {
-							if (locale.getLanguage().equals(possibleLocale.getLanguage())
-							        && StringUtils.isEmpty(possibleLocale.getCountry())) {
-								presentationLocales.add(possibleLocale);
-							}
-						}
-					}
-				}
-			}
-		}
-		return presentationLocales;
-	}
-	
-	/**
-	 * @see org.openmrs.api.GlobalPropertyListener#globalPropertyChanged(org.openmrs.GlobalProperty)
-	 */
-	public void globalPropertyChanged(GlobalProperty newValue) {
-		if (newValue.getProperty().equals(OpenmrsConstants.GLOBAL_PROPERTY_LOCALE_ALLOWED_LIST)) {
-			// reset the calculated locale values
-			presentationLocales = null;
-		}
-	}
-	
-	/**
-	 * @see org.openmrs.api.GlobalPropertyListener#globalPropertyDeleted(java.lang.String)
-	 */
-	public void globalPropertyDeleted(String propertyName) {
-		// TODO Auto-generated method stub
-		
-	}
-	
-	/**
-	 * @see org.openmrs.api.GlobalPropertyListener#supportsPropertyName(java.lang.String)
-	 */
-	public boolean supportsPropertyName(String propertyName) {
-		return propertyName.equals(OpenmrsConstants.GLOBAL_PROPERTY_LOCALE_ALLOWED_LIST);
-	}
-	
-	/**
-	 * @see org.openmrs.api.AdministrationService#getGlobalPropertyByUuid(java.lang.String)
-	 */
-	@Transactional(readOnly = true)
-	public GlobalProperty getGlobalPropertyByUuid(String uuid) {
-		return dao.getGlobalPropertyByUuid(uuid);
-	}
-	
-	/**
-	 * @see org.openmrs.api.AdministrationService#getGlobalPropertyValue(java.lang.String,
-	 *      java.lang.Object)
-	 */
-	@SuppressWarnings("unchecked")
-	public <T> T getGlobalPropertyValue(String propertyName, T defaultValue) throws APIException {
-		if (defaultValue == null) {
-			throw new IllegalArgumentException("The defaultValue argument cannot be null");
-		}
-		
-		String propVal = Context.getAdministrationService().getGlobalProperty(propertyName);
-		if (StringUtils.isEmpty(propVal)) {
-			return defaultValue;
-		}
-		
-		try {
-			return (T) defaultValue.getClass().getDeclaredConstructor(String.class).newInstance(propVal);
-		}
-		catch (InstantiationException e) {
-			throw new APIException("is.not.able.instantiated", new Object[] { defaultValue.getClass().getName(), propVal },
-			        e);
-		}
-		catch (NoSuchMethodException e) {
-			throw new APIException("does.not.have.string.constructor", new Object[] { defaultValue.getClass().getName() }, e);
-		}
-		catch (Exception e) {
-			log.error("Unable to turn value '" + propVal + "' into type " + defaultValue.getClass().getName(), e);
-			return defaultValue;
-		}
-	}
-	
-	/**
-	 * @see org.openmrs.api.AdministrationService#getSystemInformation()
-	 */
-	@Transactional(readOnly = true)
-	public Map<String, Map<String, String>> getSystemInformation() throws APIException {
-		Map<String, Map<String, String>> systemInfoMap = new LinkedHashMap<String, Map<String, String>>();
-		
-		systemInfoMap.put("SystemInfo.title.openmrsInformation", new LinkedHashMap<String, String>() {
-			
-			private static final long serialVersionUID = 1L;
-			
-			{
-				put("SystemInfo.OpenMRSInstallation.systemDate", new SimpleDateFormat("yyyy-MM-dd").format(Calendar
-				        .getInstance().getTime()));
-				put("SystemInfo.OpenMRSInstallation.systemTime", new SimpleDateFormat("HH:mm:ss").format(Calendar
-				        .getInstance().getTime()));
-				put("SystemInfo.OpenMRSInstallation.openmrsVersion", OpenmrsConstants.OPENMRS_VERSION);
-				try {
-					put("SystemInfo.hostname", InetAddress.getLocalHost().getCanonicalHostName());
-				}
-				catch (UnknownHostException e) {
-					put("SystemInfo.hostname", "Unknown host: " + e.getMessage());
-				}
-			}
-		});
-		
-		systemInfoMap.put("SystemInfo.title.javaRuntimeEnvironmentInformation", new LinkedHashMap<String, String>() {
-			
-			Properties properties = System.getProperties();
-			
-			private static final long serialVersionUID = 1L;
-			
-			{
-				put("SystemInfo.JavaRuntimeEnv.operatingSystem", properties.getProperty("os.name"));
-				put("SystemInfo.JavaRuntimeEnv.operatingSystemArch", properties.getProperty("os.arch"));
-				put("SystemInfo.JavaRuntimeEnv.operatingSystemVersion", properties.getProperty("os.version"));
-				put("SystemInfo.JavaRuntimeEnv.javaVersion", properties.getProperty("java.version"));
-				put("SystemInfo.JavaRuntimeEnv.javaVendor", properties.getProperty("java.vendor"));
-				put("SystemInfo.JavaRuntimeEnv.jvmVersion", properties.getProperty("java.vm.version"));
-				put("SystemInfo.JavaRuntimeEnv.jvmVendor", properties.getProperty("java.vm.vendor"));
-				put("SystemInfo.JavaRuntimeEnv.javaRuntimeName", properties.getProperty("java.runtime.name"));
-				put("SystemInfo.JavaRuntimeEnv.javaRuntimeVersion", properties.getProperty("java.runtime.version"));
-				put("SystemInfo.JavaRuntimeEnv.userName", properties.getProperty("user.name"));
-				put("SystemInfo.JavaRuntimeEnv.systemLanguage", properties.getProperty("user.language"));
-				put("SystemInfo.JavaRuntimeEnv.systemTimezone", properties.getProperty("user.timezone"));
-				put("SystemInfo.JavaRuntimeEnv.fileSystemEncoding", properties.getProperty("sun.jnu.encoding"));
-				put("SystemInfo.JavaRuntimeEnv.userDirectory", properties.getProperty("user.dir"));
-				put("SystemInfo.JavaRuntimeEnv.tempDirectory", properties.getProperty("java.io.tmpdir"));
-			}
-		});
-		
-		systemInfoMap.put("SystemInfo.title.memoryInformation", new LinkedHashMap<String, String>() {
-			
-			private static final long serialVersionUID = 1L;
-			
-			Runtime runtime = Runtime.getRuntime();
-			
-			{
-				put("SystemInfo.Memory.totalMemory", convertToMegaBytes(runtime.totalMemory()));
-				put("SystemInfo.Memory.freeMemory", convertToMegaBytes(runtime.freeMemory()));
-				put("SystemInfo.Memory.maximumHeapSize", convertToMegaBytes(runtime.maxMemory()));
-				
-			}
-		});
-		
-		systemInfoMap.put("SystemInfo.title.dataBaseInformation", new LinkedHashMap<String, String>() {
-			
-			Properties properties = Context.getRuntimeProperties();
-			
-			private static final long serialVersionUID = 1L;
-			
-			{
-				put("SystemInfo.Database.name", OpenmrsConstants.DATABASE_NAME);
-				put("SystemInfo.Database.connectionURL", properties.getProperty("connection.url"));
-				put("SystemInfo.Database.userName", properties.getProperty("connection.username"));
-				put("SystemInfo.Database.driver", properties.getProperty("hibernate.connection.driver_class"));
-				put("SystemInfo.Database.dialect", properties.getProperty("hibernate.dialect"));
-				
-			}
-		});
-		
-		systemInfoMap.put("SystemInfo.title.moduleInformation", new LinkedHashMap<String, String>() {
-			
-			private static final long serialVersionUID = 1L;
-			
-			{
-				put("SystemInfo.Module.repositoryPath", ModuleUtil.getModuleRepository().getAbsolutePath());
-				Collection<Module> loadedModules = ModuleFactory.getLoadedModules();
-				for (Module module : loadedModules) {
-					String moduleInfo = module.getVersion() + " "
-					        + (module.isStarted() ? "" : Context.getMessageSourceService().getMessage("Module.notStarted"));
-					put(module.getName(), moduleInfo);
-				}
-			}
-		});
-		
-		return systemInfoMap;
-	}
-	
-	/**
-	 * @param bytes to be converted into mega bytes
-	 * @return memory in mega bytes
-	 */
-	private String convertToMegaBytes(long bytes) {
-		int ONE_KILO_BYTE = 1024;
-		return String.valueOf(bytes / ONE_KILO_BYTE / ONE_KILO_BYTE) + " MB";
-	}
-	
-	/**
-	 * @see org.openmrs.api.AdministrationService#purgeGlobalProperties(java.util.List)
-	 */
-	@Override
-	public void purgeGlobalProperties(List<GlobalProperty> globalProperties) throws APIException {
-		for (GlobalProperty globalProperty : globalProperties) {
-			Context.getAdministrationService().purgeGlobalProperty(globalProperty);
-		}
-	}
-	
-	/**
-	 * @see AdministrationService#getMaximumPropertyLength(Class, String)
-	 */
-	@Override
-	@Transactional(readOnly = true)
-	public int getMaximumPropertyLength(Class<? extends OpenmrsObject> aClass, String fieldName) {
-		return dao.getMaximumPropertyLength(aClass, fieldName);
-	}
-	
-	/**
-	 * @see org.openmrs.api.AdministrationService#validate(java.lang.Object, Errors)
-	 */
-	@Override
-	@Transactional(readOnly = true)
-	public void validate(Object object, Errors errors) throws APIException {
-		if (object == null) {
-			throw new APIException("error.null", (Object[]) null);
-		}
-		
-		if (!Context.getAdministrationService().getGlobalProperty(OpenmrsConstants.GP_DISABLE_VALIDATION, "false")
-		        .equalsIgnoreCase("true")) {
-			dao.validate(object, errors);
-		}
-	}
-	
-	/**
-	 * @see org.openmrs.api.AdministrationService#getSearchLocales()
-	 */
-	@Override
-	public List<Locale> getSearchLocales() {
-		return Context.getAdministrationService().getSearchLocales(Context.getLocale(), Context.getAuthenticatedUser());
-	}
-	
-	@Transactional(readOnly = true)
-	@Cacheable(value = "userSearchLocales")
-	public List<Locale> getSearchLocales(Locale currentLocale, User user) {
-		Set<Locale> locales = new LinkedHashSet<Locale>();
-		
-		locales.add(currentLocale); //the currently used full locale
-		
-		//the currently used language
-		locales.add(new Locale(currentLocale.getLanguage()));
-		
-		//add user's proficient locales
-		if (user != null) {
-			List<Locale> proficientLocales = user.getProficientLocales();
-			if (proficientLocales != null) {
-				locales.addAll(proficientLocales);
-			}
-		}
-		
-		//limit locales to only allowed locales
-		List<Locale> allowedLocales = Context.getAdministrationService().getAllowedLocales();
-		if (allowedLocales != null) {
-			Set<Locale> retainLocales = new HashSet<Locale>();
-			
-			for (Locale allowedLocale : allowedLocales) {
-				retainLocales.add(allowedLocale);
-				retainLocales.add(new Locale(allowedLocale.getLanguage()));
-			}
-			
-			locales.retainAll(retainLocales);
-		}
-		
-		return new ArrayList<Locale>(locales);
-	}
-	
-	@Override
-	public void setImplementationIdHttpClient(HttpClient implementationIdHttpClient) {
-		this.implementationIdHttpClient = implementationIdHttpClient;
-	}
-	
-	/**
-	 * @see org.openmrs.api.AdministrationService#isDatabaseStringComparisonCaseSensitive()
-	 */
-	@Override
-	public boolean isDatabaseStringComparisonCaseSensitive() {
-		return Boolean.valueOf(getGlobalProperty(OpenmrsConstants.GP_CASE_SENSITIVE_DATABASE_STRING_COMPARISON, "true"));
-	}
-	
-	private List<GlobalPropertyListener> getGlobalPropertyListeners() {
-		return Context.getRegisteredComponent("openmrsEventListeners", EventListeners.class).getGlobalPropertyListeners();
-	}
-}
-=======
 /**
  * This Source Code Form is subject to the terms of the Mozilla Public License,
  * v. 2.0. If a copy of the MPL was not distributed with this file, You can
@@ -2466,8 +1197,11 @@
 		if (object == null) {
 			throw new APIException("error.null", (Object[]) null);
 		}
-		
-		dao.validate(object, errors);
+
+        if (!Context.getAdministrationService().getGlobalProperty(OpenmrsConstants.GP_DISABLE_VALIDATION, "false")
+                .equalsIgnoreCase("true")) {
+            dao.validate(object, errors);
+        }
 	}
 	
 	/**
@@ -2522,5 +1256,4 @@
 	public boolean isDatabaseStringComparisonCaseSensitive() {
 		return Boolean.valueOf(getGlobalProperty(OpenmrsConstants.GP_CASE_SENSITIVE_DATABASE_STRING_COMPARISON, "true"));
 	}
-}
->>>>>>> a058c89e
+}