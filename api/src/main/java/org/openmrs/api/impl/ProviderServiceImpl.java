--- conflicted
+++ resolved
@@ -9,15 +9,6 @@
  */
 package org.openmrs.api.impl;
 
-<<<<<<< HEAD
-
-import java.util.Arrays;
-import java.util.Collection;
-import java.util.List;
-import java.util.Map;
-
-=======
->>>>>>> 4bf32dae
 import org.openmrs.Person;
 import org.openmrs.Provider;
 import org.openmrs.ProviderAttribute;
@@ -354,7 +345,6 @@
 	public List<ProviderRole> getAllProviderRoles(boolean includeRetired) {
 		return dao.getAllProviderRoles(includeRetired);
 	}
-<<<<<<< HEAD
 	
     @Override
     @SuppressWarnings("unchecked")
@@ -379,7 +369,6 @@
         return Arrays.asList(ProviderAttributeType.class, ProviderRole.class, Provider.class, ProviderAttribute.class);
     }
 
-=======
 
 	/**
 	 * @see ProviderService#saveProviderRole(ProviderRole)
@@ -416,5 +405,4 @@
 		}
 		dao.deleteProviderRole(providerRole);
 	}
->>>>>>> 4bf32dae
 }