--- conflicted
+++ resolved
@@ -1,846 +1,750 @@
-/**
- * The contents of this file are subject to the OpenMRS Public License
- * Version 1.0 (the "License"); you may not use this file except in
- * compliance with the License. You may obtain a copy of the License at
- * http://license.openmrs.org
- *
- * Software distributed under the License is distributed on an "AS IS"
- * basis, WITHOUT WARRANTY OF ANY KIND, either express or implied. See the
- * License for the specific language governing rights and limitations
- * under the License.
- *
- * Copyright (C) OpenMRS, LLC.  All Rights Reserved.
- */
-package org.openmrs.api;
-
-import java.util.Date;
-import java.util.List;
-import java.util.Map;
-import java.util.Set;
-
-import org.openmrs.Cohort;
-import org.openmrs.Concept;
-import org.openmrs.ConceptName;
-import org.openmrs.Encounter;
-import org.openmrs.Location;
-import org.openmrs.MimeType;
-import org.openmrs.Obs;
-import org.openmrs.Person;
-import org.openmrs.annotation.Authorized;
-import org.openmrs.api.db.ObsDAO;
-import org.openmrs.obs.ComplexObsHandler;
-import org.openmrs.util.OpenmrsConstants;
-import org.openmrs.util.OpenmrsConstants.PERSON_TYPE;
-import org.openmrs.util.PrivilegeConstants;
-
-/**
- * The ObsService deals with saving and getting Obs to/from the database Usage:
- * 
- * <pre>
- *  ObsService obsService = Context.getObsService();
- * 
- *  // get the obs for patient with internal identifier of 1235
- *  List&lt;Obs&gt; someObsList = obsService.getObservationsByPerson(new Patient(1235));
- * </pre>
- * 
- * There are also a number of convenience methods for extracting obs pertaining to certain Concepts,
- * people, or encounters
- * 
- * @see org.openmrs.Obs
- * @see org.openmrs.ComplexObs
- * @see org.openmrs.MimeType
- * @see org.openmrs.api.context.Context
- */
-public interface ObsService extends OpenmrsService {
-	
-	/**
-	 * @see org.openmrs.util.OpenmrsConstants
-	 * @deprecated Use org.openmrs.util.OpenmrsConstants#PERSON_TYPE.PATIENT
-	 */
-	@Deprecated
-	public static final Integer PERSON = 1;
-	
-	/**
-	 * @see org.openmrs.util.OpenmrsConstants
-	 * @deprecated Use OpenmrsConstants#PERSON_TYPE.PATIENT
-	 */
-	@Deprecated
-	public static final Integer PATIENT = 2;
-	
-	/**
-	 * @see org.openmrs.util.OpenmrsConstants
-	 * @deprecated Use OpenmrsConstants.PERSON_TYPE.USER
-	 */
-	@Deprecated
-	public static final Integer USER = 4;
-	
-	/**
-	 * Set the given <code>dao</code> on this obs service. The dao will act as the conduit through
-	 * with all obs calls get to the database
-	 * 
-	 * @param dao specific ObsDAO to use for this service
-	 */
-	public void setObsDAO(ObsDAO dao);
-	
-	/**
-	 * Create an observation
-	 * 
-	 * @param obs
-	 * @throws APIException
-	 * @deprecated use {@link #saveObs(Obs, String)}
-	 */
-	@Deprecated
-	@Authorized(PrivilegeConstants.ADD_OBS)
-	public void createObs(Obs obs) throws APIException;
-	
-	/**
-	 * Create a grouping of observations (observations linked by
-	 * {@link org.openmrs.Obs#getObsGroupId()} The proper use is:
-	 * 
-	 * <pre>
-	 * Obs obsGroup = new Obs();
-	 * for (Obs member : obs) {
-	 *   obsGroup.addGroupMember(obs);
-	 * }
-	 * pass obsGroup to {@link #createObs(Obs)}
-	 * </pre>
-	 * 
-	 * @param obs - array of observations to be grouped
-	 * @throws APIException
-	 * @deprecated This method should no longer need to be called on the api. This was meant as
-	 *             temporary until we created a true ObsGroup pojo. Replaced by
-	 *             {@link #saveObs(Obs, String)}
-	 */
-	@Deprecated
-	@Authorized(PrivilegeConstants.ADD_OBS)
-	public void createObsGroup(Obs[] obs) throws APIException;
-	
-	/**
-	 * Get an observation
-	 * 
-	 * @param obsId integer obsId of observation desired
-	 * @return matching Obs
-	 * @throws APIException
-	 * @should get obs matching given obsId
-	 */
-	@Authorized(PrivilegeConstants.VIEW_OBS)
-	public Obs getObs(Integer obsId) throws APIException;
-	
-	/**
-	 * Get Obs by its UUID
-	 * 
-	 * @param uuid
-	 * @return
-	 * @should find object given valid uuid
-	 * @should return null if no object found with given uuid
-	 */
-	@Authorized(PrivilegeConstants.VIEW_OBS)
-	public Obs getObsByUuid(String uuid) throws APIException;
-	
-	/**
-	 * Save changes to observation
-	 * 
-	 * @param obs
-	 * @throws APIException
-	 * @deprecated use {@link #saveObs(Obs, String)}
-	 */
-	@Deprecated
-	@Authorized(PrivilegeConstants.EDIT_OBS)
-	public void updateObs(Obs obs) throws APIException;
-	
-	/**
-	 * Save the given obs to the database. This will move the contents of the given <code>obs</code>
-	 * to the database. This acts as both the initial save and an update kind of save. The returned
-	 * obs will be the same as the obs passed in. It is included for chaining. If this is an initial
-	 * save, the obsId on the given <code>obs</code> object will be updated to reflect the auto
-	 * numbering from the database. The obsId on the returned obs will also have this number. If
-	 * there is already an obsId on the given <code>obs</code> object, the given obs will be voided
-	 * and a new row in the database will be created that has a new obs id.
-	 * 
-	 * @param obs the Obs to save to the database
-	 * @param changeMessage String explaining why <code>obs</code> is being changed. If
-	 *            <code>obs</code> is a new obs, changeMessage is nullable, or if it is being
-	 *            updated, it would be required
-	 * @return Obs that was saved to the database
-	 * @throws APIException
-	 * @should create new file from complex data for new obs
-	 * @should not overwrite file when updating a complex obs
-	 * @should void the given obs in the database
-	 * @should create very basic obs and add new obsId
-	 * @should allow changing of every property on obs
-	 * @should return a different object when updating an obs
-	 * @should set creator and dateCreated on new obs
-	 * @should cascade save to child obs groups
-	 * @should cascade update to new child obs groups
-	 * @should link original and updated obs
-	 * @should set void reason message to changeMessage
-	 */
-	@Authorized( { PrivilegeConstants.ADD_OBS, PrivilegeConstants.EDIT_OBS })
-	public Obs saveObs(Obs obs, String changeMessage) throws APIException;
-	
-	/**
-	 * Equivalent to deleting an observation
-	 * 
-	 * @param obs Obs to void
-	 * @param reason String reason it's being voided
-	 * @throws APIException
-	 * @should set voided bit on given obs
-	 * @should fail if reason parameter is empty
-	 */
-	@Authorized(PrivilegeConstants.EDIT_OBS)
-	public Obs voidObs(Obs obs, String reason) throws APIException;
-	
-	/**
-	 * Revive an observation (pull a Lazarus)
-	 * 
-	 * @param obs Obs to unvoid
-	 * @throws APIException
-	 * @should unset voided bit on given obs
-	 * @should cascade unvoid to child grouped obs
-	 */
-	@Authorized(PrivilegeConstants.EDIT_OBS)
-	public Obs unvoidObs(Obs obs) throws APIException;
-	
-	/**
-	 * This method shouldn't be used. Use either {@link #purgeObs(Obs)} or
-	 * {@link #voidObs(Obs,String)}
-	 * 
-	 * @param obs
-	 * @throws APIException
-	 * @deprecated use #purgeObs(Obs)
-	 */
-	@Deprecated
-	@Authorized(PrivilegeConstants.DELETE_OBS)
-	public void deleteObs(Obs obs) throws APIException;
-	
-	/**
-	 * Completely remove an observation from the database. This should typically not be called
-	 * because we don't want to ever lose data. The data really <i>should</i> be voided and then it
-	 * is not seen in interface any longer (see #voidObs(Obs) for that one) If other things link to
-	 * this obs, an error will be thrown.
-	 * 
-	 * @param obs
-	 * @throws APIException
-	 * @see #purgeObs(Obs, boolean)
-	 * @should delete the given obs from the database
-	 */
-	@Authorized(PrivilegeConstants.DELETE_OBS)
-	public void purgeObs(Obs obs) throws APIException;
-	
-	/**
-	 * Completely remove an observation from the database. This should typically not be called
-	 * because we don't want to ever lose data. The data really <i>should</i> be voided and then it
-	 * is not seen in interface any longer (see #voidObs(Obs) for that one)
-	 * 
-	 * @param obs the observation to remove from the database
-	 * @param cascade true/false whether or not to cascade down to other things that link to this
-	 *            observation (like Orders and ObsGroups)
-	 * @throws APIException
-	 * @see #purgeObs(Obs, boolean)
-	 * @should throw APIException if given true cascade
-	 */
-	@Authorized(PrivilegeConstants.DELETE_OBS)
-	public void purgeObs(Obs obs, boolean cascade) throws APIException;
-	
-	/**
-	 * @deprecated use {@link #getAllMimeTypes()}
-	 */
-	@Deprecated
-	@Authorized(OpenmrsConstants.PRIV_VIEW_MIME_TYPES)
-	public List<MimeType> getMimeTypes() throws APIException;
-	
-	/**
-	 * Gets all mime types (including retired ones)
-	 * 
-	 * @return list of MimeTypes in the system
-	 * @see #getAllMimeTypes(boolean)
-	 * @throws APIException
-	 * @deprecated MimeTypes are no longer used. See ConceptComplex and its use of handlers
-	 */
-	@Deprecated
-	@Authorized(OpenmrsConstants.PRIV_VIEW_MIME_TYPES)
-	public List<MimeType> getAllMimeTypes() throws APIException;
-	
-	/**
-	 * Gets all mime types and disregards the retired ones if <code>includeRetired</code> is true
-	 * 
-	 * @param includeRetired true/false of whether to also return the retired ones
-	 * @return list of MimeTypes lll
-	 * @throws APIException
-	 * @deprecated MimeTypes are no longer used. See ConceptComplex and its use of handlers
-	 */
-	@Deprecated
-	@Authorized(OpenmrsConstants.PRIV_VIEW_MIME_TYPES)
-	public List<MimeType> getAllMimeTypes(boolean includeRetired) throws APIException;
-	
-	/**
-	 * Get mimeType by internal identifier
-	 * 
-	 * @param mimeTypeId
-	 * @return mimeType with given internal identifier
-	 * @throws APIException
-	 * @deprecated MimeTypes are no longer used. See ConceptComplex and its use of handlers
-	 */
-	@Deprecated
-	@Authorized(OpenmrsConstants.PRIV_VIEW_MIME_TYPES)
-	public MimeType getMimeType(Integer mimeTypeId) throws APIException;
-	
-	/**
-	 * Save the given <code>mimeType</code> to the database. If mimeType is not null, the mimeType
-	 * is updated in the database. If mimeType is null, a new mimeType is added to the database
-	 * 
-	 * @param mimeType mimeType
-	 * @return mimeType that was saved/updated in the database
-	 * @throws APIException
-	 * @deprecated MimeTypes are no longer used. See ConceptComplex and its use of handlers
-	 */
-	@Deprecated
-	@Authorized(OpenmrsConstants.PRIV_MANAGE_MIME_TYPES)
-	public MimeType saveMimeType(MimeType mimeType) throws APIException;
-	
-	/**
-	 * This effectively removes the given mimeType from the system. Voided mimeTypes are still
-	 * linked to from complexObs, they just aren't shown in the list of available mimeTypes
-	 * 
-	 * @param mimeType the MimeType to remove
-	 * @param reason the reason this mimeType is being voided
-	 * @return the voided MimeType
-	 * @throws APIException
-	 * @see #createObs(Obs)
-	 * @deprecated MimeTypes are no longer used. See ConceptComplex and its use of handlers
-	 */
-	@Deprecated
-	@Authorized(OpenmrsConstants.PRIV_MANAGE_MIME_TYPES)
-	public MimeType voidMimeType(MimeType mimeType, String reason) throws APIException;
-	
-	/**
-	 * This completely removes the given <code>MimeType</code> from the database. If data has been
-	 * stored already that points at this mimeType an exception is thrown
-	 * 
-	 * @param mimeType the MimeType to remove
-	 * @throws APIException
-	 * @see #purgeMimeType(MimeType)
-	 * @deprecated MimeTypes are no longer used. See {@link org.openmrs.ConceptComplex} and its use
-	 *             of handlers
-	 */
-	@Deprecated
-	@Authorized(OpenmrsConstants.PRIV_PURGE_MIME_TYPES)
-	public void purgeMimeType(MimeType mimeType) throws APIException;
-	
-	/**
-	 * @deprecated use {@link #getObservationsByPerson(Person)}
-	 */
-	@Deprecated
-	@Authorized(PrivilegeConstants.VIEW_OBS)
-	public Set<Obs> getObservations(Person who, boolean includeVoided);
-	
-	/**
-	 * Get all Observations for the given person, sorted by obsDatetime ascending. Does not return
-	 * voided observations.
-	 * 
-	 * @param who the user to match on
-	 * @return a List<Obs> object containing all non-voided observations for the specified person
-	 * @see #getObservations(List, List, List, List, List, List, List, Integer, Integer, Date, Date,
-	 *      boolean)
-	 * @should get all observations assigned to given person
-	 */
-	@Authorized(PrivilegeConstants.VIEW_OBS)
-	public List<Obs> getObservationsByPerson(Person who);
-	
-	/**
-	 * This method fetches observations according to the criteria in the given arguments. All
-	 * arguments are optional and nullable. If more than one argument is non-null, the result is
-	 * equivalent to an "and"ing of the arguments. (e.g. if both a <code>location</code> and a
-	 * <code>fromDate</code> are given, only Obs that are <u>both</u> at that Location and after the
-	 * fromDate are returned). <br/>
-	 * <br/>
-	 * Note: If <code>whom</code> has elements, <code>personType</code> is ignored <br/>
-	 * <br/>
-	 * Note: to get all observations on a certain date, use:<br/>
-	 * Date fromDate = "2009-08-15";<br/>
-	 * Date toDate = OpenmrsUtil.lastSecondOfDate(fromDate); List<Obs> obs = getObservations(....,
-	 * fromDate, toDate, ...);
-	 * 
-	 * @param whom List<Person> to restrict obs to (optional)
-	 * @param encounters List<Encounter> to restrict obs to (optional)
-	 * @param questions List<Concept> to restrict the obs to (optional)
-	 * @param answers List<Concept> to restrict the valueCoded to (optional)
-	 * @param personTypes List<PERSON_TYPE> objects to restrict this to. Only used if
-	 *            <code>whom</code> is an empty list (optional)
-	 * @param locations The org.openmrs.Location objects to restrict to (optional)
-	 * @param sort list of column names to sort on (obsId, obsDatetime, etc) if null, defaults to
-	 *            obsDatetime (optional)
-	 * @param mostRecentN restrict the number of obs returned to this size (optional)
-	 * @param obsGroupId the Obs.getObsGroupId() to this integer (optional)
-	 * @param fromDate the earliest Obs date to get (optional)
-	 * @param toDate the latest Obs date to get (optional)
-	 * @param includeVoidedObs true/false whether to also include the voided obs (required)
-	 * @return list of Observations that match all of the criteria given in the arguments
-	 * @throws APIException
-	 */
-	@Authorized(PrivilegeConstants.VIEW_OBS)
-	public List<Obs> getObservations(List<Person> whom, List<Encounter> encounters, List<Concept> questions,
-	        List<Concept> answers, List<PERSON_TYPE> personTypes, List<Location> locations, List<String> sort,
-	        Integer mostRecentN, Integer obsGroupId, Date fromDate, Date toDate, boolean includeVoidedObs)
-	        throws APIException;
-	
-	/**
-	 * @see org.openmrs.api.ObsService#getObservations(java.util.List, java.util.List,
-	 *      java.util.List, java.util.List, java.util.List, java.util.List, java.util.List,
-	 *      java.lang.Integer, java.lang.Integer, java.util.Date, java.util.Date, boolean)
-	 *
-	 * This method works exactly the same; it only adds accession number search criteria.
-	 * It effectively surpasses the above method; the old one is however kept for backward
-	 * compatibility reasons.
-	 *
-	 * @param whom List<Person> to restrict obs to (optional)
-	 * @param encounters List<Encounter> to restrict obs to (optional)
-	 * @param questions List<Concept> to restrict the obs to (optional)
-	 * @param answers List<Concept> to restrict the valueCoded to (optional)
-	 * @param personTypes List<PERSON_TYPE> objects to restrict this to. Only used if
-	 *            <code>whom</code> is an empty list (optional)
-	 * @param locations The org.openmrs.Location objects to restrict to (optional)
-	 * @param sort list of column names to sort on (obsId, obsDatetime, etc) if null, defaults to
-	 *            obsDatetime (optional)
-	 * @param mostRecentN restrict the number of obs returned to this size (optional)
-	 * @param obsGroupId the Obs.getObsGroupId() to this integer (optional)
-	 * @param fromDate the earliest Obs date to get (optional)
-	 * @param toDate the latest Obs date to get (optional)
-	 * @param includeVoidedObs true/false whether to also include the voided obs (required)
-	 * @param accessionNumber accession number (optional)
-	 * @return list of Observations that match all of the criteria given in the arguments
-	 * @throws APIException
-	 * @should compare dates using lte and gte
-	 * @should get all obs assigned to given encounters
-	 * @should get all obs with question concept in given questions parameter
-	 * @should get all obs with answer concept in given answers parameter
-	 * @should return all obs whose person is a person only
-	 * @should return obs whose person is a patient only
-	 * @should return obs whose person is a user only
-	 * @should return obs with location in given locations parameter
-	 * @should sort returned obs by obsDatetime if sort is empty
-	 * @should sort returned obs by conceptId if sort is concept
-	 * @should limit number of obs returned to mostReturnN parameter
-	 * @should return obs whose groupId is given obsGroupId
-	 * @should not include voided obs
-	 * @should include voided obs if includeVoidedObs is true
-	 * @should only return observations with matching accession number
-	 */
-	@Authorized(PrivilegeConstants.VIEW_OBS)
-	public List<Obs> getObservations(List<Person> whom, List<Encounter> encounters, List<Concept> questions,
-	        List<Concept> answers, List<PERSON_TYPE> personTypes, List<Location> locations, List<String> sort,
-	        Integer mostRecentN, Integer obsGroupId, Date fromDate, Date toDate, boolean includeVoidedObs,
-	        String accessionNumber) throws APIException;
-<<<<<<< HEAD
-	
-	/**
-	 * @see org.openmrs.api.ObsService#getObservations(java.util.List, java.util.List,
-	 *      java.util.List, java.util.List, java.util.List, java.util.List, java.util.List,
-	 *      java.lang.Integer, java.lang.Integer, java.util.Date, java.util.Date, boolean)
-	 *
-	 * This method works exactly the same; it only adds accession number search criteria.
-	 * It effectively surpasses the above method; the old one is however kept for backward
-	 * compatibility reasons.
-	 *
-	 * @param whom List<Person> to restrict obs to (optional)
-	 * @param encounters List<Encounter> to restrict obs to (optional)
-	 * @param questions List<Concept> to restrict the obs to (optional)
-	 * @param answers List<Concept> to restrict the valueCoded to (optional)
-	 * @param personTypes List<PERSON_TYPE> objects to restrict this to. Only used if
-	 *            <code>whom</code> is an empty list (optional)
-	 * @param locations The org.openmrs.Location objects to restrict to (optional)
-	 * @param sort list of column names to sort on (obsId, obsDatetime, etc) if null, defaults to
-	 *            obsDatetime (optional)
-	 * @param mostRecentN restrict the number of obs returned to this size (optional)
-	 * @param obsGroupId the Obs.getObsGroupId() to this integer (optional)
-	 * @param fromDate the earliest Obs date to get (optional)
-	 * @param toDate the latest Obs date to get (optional)
-	 * @param includeVoidedObs true/false whether to also include the voided obs (required)
-	 * @param accessionNumber accession number (optional)
-	 * @return list of Observations that match all of the criteria given in the arguments
-	 * @throws APIException
-	 * @should compare dates using lte and gte
-	 * @should get all obs assigned to given encounters
-	 * @should get all obs with question concept in given questions parameter
-	 * @should get all obs with answer concept in given answers parameter
-	 * @should return all obs whose person is a person only
-	 * @should return obs whose person is a patient only
-	 * @should return obs whose person is a user only
-	 * @should return obs with location in given locations parameter
-	 * @should sort returned obs by obsDatetime if sort is empty
-	 * @should sort returned obs by conceptId if sort is concept
-	 * @should limit number of obs returned to mostReturnN parameter
-	 * @should return obs whose groupId is given obsGroupId
-	 * @should not include voided obs
-	 * @should include voided obs if includeVoidedObs is true
-	 * @should only return observations with matching accession number
-	 */
-	@Authorized(PrivilegeConstants.VIEW_OBS)
-	public List<Obs> getObservations(List<Person> whom, List<Encounter> encounters, List<Concept> questions,
-	        List<Concept> answers, List<PERSON_TYPE> personTypes, List<Location> locations, List<String> sort,
-	        Integer mostRecentN, Integer obsGroupId, Date fromDate, Date toDate, boolean includeVoidedObs,
-	        String accessionNumber) throws APIException;
-=======
->>>>>>> 3d97e9eb
-	
-	/**
-	 * This method fetches the count of observations according to the criteria in the given
-	 * arguments. All arguments are optional and nullable. If more than one argument is non-null,
-	 * the result is equivalent to an "and"ing of the arguments. (e.g. if both a
-	 * <code>location</code> and a <code>fromDate</code> are given, only Obs that are <u>both</u> at
-	 * that Location and after the fromDate are returned). <br/>
-	 * <br/>
-	 * Note: If <code>whom</code> has elements, <code>personType</code> is ignored <br/>
-	 * <br/>
-	 * Note: to get all observations count on a certain date, use:<br/>
-	 * Date fromDate = "2009-08-15";<br/>
-	 * Date toDate = OpenmrsUtil.lastSecondOfDate(fromDate); List<Obs> obs = getObservations(....,
-	 * fromDate, toDate, ...);
-	 * 
-	 * @param whom List<Person> to restrict obs to (optional)
-	 * @param encounters List<Encounter> to restrict obs to (optional)
-	 * @param questions List<Concept> to restrict the obs to (optional)
-	 * @param answers List<Concept> to restrict the valueCoded to (optional)
-	 * @param personTypes List<PERSON_TYPE> objects to restrict this to. Only used if
-	 *            <code>whom</code> is an empty list (optional)
-	 * @param locations The org.openmrs.Location objects to restrict to (optional) obsDatetime
-	 *            (optional)
-	 * @param obsGroupId the Obs.getObsGroupId() to this integer (optional)
-	 * @param fromDate the earliest Obs date to get (optional)
-	 * @param toDate the latest Obs date to get (optional)
-	 * @param includeVoidedObs true/false whether to also include the voided obs (required)
-	 * @return list of Observations that match all of the criteria given in the arguments
-	 * @throws APIException
-	 */
-	@Authorized(PrivilegeConstants.VIEW_OBS)
-	public Integer getObservationCount(List<Person> whom, List<Encounter> encounters, List<Concept> questions,
-	        List<Concept> answers, List<PERSON_TYPE> personTypes, List<Location> locations, Integer obsGroupId,
-	        Date fromDate, Date toDate, boolean includeVoidedObs) throws APIException;
-	
-	/**
-	 * @see org.openmrs.api.ObsService#getObservationCount(java.util.List, java.util.List,
-	 *      java.util.List, java.util.List, java.util.List, java.util.List, java.lang.Integer,
-	 *      java.util.Date, java.util.Date, boolean)
-	 *
-	 * This method works exactly the same; it only adds accession number search criteria.
-	 * It effectively surpasses the above method; the old one is however kept for backward
-	 * compatibility reasons.
-	 *
-	 * @param whom List<Person> to restrict obs to (optional)
-	 * @param encounters List<Encounter> to restrict obs to (optional)
-	 * @param questions List<Concept> to restrict the obs to (optional)
-	 * @param answers List<Concept> to restrict the valueCoded to (optional)
-	 * @param personTypes List<PERSON_TYPE> objects to restrict this to. Only used if
-	 *            <code>whom</code> is an empty list (optional)
-	 * @param locations The org.openmrs.Location objects to restrict to (optional) obsDatetime
-	 *            (optional)
-	 * @param obsGroupId the Obs.getObsGroupId() to this integer (optional)
-	 * @param fromDate the earliest Obs date to get (optional)
-	 * @param toDate the latest Obs date to get (optional)
-	 * @param includeVoidedObs true/false whether to also include the voided obs (required)
-	 * @param accessionNumber accession number (optional)
-	 * @return list of Observations that match all of the criteria given in the arguments
-	 * @throws APIException
-	 * @should compare dates using lte and gte
-	 * @should get the count of all obs assigned to given encounters
-	 * @should get the count of all obs with question concept in given questions parameter
-	 * @should get the count of all obs with answer concept in given answers parameter
-	 * @should return the count of all obs whose person is a person only
-	 * @should return the count of all obs whose person is a patient only
-	 * @should return the count of obs whose person is a user only
-	 * @should return the count of obs with location in given locations parameter
-	 * @should return the count of obs whose groupId is given obsGroupId
-	 * @should not include count of voided obs
-	 * @should include count of voided obs if includeVoidedObs is true
-	 * @should return count of obs with matching accession number
-	 */
-	@Authorized(PrivilegeConstants.VIEW_OBS)
-	public Integer getObservationCount(List<Person> whom, List<Encounter> encounters, List<Concept> questions,
-	        List<Concept> answers, List<PERSON_TYPE> personTypes, List<Location> locations, Integer obsGroupId,
-	        Date fromDate, Date toDate, boolean includeVoidedObs, String accessionNumber) throws APIException;
-<<<<<<< HEAD
-	
-	/**
-	 * @see org.openmrs.api.ObsService#getObservationCount(java.util.List, java.util.List,
-	 *      java.util.List, java.util.List, java.util.List, java.util.List, java.lang.Integer,
-	 *      java.util.Date, java.util.Date, boolean)
-	 *
-	 * This method works exactly the same; it only adds accession number search criteria.
-	 * It effectively surpasses the above method; the old one is however kept for backward
-	 * compatibility reasons.
-	 *
-	 * @param whom List<Person> to restrict obs to (optional)
-	 * @param encounters List<Encounter> to restrict obs to (optional)
-	 * @param questions List<Concept> to restrict the obs to (optional)
-	 * @param answers List<Concept> to restrict the valueCoded to (optional)
-	 * @param personTypes List<PERSON_TYPE> objects to restrict this to. Only used if
-	 *            <code>whom</code> is an empty list (optional)
-	 * @param locations The org.openmrs.Location objects to restrict to (optional) obsDatetime
-	 *            (optional)
-	 * @param obsGroupId the Obs.getObsGroupId() to this integer (optional)
-	 * @param fromDate the earliest Obs date to get (optional)
-	 * @param toDate the latest Obs date to get (optional)
-	 * @param includeVoidedObs true/false whether to also include the voided obs (required)
-	 * @param accessionNumber accession number (optional)
-	 * @return list of Observations that match all of the criteria given in the arguments
-	 * @throws APIException
-	 * @should compare dates using lte and gte
-	 * @should get the count of all obs assigned to given encounters
-	 * @should get the count of all obs with question concept in given questions parameter
-	 * @should get the count of all obs with answer concept in given answers parameter
-	 * @should return the count of all obs whose person is a person only
-	 * @should return the count of all obs whose person is a patient only
-	 * @should return the count of obs whose person is a user only
-	 * @should return the count of obs with location in given locations parameter
-	 * @should return the count of obs whose groupId is given obsGroupId
-	 * @should not include count of voided obs
-	 * @should include count of voided obs if includeVoidedObs is true
-	 * @should return count of obs with matching accession number
-	 */
-	@Authorized(PrivilegeConstants.VIEW_OBS)
-	public Integer getObservationCount(List<Person> whom, List<Encounter> encounters, List<Concept> questions,
-	        List<Concept> answers, List<PERSON_TYPE> personTypes, List<Location> locations, Integer obsGroupId,
-	        Date fromDate, Date toDate, boolean includeVoidedObs, String accessionNumber) throws APIException;
-=======
->>>>>>> 3d97e9eb
-	
-	/**
-	 * This method searches the obs table based on the given <code>searchString</code>.
-	 * 
-	 * @param searchString The string to search on
-	 * @return observations matching the given string
-	 * @throws APIException
-	 * @should get obs matching patient identifier in searchString
-	 * @should get obs matching encounterId in searchString
-	 * @should get obs matching obsId in searchString
-	 */
-	@Authorized(PrivilegeConstants.VIEW_OBS)
-	public List<Obs> getObservations(String searchString) throws APIException;
-	
-	/**
-	 * @deprecated use
-	 *             {@link #getObservations(List, List, List, List, List, List, List, Integer, Integer, Date, Date, boolean)}
-	 */
-	@Deprecated
-	@Authorized(PrivilegeConstants.VIEW_OBS)
-	public List<Obs> getObservations(Concept c, Location loc, String sort, Integer personType, boolean includeVoided);
-	
-	/**
-	 * @deprecated use {@link #getObservationsByPersonAndConcept(Person, Concept)}
-	 */
-	@Deprecated
-	@Authorized(PrivilegeConstants.VIEW_OBS)
-	public Set<Obs> getObservations(Person who, Concept question, boolean includeVoided);
-	
-	/**
-	 * Get all nonvoided observations for the given patient with the given concept as the question
-	 * concept (conceptId)
-	 * 
-	 * @param who person to match on
-	 * @param question conceptId to match on
-	 * @return list of all nonvoided observations matching these criteria
-	 * @throws APIException
-	 * @see #getObservations(List, List, List, List, List, List, List, Integer, Integer, Date, Date,
-	 *      boolean)
-	 * @should get observations matching person and question
-	 * @should not fail with null person parameter
-	 */
-	@Authorized(PrivilegeConstants.VIEW_OBS)
-	public List<Obs> getObservationsByPersonAndConcept(Person who, Concept question) throws APIException;
-	
-	/**
-	 * @deprecated use
-	 *             {@link #getObservations(List, List, List, List, List, List, List, Integer, Integer, Date, Date, boolean)}
-	 */
-	@Deprecated
-	@Authorized(PrivilegeConstants.VIEW_OBS)
-	public List<Obs> getLastNObservations(Integer n, Person who, Concept question, boolean includeVoided);
-	
-	/**
-	 * @deprecated use
-	 *             {@link #getObservations(List, List, List, List, List, List, List, Integer, Integer, Date, Date, boolean)}
-	 */
-	@Deprecated
-	@Authorized(PrivilegeConstants.VIEW_OBS)
-	public List<Obs> getObservations(Concept question, String sort, Integer personType, boolean includeVoided);
-	
-	/**
-	 * @deprecated use
-	 *             {@link #getObservations(List, List, List, List, List, List, List, Integer, Integer, Date, Date, boolean)}
-	 */
-	@Deprecated
-	@Authorized(PrivilegeConstants.VIEW_OBS)
-	public List<Obs> getObservationsAnsweredByConcept(Concept answer, Integer personType, boolean includeVoided);
-	
-	/**
-	 * Return all numeric answer values for the given concept ordered by value numeric low to high
-	 * personType should be one of PATIENT, PERSON, or USER;
-	 * 
-	 * @param answer
-	 * @param sortByValue true/false if sorting by valueNumeric. If false, will sort by obsDatetime
-	 * @param personType
-	 * @deprecated use
-	 *             {@link #getObservations(List, List, List, List, List, List, List, Integer, Integer, Date, Date, boolean)}
-	 * @return List<Object[]> [0]=<code>obsId</code>, [1]=<code>obsDatetime</code>, [2]=
-	 *         <code>valueNumeric</code>s
-	 **/
-	@Deprecated
-	@Authorized(PrivilegeConstants.VIEW_OBS)
-	public List<Object[]> getNumericAnswersForConcept(Concept answer, Boolean sortByValue, Integer personType,
-	        boolean includeVoided);
-	
-	/**
-	 * @deprecated use {@link org.openmrs#Encounter.getObservations()}
-	 */
-	@Deprecated
-	@Authorized(PrivilegeConstants.VIEW_OBS)
-	public Set<Obs> getObservations(Encounter whichEncounter);
-	
-	/**
-	 * @deprecated use
-	 *             {@link #getObservations(List, List, List, List, List, List, List, Integer, Integer, Date, Date, boolean)}
-	 */
-	@Deprecated
-	@Authorized(PrivilegeConstants.VIEW_OBS)
-	public List<Obs> getVoidedObservations();
-	
-	/**
-	 * @deprecated use {@link #getObservations(String)}
-	 */
-	@Deprecated
-	@Authorized(PrivilegeConstants.VIEW_OBS)
-	public List<Obs> findObservations(String search, boolean includeVoided, Integer personType);
-	
-	/**
-	 * @deprecated should use {@link Obs#getGroupMembers()} or
-	 *             {@link #getObservations(List, List, List, List, List, List, List, Integer, Integer, Date, Date, boolean)}
-	 */
-	@Deprecated
-	@Authorized(PrivilegeConstants.VIEW_OBS)
-	public List<Obs> findObsByGroupId(Integer obsGroupId);
-	
-	/**
-	 * @deprecated use
-	 *             {@link #getObservations(List, List, List, List, List, List, List, Integer, Integer, Date, Date, boolean)}
-	 */
-	@Deprecated
-	@Authorized(PrivilegeConstants.VIEW_OBS)
-	public List<Obs> getObservations(List<Concept> concepts, Date fromDate, Date toDate, boolean includeVoided);
-	
-	/**
-	 * @deprecated use
-	 *             {@link #getObservations(List, List, List, List, List, List, List, Integer, Integer, Date, Date, boolean)}
-	 */
-	@Deprecated
-	@Authorized(PrivilegeConstants.VIEW_OBS)
-	public List<Obs> getObservations(List<Concept> concepts, Date fromDate, Date toDate);
-	
-	/**
-	 * @deprecated use
-	 *             {@link #getObservations(List, List, List, List, List, List, List, Integer, Integer, Date, Date, boolean)}
-	 */
-	@Deprecated
-	@Authorized(PrivilegeConstants.VIEW_OBS)
-	public List<Obs> getObservations(Cohort patients, List<Concept> concepts, Date fromDate, Date toDate);
-	
-	/**
-	 * Get a complex observation. If obs.isComplex() is true, then returns an Obs with its
-	 * ComplexData. Otherwise returns a simple Obs. TODO: Possibly remove this method. It is
-	 * confusing because you may have a complexObs, but not want the complexData attached at the
-	 * time. Nevertheless, you may think that this method is necessary to use, when you could just
-	 * call getObs(). This will attach the complexData onto the obs.
-	 * 
-	 * @param obsId
-	 * @return Obs with a ComplexData
-	 * @since 1.5
-	 * @should fill in complex data object for complex obs
-	 * @should return normal obs for non complex obs
-	 * @should not fail with null view
-	 */
-	@Authorized( { PrivilegeConstants.VIEW_OBS })
-	public Obs getComplexObs(Integer obsId, String view) throws APIException;
-	
-	/**
-	 * Get the ComplexObsHandler that has been registered with the given key
-	 * 
-	 * @param key that has been registered with a handler class
-	 * @return Object representing the handler for the given key
-	 * @since 1.5
-	 * @should get handler with matching key
-	 * @should have default image and text handlers registered by spring
-	 */
-	public ComplexObsHandler getHandler(String key) throws APIException;
-	
-	/**
-	 * <u>Add</u> the given map to this service's handlers. This method registers each
-	 * ComplexObsHandler to this service. If the given String key exists, that handler is
-	 * overwritten with the given handler For most situations, this map is set via spring, see the
-	 * applicationContext-service.xml file to add more handlers.
-	 * 
-	 * @param handlers Map of class to handler object
-	 * @throws APIException
-	 * @since 1.5
-	 * @should override handlers with same key
-	 * @should add new handlers with new keys
-	 */
-	public void setHandlers(Map<String, ComplexObsHandler> handlers) throws APIException;
-	
-	/**
-	 * Gets the handlers map registered
-	 * 
-	 * @return map of keys to handlers
-	 * @since 1.5
-	 * @throws APIException
-	 * @should never return null
-	 */
-	public Map<String, ComplexObsHandler> getHandlers() throws APIException;
-	
-	/**
-	 * Registers the given handler with the given key If the given String key exists, that handler
-	 * is overwritten with the given handler
-	 * 
-	 * @param key the key name to use for this handler
-	 * @param handler the class to register with this key
-	 * @throws APIException
-	 * @since 1.5
-	 * @should register handler with the given key
-	 */
-	public void registerHandler(String key, ComplexObsHandler handler) throws APIException;
-	
-	/**
-	 * Convenience method for {@link #registerHandler(String, ComplexObsHandler)}
-	 * 
-	 * @param key the key name to use for this handler
-	 * @param handlerClass the class to register with this key
-	 * @throws APIException
-	 * @since 1.5
-	 * @should load handler and register key
-	 */
-	public void registerHandler(String key, String handlerClass) throws APIException;
-	
-	/**
-	 * Remove the handler associated with the key from list of available handlers
-	 * 
-	 * @param key the key of the handler to unregister
-	 * @since 1.5
-	 * @should remove handler with matching key
-	 * @should not fail with invalid key
-	 */
-	public void removeHandler(String key) throws APIException;
-	
-	/**
-	 * Gets the number of observations(including voided ones) that are using the specified
-	 * conceptNames as valueCodedName answers
-	 * 
-	 * @param conceptNames the conceptNames to be searched against
-	 * @param includeVoided whether voided observation should be included
-	 * @return The number of observations using the specified conceptNames as valueCodedNames
-	 * @should return the count of all observations using the specified conceptNames as answers
-	 * @should include voided observations using the specified conceptNames as answers
-	 * @should return zero if no observation is using any of the concepNames in the list
-	 * @since Version 1.7
-	 */
-	@Authorized(PrivilegeConstants.VIEW_OBS)
-	public Integer getObservationCount(List<ConceptName> conceptNames, boolean includeVoided);
-	
-}
+/**
+ * The contents of this file are subject to the OpenMRS Public License
+ * Version 1.0 (the "License"); you may not use this file except in
+ * compliance with the License. You may obtain a copy of the License at
+ * http://license.openmrs.org
+ *
+ * Software distributed under the License is distributed on an "AS IS"
+ * basis, WITHOUT WARRANTY OF ANY KIND, either express or implied. See the
+ * License for the specific language governing rights and limitations
+ * under the License.
+ *
+ * Copyright (C) OpenMRS, LLC.  All Rights Reserved.
+ */
+package org.openmrs.api;
+
+import java.util.Date;
+import java.util.List;
+import java.util.Map;
+import java.util.Set;
+
+import org.openmrs.Cohort;
+import org.openmrs.Concept;
+import org.openmrs.ConceptName;
+import org.openmrs.Encounter;
+import org.openmrs.Location;
+import org.openmrs.MimeType;
+import org.openmrs.Obs;
+import org.openmrs.Person;
+import org.openmrs.annotation.Authorized;
+import org.openmrs.api.db.ObsDAO;
+import org.openmrs.obs.ComplexObsHandler;
+import org.openmrs.util.OpenmrsConstants;
+import org.openmrs.util.OpenmrsConstants.PERSON_TYPE;
+import org.openmrs.util.PrivilegeConstants;
+
+/**
+ * The ObsService deals with saving and getting Obs to/from the database Usage:
+ * 
+ * <pre>
+ *  ObsService obsService = Context.getObsService();
+ * 
+ *  // get the obs for patient with internal identifier of 1235
+ *  List&lt;Obs&gt; someObsList = obsService.getObservationsByPerson(new Patient(1235));
+ * </pre>
+ * 
+ * There are also a number of convenience methods for extracting obs pertaining to certain Concepts,
+ * people, or encounters
+ * 
+ * @see org.openmrs.Obs
+ * @see org.openmrs.ComplexObs
+ * @see org.openmrs.MimeType
+ * @see org.openmrs.api.context.Context
+ */
+public interface ObsService extends OpenmrsService {
+	
+	/**
+	 * @see org.openmrs.util.OpenmrsConstants
+	 * @deprecated Use org.openmrs.util.OpenmrsConstants#PERSON_TYPE.PATIENT
+	 */
+	@Deprecated
+	public static final Integer PERSON = 1;
+	
+	/**
+	 * @see org.openmrs.util.OpenmrsConstants
+	 * @deprecated Use OpenmrsConstants#PERSON_TYPE.PATIENT
+	 */
+	@Deprecated
+	public static final Integer PATIENT = 2;
+	
+	/**
+	 * @see org.openmrs.util.OpenmrsConstants
+	 * @deprecated Use OpenmrsConstants.PERSON_TYPE.USER
+	 */
+	@Deprecated
+	public static final Integer USER = 4;
+	
+	/**
+	 * Set the given <code>dao</code> on this obs service. The dao will act as the conduit through
+	 * with all obs calls get to the database
+	 * 
+	 * @param dao specific ObsDAO to use for this service
+	 */
+	public void setObsDAO(ObsDAO dao);
+	
+	/**
+	 * Create an observation
+	 * 
+	 * @param obs
+	 * @throws APIException
+	 * @deprecated use {@link #saveObs(Obs, String)}
+	 */
+	@Deprecated
+	@Authorized(PrivilegeConstants.ADD_OBS)
+	public void createObs(Obs obs) throws APIException;
+	
+	/**
+	 * Create a grouping of observations (observations linked by
+	 * {@link org.openmrs.Obs#getObsGroupId()} The proper use is:
+	 * 
+	 * <pre>
+	 * Obs obsGroup = new Obs();
+	 * for (Obs member : obs) {
+	 *   obsGroup.addGroupMember(obs);
+	 * }
+	 * pass obsGroup to {@link #createObs(Obs)}
+	 * </pre>
+	 * 
+	 * @param obs - array of observations to be grouped
+	 * @throws APIException
+	 * @deprecated This method should no longer need to be called on the api. This was meant as
+	 *             temporary until we created a true ObsGroup pojo. Replaced by
+	 *             {@link #saveObs(Obs, String)}
+	 */
+	@Deprecated
+	@Authorized(PrivilegeConstants.ADD_OBS)
+	public void createObsGroup(Obs[] obs) throws APIException;
+	
+	/**
+	 * Get an observation
+	 * 
+	 * @param obsId integer obsId of observation desired
+	 * @return matching Obs
+	 * @throws APIException
+	 * @should get obs matching given obsId
+	 */
+	@Authorized(PrivilegeConstants.VIEW_OBS)
+	public Obs getObs(Integer obsId) throws APIException;
+	
+	/**
+	 * Get Obs by its UUID
+	 * 
+	 * @param uuid
+	 * @return
+	 * @should find object given valid uuid
+	 * @should return null if no object found with given uuid
+	 */
+	@Authorized(PrivilegeConstants.VIEW_OBS)
+	public Obs getObsByUuid(String uuid) throws APIException;
+	
+	/**
+	 * Save changes to observation
+	 * 
+	 * @param obs
+	 * @throws APIException
+	 * @deprecated use {@link #saveObs(Obs, String)}
+	 */
+	@Deprecated
+	@Authorized(PrivilegeConstants.EDIT_OBS)
+	public void updateObs(Obs obs) throws APIException;
+	
+	/**
+	 * Save the given obs to the database. This will move the contents of the given <code>obs</code>
+	 * to the database. This acts as both the initial save and an update kind of save. The returned
+	 * obs will be the same as the obs passed in. It is included for chaining. If this is an initial
+	 * save, the obsId on the given <code>obs</code> object will be updated to reflect the auto
+	 * numbering from the database. The obsId on the returned obs will also have this number. If
+	 * there is already an obsId on the given <code>obs</code> object, the given obs will be voided
+	 * and a new row in the database will be created that has a new obs id.
+	 * 
+	 * @param obs the Obs to save to the database
+	 * @param changeMessage String explaining why <code>obs</code> is being changed. If
+	 *            <code>obs</code> is a new obs, changeMessage is nullable, or if it is being
+	 *            updated, it would be required
+	 * @return Obs that was saved to the database
+	 * @throws APIException
+	 * @should create new file from complex data for new obs
+	 * @should not overwrite file when updating a complex obs
+	 * @should void the given obs in the database
+	 * @should create very basic obs and add new obsId
+	 * @should allow changing of every property on obs
+	 * @should return a different object when updating an obs
+	 * @should set creator and dateCreated on new obs
+	 * @should cascade save to child obs groups
+	 * @should cascade update to new child obs groups
+	 * @should link original and updated obs
+	 * @should set void reason message to changeMessage
+	 */
+	@Authorized( { PrivilegeConstants.ADD_OBS, PrivilegeConstants.EDIT_OBS })
+	public Obs saveObs(Obs obs, String changeMessage) throws APIException;
+	
+	/**
+	 * Equivalent to deleting an observation
+	 * 
+	 * @param obs Obs to void
+	 * @param reason String reason it's being voided
+	 * @throws APIException
+	 * @should set voided bit on given obs
+	 * @should fail if reason parameter is empty
+	 */
+	@Authorized(PrivilegeConstants.EDIT_OBS)
+	public Obs voidObs(Obs obs, String reason) throws APIException;
+	
+	/**
+	 * Revive an observation (pull a Lazarus)
+	 * 
+	 * @param obs Obs to unvoid
+	 * @throws APIException
+	 * @should unset voided bit on given obs
+	 * @should cascade unvoid to child grouped obs
+	 */
+	@Authorized(PrivilegeConstants.EDIT_OBS)
+	public Obs unvoidObs(Obs obs) throws APIException;
+	
+	/**
+	 * This method shouldn't be used. Use either {@link #purgeObs(Obs)} or
+	 * {@link #voidObs(Obs,String)}
+	 * 
+	 * @param obs
+	 * @throws APIException
+	 * @deprecated use #purgeObs(Obs)
+	 */
+	@Deprecated
+	@Authorized(PrivilegeConstants.DELETE_OBS)
+	public void deleteObs(Obs obs) throws APIException;
+	
+	/**
+	 * Completely remove an observation from the database. This should typically not be called
+	 * because we don't want to ever lose data. The data really <i>should</i> be voided and then it
+	 * is not seen in interface any longer (see #voidObs(Obs) for that one) If other things link to
+	 * this obs, an error will be thrown.
+	 * 
+	 * @param obs
+	 * @throws APIException
+	 * @see #purgeObs(Obs, boolean)
+	 * @should delete the given obs from the database
+	 */
+	@Authorized(PrivilegeConstants.DELETE_OBS)
+	public void purgeObs(Obs obs) throws APIException;
+	
+	/**
+	 * Completely remove an observation from the database. This should typically not be called
+	 * because we don't want to ever lose data. The data really <i>should</i> be voided and then it
+	 * is not seen in interface any longer (see #voidObs(Obs) for that one)
+	 * 
+	 * @param obs the observation to remove from the database
+	 * @param cascade true/false whether or not to cascade down to other things that link to this
+	 *            observation (like Orders and ObsGroups)
+	 * @throws APIException
+	 * @see #purgeObs(Obs, boolean)
+	 * @should throw APIException if given true cascade
+	 */
+	@Authorized(PrivilegeConstants.DELETE_OBS)
+	public void purgeObs(Obs obs, boolean cascade) throws APIException;
+	
+	/**
+	 * @deprecated use {@link #getAllMimeTypes()}
+	 */
+	@Deprecated
+	@Authorized(OpenmrsConstants.PRIV_VIEW_MIME_TYPES)
+	public List<MimeType> getMimeTypes() throws APIException;
+	
+	/**
+	 * Gets all mime types (including retired ones)
+	 * 
+	 * @return list of MimeTypes in the system
+	 * @see #getAllMimeTypes(boolean)
+	 * @throws APIException
+	 * @deprecated MimeTypes are no longer used. See ConceptComplex and its use of handlers
+	 */
+	@Deprecated
+	@Authorized(OpenmrsConstants.PRIV_VIEW_MIME_TYPES)
+	public List<MimeType> getAllMimeTypes() throws APIException;
+	
+	/**
+	 * Gets all mime types and disregards the retired ones if <code>includeRetired</code> is true
+	 * 
+	 * @param includeRetired true/false of whether to also return the retired ones
+	 * @return list of MimeTypes lll
+	 * @throws APIException
+	 * @deprecated MimeTypes are no longer used. See ConceptComplex and its use of handlers
+	 */
+	@Deprecated
+	@Authorized(OpenmrsConstants.PRIV_VIEW_MIME_TYPES)
+	public List<MimeType> getAllMimeTypes(boolean includeRetired) throws APIException;
+	
+	/**
+	 * Get mimeType by internal identifier
+	 * 
+	 * @param mimeTypeId
+	 * @return mimeType with given internal identifier
+	 * @throws APIException
+	 * @deprecated MimeTypes are no longer used. See ConceptComplex and its use of handlers
+	 */
+	@Deprecated
+	@Authorized(OpenmrsConstants.PRIV_VIEW_MIME_TYPES)
+	public MimeType getMimeType(Integer mimeTypeId) throws APIException;
+	
+	/**
+	 * Save the given <code>mimeType</code> to the database. If mimeType is not null, the mimeType
+	 * is updated in the database. If mimeType is null, a new mimeType is added to the database
+	 * 
+	 * @param mimeType mimeType
+	 * @return mimeType that was saved/updated in the database
+	 * @throws APIException
+	 * @deprecated MimeTypes are no longer used. See ConceptComplex and its use of handlers
+	 */
+	@Deprecated
+	@Authorized(OpenmrsConstants.PRIV_MANAGE_MIME_TYPES)
+	public MimeType saveMimeType(MimeType mimeType) throws APIException;
+	
+	/**
+	 * This effectively removes the given mimeType from the system. Voided mimeTypes are still
+	 * linked to from complexObs, they just aren't shown in the list of available mimeTypes
+	 * 
+	 * @param mimeType the MimeType to remove
+	 * @param reason the reason this mimeType is being voided
+	 * @return the voided MimeType
+	 * @throws APIException
+	 * @see #createObs(Obs)
+	 * @deprecated MimeTypes are no longer used. See ConceptComplex and its use of handlers
+	 */
+	@Deprecated
+	@Authorized(OpenmrsConstants.PRIV_MANAGE_MIME_TYPES)
+	public MimeType voidMimeType(MimeType mimeType, String reason) throws APIException;
+	
+	/**
+	 * This completely removes the given <code>MimeType</code> from the database. If data has been
+	 * stored already that points at this mimeType an exception is thrown
+	 * 
+	 * @param mimeType the MimeType to remove
+	 * @throws APIException
+	 * @see #purgeMimeType(MimeType)
+	 * @deprecated MimeTypes are no longer used. See {@link org.openmrs.ConceptComplex} and its use
+	 *             of handlers
+	 */
+	@Deprecated
+	@Authorized(OpenmrsConstants.PRIV_PURGE_MIME_TYPES)
+	public void purgeMimeType(MimeType mimeType) throws APIException;
+	
+	/**
+	 * @deprecated use {@link #getObservationsByPerson(Person)}
+	 */
+	@Deprecated
+	@Authorized(PrivilegeConstants.VIEW_OBS)
+	public Set<Obs> getObservations(Person who, boolean includeVoided);
+	
+	/**
+	 * Get all Observations for the given person, sorted by obsDatetime ascending. Does not return
+	 * voided observations.
+	 * 
+	 * @param who the user to match on
+	 * @return a List<Obs> object containing all non-voided observations for the specified person
+	 * @see #getObservations(List, List, List, List, List, List, List, Integer, Integer, Date, Date,
+	 *      boolean)
+	 * @should get all observations assigned to given person
+	 */
+	@Authorized(PrivilegeConstants.VIEW_OBS)
+	public List<Obs> getObservationsByPerson(Person who);
+	
+	/**
+	 * This method fetches observations according to the criteria in the given arguments. All
+	 * arguments are optional and nullable. If more than one argument is non-null, the result is
+	 * equivalent to an "and"ing of the arguments. (e.g. if both a <code>location</code> and a
+	 * <code>fromDate</code> are given, only Obs that are <u>both</u> at that Location and after the
+	 * fromDate are returned). <br/>
+	 * <br/>
+	 * Note: If <code>whom</code> has elements, <code>personType</code> is ignored <br/>
+	 * <br/>
+	 * Note: to get all observations on a certain date, use:<br/>
+	 * Date fromDate = "2009-08-15";<br/>
+	 * Date toDate = OpenmrsUtil.lastSecondOfDate(fromDate); List<Obs> obs = getObservations(....,
+	 * fromDate, toDate, ...);
+	 * 
+	 * @param whom List<Person> to restrict obs to (optional)
+	 * @param encounters List<Encounter> to restrict obs to (optional)
+	 * @param questions List<Concept> to restrict the obs to (optional)
+	 * @param answers List<Concept> to restrict the valueCoded to (optional)
+	 * @param personTypes List<PERSON_TYPE> objects to restrict this to. Only used if
+	 *            <code>whom</code> is an empty list (optional)
+	 * @param locations The org.openmrs.Location objects to restrict to (optional)
+	 * @param sort list of column names to sort on (obsId, obsDatetime, etc) if null, defaults to
+	 *            obsDatetime (optional)
+	 * @param mostRecentN restrict the number of obs returned to this size (optional)
+	 * @param obsGroupId the Obs.getObsGroupId() to this integer (optional)
+	 * @param fromDate the earliest Obs date to get (optional)
+	 * @param toDate the latest Obs date to get (optional)
+	 * @param includeVoidedObs true/false whether to also include the voided obs (required)
+	 * @return list of Observations that match all of the criteria given in the arguments
+	 * @throws APIException
+	 */
+	@Authorized(PrivilegeConstants.VIEW_OBS)
+	public List<Obs> getObservations(List<Person> whom, List<Encounter> encounters, List<Concept> questions,
+	        List<Concept> answers, List<PERSON_TYPE> personTypes, List<Location> locations, List<String> sort,
+	        Integer mostRecentN, Integer obsGroupId, Date fromDate, Date toDate, boolean includeVoidedObs)
+	        throws APIException;
+	
+	/**
+	 * @see org.openmrs.api.ObsService#getObservations(java.util.List, java.util.List,
+	 *      java.util.List, java.util.List, java.util.List, java.util.List, java.util.List,
+	 *      java.lang.Integer, java.lang.Integer, java.util.Date, java.util.Date, boolean)
+	 *
+	 * This method works exactly the same; it only adds accession number search criteria.
+	 * It effectively surpasses the above method; the old one is however kept for backward
+	 * compatibility reasons.
+	 *
+	 * @param whom List<Person> to restrict obs to (optional)
+	 * @param encounters List<Encounter> to restrict obs to (optional)
+	 * @param questions List<Concept> to restrict the obs to (optional)
+	 * @param answers List<Concept> to restrict the valueCoded to (optional)
+	 * @param personTypes List<PERSON_TYPE> objects to restrict this to. Only used if
+	 *            <code>whom</code> is an empty list (optional)
+	 * @param locations The org.openmrs.Location objects to restrict to (optional)
+	 * @param sort list of column names to sort on (obsId, obsDatetime, etc) if null, defaults to
+	 *            obsDatetime (optional)
+	 * @param mostRecentN restrict the number of obs returned to this size (optional)
+	 * @param obsGroupId the Obs.getObsGroupId() to this integer (optional)
+	 * @param fromDate the earliest Obs date to get (optional)
+	 * @param toDate the latest Obs date to get (optional)
+	 * @param includeVoidedObs true/false whether to also include the voided obs (required)
+	 * @param accessionNumber accession number (optional)
+	 * @return list of Observations that match all of the criteria given in the arguments
+	 * @throws APIException
+	 * @should compare dates using lte and gte
+	 * @should get all obs assigned to given encounters
+	 * @should get all obs with question concept in given questions parameter
+	 * @should get all obs with answer concept in given answers parameter
+	 * @should return all obs whose person is a person only
+	 * @should return obs whose person is a patient only
+	 * @should return obs whose person is a user only
+	 * @should return obs with location in given locations parameter
+	 * @should sort returned obs by obsDatetime if sort is empty
+	 * @should sort returned obs by conceptId if sort is concept
+	 * @should limit number of obs returned to mostReturnN parameter
+	 * @should return obs whose groupId is given obsGroupId
+	 * @should not include voided obs
+	 * @should include voided obs if includeVoidedObs is true
+	 * @should only return observations with matching accession number
+	 */
+	@Authorized(PrivilegeConstants.VIEW_OBS)
+	public List<Obs> getObservations(List<Person> whom, List<Encounter> encounters, List<Concept> questions,
+	        List<Concept> answers, List<PERSON_TYPE> personTypes, List<Location> locations, List<String> sort,
+	        Integer mostRecentN, Integer obsGroupId, Date fromDate, Date toDate, boolean includeVoidedObs,
+	        String accessionNumber) throws APIException;
+	
+	/**
+	 * This method fetches the count of observations according to the criteria in the given
+	 * arguments. All arguments are optional and nullable. If more than one argument is non-null,
+	 * the result is equivalent to an "and"ing of the arguments. (e.g. if both a
+	 * <code>location</code> and a <code>fromDate</code> are given, only Obs that are <u>both</u> at
+	 * that Location and after the fromDate are returned). <br/>
+	 * <br/>
+	 * Note: If <code>whom</code> has elements, <code>personType</code> is ignored <br/>
+	 * <br/>
+	 * Note: to get all observations count on a certain date, use:<br/>
+	 * Date fromDate = "2009-08-15";<br/>
+	 * Date toDate = OpenmrsUtil.lastSecondOfDate(fromDate); List<Obs> obs = getObservations(....,
+	 * fromDate, toDate, ...);
+	 * 
+	 * @param whom List<Person> to restrict obs to (optional)
+	 * @param encounters List<Encounter> to restrict obs to (optional)
+	 * @param questions List<Concept> to restrict the obs to (optional)
+	 * @param answers List<Concept> to restrict the valueCoded to (optional)
+	 * @param personTypes List<PERSON_TYPE> objects to restrict this to. Only used if
+	 *            <code>whom</code> is an empty list (optional)
+	 * @param locations The org.openmrs.Location objects to restrict to (optional) obsDatetime
+	 *            (optional)
+	 * @param obsGroupId the Obs.getObsGroupId() to this integer (optional)
+	 * @param fromDate the earliest Obs date to get (optional)
+	 * @param toDate the latest Obs date to get (optional)
+	 * @param includeVoidedObs true/false whether to also include the voided obs (required)
+	 * @return list of Observations that match all of the criteria given in the arguments
+	 * @throws APIException
+	 */
+	@Authorized(PrivilegeConstants.VIEW_OBS)
+	public Integer getObservationCount(List<Person> whom, List<Encounter> encounters, List<Concept> questions,
+	        List<Concept> answers, List<PERSON_TYPE> personTypes, List<Location> locations, Integer obsGroupId,
+	        Date fromDate, Date toDate, boolean includeVoidedObs) throws APIException;
+	
+	/**
+	 * @see org.openmrs.api.ObsService#getObservationCount(java.util.List, java.util.List,
+	 *      java.util.List, java.util.List, java.util.List, java.util.List, java.lang.Integer,
+	 *      java.util.Date, java.util.Date, boolean)
+	 *
+	 * This method works exactly the same; it only adds accession number search criteria.
+	 * It effectively surpasses the above method; the old one is however kept for backward
+	 * compatibility reasons.
+	 *
+	 * @param whom List<Person> to restrict obs to (optional)
+	 * @param encounters List<Encounter> to restrict obs to (optional)
+	 * @param questions List<Concept> to restrict the obs to (optional)
+	 * @param answers List<Concept> to restrict the valueCoded to (optional)
+	 * @param personTypes List<PERSON_TYPE> objects to restrict this to. Only used if
+	 *            <code>whom</code> is an empty list (optional)
+	 * @param locations The org.openmrs.Location objects to restrict to (optional) obsDatetime
+	 *            (optional)
+	 * @param obsGroupId the Obs.getObsGroupId() to this integer (optional)
+	 * @param fromDate the earliest Obs date to get (optional)
+	 * @param toDate the latest Obs date to get (optional)
+	 * @param includeVoidedObs true/false whether to also include the voided obs (required)
+	 * @param accessionNumber accession number (optional)
+	 * @return list of Observations that match all of the criteria given in the arguments
+	 * @throws APIException
+	 * @should compare dates using lte and gte
+	 * @should get the count of all obs assigned to given encounters
+	 * @should get the count of all obs with question concept in given questions parameter
+	 * @should get the count of all obs with answer concept in given answers parameter
+	 * @should return the count of all obs whose person is a person only
+	 * @should return the count of all obs whose person is a patient only
+	 * @should return the count of obs whose person is a user only
+	 * @should return the count of obs with location in given locations parameter
+	 * @should return the count of obs whose groupId is given obsGroupId
+	 * @should not include count of voided obs
+	 * @should include count of voided obs if includeVoidedObs is true
+	 * @should return count of obs with matching accession number
+	 */
+	@Authorized(PrivilegeConstants.VIEW_OBS)
+	public Integer getObservationCount(List<Person> whom, List<Encounter> encounters, List<Concept> questions,
+	        List<Concept> answers, List<PERSON_TYPE> personTypes, List<Location> locations, Integer obsGroupId,
+	        Date fromDate, Date toDate, boolean includeVoidedObs, String accessionNumber) throws APIException;
+	
+	/**
+	 * This method searches the obs table based on the given <code>searchString</code>.
+	 * 
+	 * @param searchString The string to search on
+	 * @return observations matching the given string
+	 * @throws APIException
+	 * @should get obs matching patient identifier in searchString
+	 * @should get obs matching encounterId in searchString
+	 * @should get obs matching obsId in searchString
+	 */
+	@Authorized(PrivilegeConstants.VIEW_OBS)
+	public List<Obs> getObservations(String searchString) throws APIException;
+	
+	/**
+	 * @deprecated use
+	 *             {@link #getObservations(List, List, List, List, List, List, List, Integer, Integer, Date, Date, boolean)}
+	 */
+	@Deprecated
+	@Authorized(PrivilegeConstants.VIEW_OBS)
+	public List<Obs> getObservations(Concept c, Location loc, String sort, Integer personType, boolean includeVoided);
+	
+	/**
+	 * @deprecated use {@link #getObservationsByPersonAndConcept(Person, Concept)}
+	 */
+	@Deprecated
+	@Authorized(PrivilegeConstants.VIEW_OBS)
+	public Set<Obs> getObservations(Person who, Concept question, boolean includeVoided);
+	
+	/**
+	 * Get all nonvoided observations for the given patient with the given concept as the question
+	 * concept (conceptId)
+	 * 
+	 * @param who person to match on
+	 * @param question conceptId to match on
+	 * @return list of all nonvoided observations matching these criteria
+	 * @throws APIException
+	 * @see #getObservations(List, List, List, List, List, List, List, Integer, Integer, Date, Date,
+	 *      boolean)
+	 * @should get observations matching person and question
+	 * @should not fail with null person parameter
+	 */
+	@Authorized(PrivilegeConstants.VIEW_OBS)
+	public List<Obs> getObservationsByPersonAndConcept(Person who, Concept question) throws APIException;
+	
+	/**
+	 * @deprecated use
+	 *             {@link #getObservations(List, List, List, List, List, List, List, Integer, Integer, Date, Date, boolean)}
+	 */
+	@Deprecated
+	@Authorized(PrivilegeConstants.VIEW_OBS)
+	public List<Obs> getLastNObservations(Integer n, Person who, Concept question, boolean includeVoided);
+	
+	/**
+	 * @deprecated use
+	 *             {@link #getObservations(List, List, List, List, List, List, List, Integer, Integer, Date, Date, boolean)}
+	 */
+	@Deprecated
+	@Authorized(PrivilegeConstants.VIEW_OBS)
+	public List<Obs> getObservations(Concept question, String sort, Integer personType, boolean includeVoided);
+	
+	/**
+	 * @deprecated use
+	 *             {@link #getObservations(List, List, List, List, List, List, List, Integer, Integer, Date, Date, boolean)}
+	 */
+	@Deprecated
+	@Authorized(PrivilegeConstants.VIEW_OBS)
+	public List<Obs> getObservationsAnsweredByConcept(Concept answer, Integer personType, boolean includeVoided);
+	
+	/**
+	 * Return all numeric answer values for the given concept ordered by value numeric low to high
+	 * personType should be one of PATIENT, PERSON, or USER;
+	 * 
+	 * @param answer
+	 * @param sortByValue true/false if sorting by valueNumeric. If false, will sort by obsDatetime
+	 * @param personType
+	 * @deprecated use
+	 *             {@link #getObservations(List, List, List, List, List, List, List, Integer, Integer, Date, Date, boolean)}
+	 * @return List<Object[]> [0]=<code>obsId</code>, [1]=<code>obsDatetime</code>, [2]=
+	 *         <code>valueNumeric</code>s
+	 **/
+	@Deprecated
+	@Authorized(PrivilegeConstants.VIEW_OBS)
+	public List<Object[]> getNumericAnswersForConcept(Concept answer, Boolean sortByValue, Integer personType,
+	        boolean includeVoided);
+	
+	/**
+	 * @deprecated use {@link org.openmrs#Encounter.getObservations()}
+	 */
+	@Deprecated
+	@Authorized(PrivilegeConstants.VIEW_OBS)
+	public Set<Obs> getObservations(Encounter whichEncounter);
+	
+	/**
+	 * @deprecated use
+	 *             {@link #getObservations(List, List, List, List, List, List, List, Integer, Integer, Date, Date, boolean)}
+	 */
+	@Deprecated
+	@Authorized(PrivilegeConstants.VIEW_OBS)
+	public List<Obs> getVoidedObservations();
+	
+	/**
+	 * @deprecated use {@link #getObservations(String)}
+	 */
+	@Deprecated
+	@Authorized(PrivilegeConstants.VIEW_OBS)
+	public List<Obs> findObservations(String search, boolean includeVoided, Integer personType);
+	
+	/**
+	 * @deprecated should use {@link Obs#getGroupMembers()} or
+	 *             {@link #getObservations(List, List, List, List, List, List, List, Integer, Integer, Date, Date, boolean)}
+	 */
+	@Deprecated
+	@Authorized(PrivilegeConstants.VIEW_OBS)
+	public List<Obs> findObsByGroupId(Integer obsGroupId);
+	
+	/**
+	 * @deprecated use
+	 *             {@link #getObservations(List, List, List, List, List, List, List, Integer, Integer, Date, Date, boolean)}
+	 */
+	@Deprecated
+	@Authorized(PrivilegeConstants.VIEW_OBS)
+	public List<Obs> getObservations(List<Concept> concepts, Date fromDate, Date toDate, boolean includeVoided);
+	
+	/**
+	 * @deprecated use
+	 *             {@link #getObservations(List, List, List, List, List, List, List, Integer, Integer, Date, Date, boolean)}
+	 */
+	@Deprecated
+	@Authorized(PrivilegeConstants.VIEW_OBS)
+	public List<Obs> getObservations(List<Concept> concepts, Date fromDate, Date toDate);
+	
+	/**
+	 * @deprecated use
+	 *             {@link #getObservations(List, List, List, List, List, List, List, Integer, Integer, Date, Date, boolean)}
+	 */
+	@Deprecated
+	@Authorized(PrivilegeConstants.VIEW_OBS)
+	public List<Obs> getObservations(Cohort patients, List<Concept> concepts, Date fromDate, Date toDate);
+	
+	/**
+	 * Get a complex observation. If obs.isComplex() is true, then returns an Obs with its
+	 * ComplexData. Otherwise returns a simple Obs. TODO: Possibly remove this method. It is
+	 * confusing because you may have a complexObs, but not want the complexData attached at the
+	 * time. Nevertheless, you may think that this method is necessary to use, when you could just
+	 * call getObs(). This will attach the complexData onto the obs.
+	 * 
+	 * @param obsId
+	 * @return Obs with a ComplexData
+	 * @since 1.5
+	 * @should fill in complex data object for complex obs
+	 * @should return normal obs for non complex obs
+	 * @should not fail with null view
+	 */
+	@Authorized( { PrivilegeConstants.VIEW_OBS })
+	public Obs getComplexObs(Integer obsId, String view) throws APIException;
+	
+	/**
+	 * Get the ComplexObsHandler that has been registered with the given key
+	 * 
+	 * @param key that has been registered with a handler class
+	 * @return Object representing the handler for the given key
+	 * @since 1.5
+	 * @should get handler with matching key
+	 * @should have default image and text handlers registered by spring
+	 */
+	public ComplexObsHandler getHandler(String key) throws APIException;
+	
+	/**
+	 * <u>Add</u> the given map to this service's handlers. This method registers each
+	 * ComplexObsHandler to this service. If the given String key exists, that handler is
+	 * overwritten with the given handler For most situations, this map is set via spring, see the
+	 * applicationContext-service.xml file to add more handlers.
+	 * 
+	 * @param handlers Map of class to handler object
+	 * @throws APIException
+	 * @since 1.5
+	 * @should override handlers with same key
+	 * @should add new handlers with new keys
+	 */
+	public void setHandlers(Map<String, ComplexObsHandler> handlers) throws APIException;
+	
+	/**
+	 * Gets the handlers map registered
+	 * 
+	 * @return map of keys to handlers
+	 * @since 1.5
+	 * @throws APIException
+	 * @should never return null
+	 */
+	public Map<String, ComplexObsHandler> getHandlers() throws APIException;
+	
+	/**
+	 * Registers the given handler with the given key If the given String key exists, that handler
+	 * is overwritten with the given handler
+	 * 
+	 * @param key the key name to use for this handler
+	 * @param handler the class to register with this key
+	 * @throws APIException
+	 * @since 1.5
+	 * @should register handler with the given key
+	 */
+	public void registerHandler(String key, ComplexObsHandler handler) throws APIException;
+	
+	/**
+	 * Convenience method for {@link #registerHandler(String, ComplexObsHandler)}
+	 * 
+	 * @param key the key name to use for this handler
+	 * @param handlerClass the class to register with this key
+	 * @throws APIException
+	 * @since 1.5
+	 * @should load handler and register key
+	 */
+	public void registerHandler(String key, String handlerClass) throws APIException;
+	
+	/**
+	 * Remove the handler associated with the key from list of available handlers
+	 * 
+	 * @param key the key of the handler to unregister
+	 * @since 1.5
+	 * @should remove handler with matching key
+	 * @should not fail with invalid key
+	 */
+	public void removeHandler(String key) throws APIException;
+	
+	/**
+	 * Gets the number of observations(including voided ones) that are using the specified
+	 * conceptNames as valueCodedName answers
+	 * 
+	 * @param conceptNames the conceptNames to be searched against
+	 * @param includeVoided whether voided observation should be included
+	 * @return The number of observations using the specified conceptNames as valueCodedNames
+	 * @should return the count of all observations using the specified conceptNames as answers
+	 * @should include voided observations using the specified conceptNames as answers
+	 * @should return zero if no observation is using any of the concepNames in the list
+	 * @since Version 1.7
+	 */
+	@Authorized(PrivilegeConstants.VIEW_OBS)
+	public Integer getObservationCount(List<ConceptName> conceptNames, boolean includeVoided);
+	
+}