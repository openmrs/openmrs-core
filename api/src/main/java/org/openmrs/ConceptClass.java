/**
 * This Source Code Form is subject to the terms of the Mozilla Public License,
 * v. 2.0. If a copy of the MPL was not distributed with this file, You can
 * obtain one at http://mozilla.org/MPL/2.0/. OpenMRS is also distributed under
 * the terms of the Healthcare Disclaimer located at http://openmrs.org/license.
 *
 * Copyright (C) OpenMRS Inc. OpenMRS is a registered trademark and the OpenMRS
 * graphic logo is a trademark of OpenMRS Inc.
 */
package org.openmrs;

import javax.persistence.AttributeOverride;
import javax.persistence.AttributeOverrides;
import javax.persistence.Column;
import javax.persistence.Entity;
import javax.persistence.GeneratedValue;
import javax.persistence.GenerationType;
import javax.persistence.Id;
import javax.persistence.Table;

import org.hibernate.annotations.Cache;
import org.hibernate.annotations.CacheConcurrencyStrategy;
import org.hibernate.annotations.GenericGenerator;
import org.hibernate.annotations.Parameter;
import org.hibernate.envers.Audited;

/**
 * ConceptClass
 */
@Entity
@Table(name = "concept_class")
@Cache(usage = CacheConcurrencyStrategy.READ_WRITE)
@AttributeOverrides(value = {
	@AttributeOverride(name = "uuid", column = @Column(name = "uuid", length = 38, unique = true)),
	@AttributeOverride(name = "dateCreated",column = @Column(name = "date_created", nullable = false, length = 19)),
	@AttributeOverride(name = "retired", column = @Column(name = "retired", nullable = false, length = 1)),
	@AttributeOverride(name = "dateChanged", column = @Column(name = "date_changed", length = 19)
	)
})
@Audited
public class ConceptClass extends BaseChangeableOpenmrsMetadata {
	
	public static final long serialVersionUID = 33473L;
	
	//UUIDs for core concept classes
	
	public static final String TEST_UUID = "8d4907b2-c2cc-11de-8d13-0010c6dffd0f";
	
	public static final String PROCEDURE_UUID = "8d490bf4-c2cc-11de-8d13-0010c6dffd0f";
	
	public static final String DRUG_UUID = "8d490dfc-c2cc-11de-8d13-0010c6dffd0f";
	
	public static final String DIAGNOSIS_UUID = "8d4918b0-c2cc-11de-8d13-0010c6dffd0f";
	
	public static final String FINDING_UUID = "8d491a9a-c2cc-11de-8d13-0010c6dffd0f";
	
	public static final String ANATOMY_UUID = "8d491c7a-c2cc-11de-8d13-0010c6dffd0f";
	
	public static final String QUESTION_UUID = "8d491e50-c2cc-11de-8d13-0010c6dffd0f";
	
	public static final String LABSET_UUID = "8d492026-c2cc-11de-8d13-0010c6dffd0f";
	
	public static final String MEDSET_UUID = "8d4923b4-c2cc-11de-8d13-0010c6dffd0f";
	
	public static final String CONVSET_UUID = "8d492594-c2cc-11de-8d13-0010c6dffd0f";
	
	public static final String MISC_UUID = "8d492774-c2cc-11de-8d13-0010c6dffd0f";
	
	public static final String SYMPTOM_UUID = "8d492954-c2cc-11de-8d13-0010c6dffd0f";
	
	public static final String SYMPTOM_FINDING_UUID = "8d492b2a-c2cc-11de-8d13-0010c6dffd0f";
	
	public static final String SPECIMEN_UUID = "8d492d0a-c2cc-11de-8d13-0010c6dffd0f";
	
	public static final String MISC_ORDER_UUID = "8d492ee0-c2cc-11de-8d13-0010c6dffd0f";
	
	public static final String ORDER_SET_UUID = "baa7a1b8-a1ba-11e0-9616-705ab6a580e0";
	
	public static final String FREQUENCY_UUID = "8e071bfe-520c-44c0-a89b-538e9129b42a";
	
	// Fields
<<<<<<< HEAD
	@Id
	@GeneratedValue(strategy = GenerationType.SEQUENCE, generator = "concept_class_concept_class_id_seq")
	@GenericGenerator(
		name = "concept_class_concept_class_id_seq",
		strategy = "native",
		parameters = @Parameter(name = "sequence", value = "concept_class_concept_class_id_seq")
	)
	@Column(name = "concept_class_id")
	@DocumentId
=======
>>>>>>> 2aa544c4
	private Integer conceptClassId;
	
	// Constructors
	
	/** default constructor */
	public ConceptClass() {
	}
	
	/** constructor with id */
	public ConceptClass(Integer conceptClassId) {
		this.conceptClassId = conceptClassId;
	}
	
	// Property accessors
	
	public Integer getConceptClassId() {
		return this.conceptClassId;
	}
	
	public void setConceptClassId(Integer conceptClassId) {
		this.conceptClassId = conceptClassId;
	}
	
	/**
	 * @since 1.5
	 * @see org.openmrs.OpenmrsObject#getId()
	 */
	@Override
	public Integer getId() {
		return getConceptClassId();
	}
	
	/**
	 * @since 1.5
	 * @see org.openmrs.OpenmrsObject#setId(java.lang.Integer)
	 */
	@Override
	public void setId(Integer id) {
		setConceptClassId(id);
		
	}
	
}<|MERGE_RESOLUTION|>--- conflicted
+++ resolved
@@ -79,7 +79,6 @@
 	public static final String FREQUENCY_UUID = "8e071bfe-520c-44c0-a89b-538e9129b42a";
 	
 	// Fields
-<<<<<<< HEAD
 	@Id
 	@GeneratedValue(strategy = GenerationType.SEQUENCE, generator = "concept_class_concept_class_id_seq")
 	@GenericGenerator(
@@ -89,8 +88,7 @@
 	)
 	@Column(name = "concept_class_id")
 	@DocumentId
-=======
->>>>>>> 2aa544c4
+
 	private Integer conceptClassId;
 	
 	// Constructors
