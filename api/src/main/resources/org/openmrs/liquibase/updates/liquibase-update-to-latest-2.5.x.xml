<?xml version="1.0" encoding="UTF-8"?>
<!--

    This Source Code Form is subject to the terms of the Mozilla Public License,
    v. 2.0. If a copy of the MPL was not distributed with this file, You can
    obtain one at http://mozilla.org/MPL/2.0/. OpenMRS is also distributed under
    the terms of the Healthcare Disclaimer located at http://openmrs.org/license.

    Copyright (C) OpenMRS Inc. OpenMRS is a registered trademark and the OpenMRS
    graphic logo is a trademark of OpenMRS Inc.

-->
<databaseChangeLog
	xmlns="http://www.liquibase.org/xml/ns/dbchangelog"
	xmlns:xsi="http://www.w3.org/2001/XMLSchema-instance"
	xmlns:ext="http://www.liquibase.org/xml/ns/dbchangelog-ext"
	xsi:schemaLocation="http://www.liquibase.org/xml/ns/dbchangelog-ext 
	    http://www.liquibase.org/xml/ns/dbchangelog/dbchangelog-ext.xsd
		http://www.liquibase.org/xml/ns/dbchangelog 
		http://www.liquibase.org/xml/ns/dbchangelog/dbchangelog-2.0.xsd">
	
	
	<changeSet author="rasztabigab" id="TRUNK-6001">
		<preConditions onFail="MARK_RAN">
			<columnExists tableName="cohort_member" columnName="start_date"/>
		</preConditions>
		<comment>Delete non-null constraint from column cohort_member.start_date</comment>
		<dropNotNullConstraint columnDataType="datetime" columnName="start_date" tableName="cohort_member"/>
	</changeSet>
	
<<<<<<< HEAD
	<changeSet id="10000000-TRUNK-6015" author="dkayiwa">
		<preConditions onFail="MARK_RAN">
			<not>
				<columnExists tableName="encounter_diagnosis" columnName="form_namespace_and_path"/>
			</not>
		</preConditions>
		<comment>Adding "form_namespace_and_path" column to encounter_diagnosis table</comment>
		<addColumn tableName="encounter_diagnosis">
			<column name="form_namespace_and_path" type="varchar(255)">
				<constraints nullable="true"/>
			</column>
		</addColumn>
	</changeSet>
	
	<changeSet id="10000000-TRUNK-6016" author="dkayiwa">
		<preConditions onFail="MARK_RAN">
			<not>
				<columnExists tableName="allergy" columnName="form_namespace_and_path"/>
			</not>
		</preConditions>
		<comment>Adding "form_namespace_and_path" column to the allergy table</comment>
		<addColumn tableName="allergy">
			<column name="form_namespace_and_path" type="varchar(255)">
				<constraints nullable="true"/>
			</column>
		</addColumn>
	</changeSet>
	
	<changeSet id="10000001-TRUNK-6016" author="dkayiwa">
    	<preConditions onFail="MARK_RAN">
    		<not>
    			<columnExists tableName="allergy" columnName="encounter_id"/>
    		</not>
    	</preConditions>
    	<comment>Adding 'encounter_id' column to the allergy table</comment>
    	<addColumn tableName="allergy">
    		<column name="encounter_id" type="int">
    			<constraints nullable="true" />
    		</column>
    	</addColumn>
    	<addForeignKeyConstraint constraintName="allergy_encounter_id_fk"
								 baseTableName="allergy" baseColumnNames="encounter_id"
								 referencedTableName="encounter" referencedColumnNames="encounter_id" />
    </changeSet>
    
    <changeSet id="10000000-TRUNK-6017" author="dkayiwa">
		<preConditions onFail="MARK_RAN">
			<not>
				<columnExists tableName="orders" columnName="form_namespace_and_path"/>
			</not>
		</preConditions>
		<comment>Adding "form_namespace_and_path" column to the orders table</comment>
		<addColumn tableName="orders">
			<column name="form_namespace_and_path" type="varchar(255)">
				<constraints nullable="true"/>
			</column>
		</addColumn>
	</changeSet>

	<changeSet id="10000000-TRUNK-6018" author="aojwang">
		<preConditions onFail="MARK_RAN">
			<not>
				<columnExists tableName="patient_state" columnName="form_namespace_and_path"/>
			</not>
		</preConditions>
		<comment>Adding "form_namespace_and_path" column to the patient_state table</comment>
		<addColumn tableName="patient_state">
			<column name="form_namespace_and_path" type="varchar(255)">
				<constraints nullable="true"/>
			</column>
		</addColumn>
	</changeSet>

	<changeSet id="10000001-TRUNK-6018" author="aojwang">
		<preConditions onFail="MARK_RAN">
			<not>
				<columnExists tableName="patient_state" columnName="encounter_id"/>
			</not>
		</preConditions>
		<comment>Adding 'encounter_id' column to the patient_state table</comment>
		<addColumn tableName="patient_state">
			<column name="encounter_id" type="int">
				<constraints nullable="true" />
			</column>
		</addColumn>
		<addForeignKeyConstraint constraintName="patient_state_encounter_id_fk"
								 baseTableName="patient_state" baseColumnNames="encounter_id"
								 referencedTableName="encounter" referencedColumnNames="encounter_id" />
	</changeSet>
=======
	<changeSet id="2021-09-02-TRUNK-6020" author="tendomart">
		<preConditions onFail="MARK_RAN">
			<columnExists tableName="user_property" columnName="property"></columnExists>
			<columnExists tableName="user_property" columnName="property_value"></columnExists>
		</preConditions>
		<comment>Changing user_property.value from VARCHAR(255) to LONGTEXT</comment>
		<comment>Increasing user_property.property from VARCHAR(100) to VARCHAR(255)</comment>
		<modifyDataType tableName="user_property" columnName="property_value" newDataType="LONGTEXT" />
		<modifyDataType tableName="user_property" columnName="property" newDataType="varchar(255)" />
	</changeSet>
	
>>>>>>> 645372b7
</databaseChangeLog><|MERGE_RESOLUTION|>--- conflicted
+++ resolved
@@ -28,7 +28,6 @@
 		<dropNotNullConstraint columnDataType="datetime" columnName="start_date" tableName="cohort_member"/>
 	</changeSet>
 	
-<<<<<<< HEAD
 	<changeSet id="10000000-TRUNK-6015" author="dkayiwa">
 		<preConditions onFail="MARK_RAN">
 			<not>
@@ -118,7 +117,7 @@
 								 baseTableName="patient_state" baseColumnNames="encounter_id"
 								 referencedTableName="encounter" referencedColumnNames="encounter_id" />
 	</changeSet>
-=======
+	
 	<changeSet id="2021-09-02-TRUNK-6020" author="tendomart">
 		<preConditions onFail="MARK_RAN">
 			<columnExists tableName="user_property" columnName="property"></columnExists>
@@ -130,5 +129,4 @@
 		<modifyDataType tableName="user_property" columnName="property" newDataType="varchar(255)" />
 	</changeSet>
 	
->>>>>>> 645372b7
 </databaseChangeLog>