<?xml version="1.0"?>
<!DOCTYPE hibernate-mapping PUBLIC
    "-//Hibernate/Hibernate Mapping DTD 3.0//EN"
    "http://www.hibernate.org/dtd/hibernate-mapping-3.0.dtd">   
<hibernate-mapping>

	<class name="org.openmrs.Order" table="orders">
		<id name="orderId" type="int" column="order_id" unsaved-value="0">
			<generator class="native">
				<param name="sequence">orders_order_id_seq</param>
			</generator>
		</id>

		<discriminator column="order_id" insert="false" />

		<property name="uuid" type="java.lang.String"
			column="uuid" length="38" unique="true" />

		<property name="instructions" type="java.lang.String" column="instructions" length="65535"/>
		<property name="startDate" type="java.util.Date" column="start_date" length="19"/>
		<property name="autoExpireDate" type="java.util.Date" column="auto_expire_date" length="19"/>
		<property name="discontinued" type="java.lang.Boolean" column="discontinued" length="1" not-null="true"/>
		<property name="discontinuedDate" type="java.util.Date" column="discontinued_date" length="19"/>
		<property name="accessionNumber" type="java.lang.String" column="accession_number" length="255" />
		<property name="dateCreated" type="java.util.Date" column="date_created" not-null="true" length="19"/>
		<property name="voided" type="java.lang.Boolean" column="voided" length="1" not-null="true"/>
		<property name="dateVoided" type="java.util.Date" column="date_voided" length="19"/>
		<property name="voidReason" type="java.lang.String" column="void_reason" length="255"/>
		<property name="discontinuedReasonNonCoded" type="java.lang.String" column="discontinued_reason_non_coded" length="255"/>
        <property name="orderNumber" type="string" column="order_number" length="50" not-null="true" access="field"/>
        <property name="commentToFulfiller" type="string" column="comment_to_fulfiller" length="1024" />

        <property name="urgency" column="urgency" length="50" not-null="true">
            <type name="org.openmrs.util.HibernateEnumType">
                <param name="enumClassName">org.openmrs.Order$Urgency</param>
            </type>
        </property>

        <property name="action" column="order_action" length="50" not-null="true">
            <type name="org.openmrs.util.HibernateEnumType">
                <param name="enumClassName">org.openmrs.Order$Action</param>
            </type>
        </property>

        <!-- If more attributes are required for care settings, this can potentially
        be moved out to a separate table later -->
        <component name="careSetting" class="org.openmrs.CareSetting">
            <property name="careSetting" column="care_setting" length="50" not-null="true"/>
        </component>

        <!-- bi-directional many-to-one association to Order -->
		<many-to-one name="previousOrder" class="org.openmrs.Order">
			<column name="previous_order_id" />
		</many-to-one>
		<!-- bi-directional many-to-one association to Concept -->
		<many-to-one name="concept" class="org.openmrs.Concept" not-null="true">
			<column name="concept_id" />
		</many-to-one>
		<!-- bi-directional many-to-one association to Encounter -->
		<many-to-one name="encounter" class="org.openmrs.Encounter">
			<column name="encounter_id" />
		</many-to-one>

		<!-- bi-directional many-to-one association to Encounter -->
		<many-to-one name="patient" class="org.openmrs.Patient" not-null="true">
			<column name="patient_id" />
		</many-to-one>

		<!-- bi-directional many-to-one association to Concept -->
		<many-to-one name="discontinuedReason" class="org.openmrs.Concept" not-null="false">
			<column name="discontinued_reason" />
		</many-to-one>

		<!-- bi-directional many-to-one association to User -->
		<many-to-one name="orderer" class="org.openmrs.User">
			<column name="orderer" />
		</many-to-one>

		<!-- bi-directional many-to-one association to User -->
		<many-to-one name="voidedBy" class="org.openmrs.User">
			<column name="voided_by" />
		</many-to-one>

		<!-- bi-directional many-to-one association to User -->
		<many-to-one name="discontinuedBy" class="org.openmrs.User">
			<column name="discontinued_by" />
		</many-to-one>

		<!-- bi-directional many-to-one association to User -->
		<many-to-one name="creator" class="org.openmrs.User" not-null="true">
			<column name="creator" />
		</many-to-one>

		<joined-subclass name="org.openmrs.DrugOrder" table="drug_order">

			<key column="order_id" />

			<property name="dose" type="double" column="dose" length="22"/>
<<<<<<< HEAD
			<property name="equivalentDailyDose" type="double" column="equivalent_daily_dose" length="22"/>
            <many-to-one name="doseUnits" class="org.openmrs.Concept" column="dose_units" />
=======
			<property name="units" type="java.lang.String" column="units" length="255"/>
>>>>>>> 23cf0e32
			<property name="frequency" type="java.lang.String" column="frequency" length="255"/>
			<property name="asNeeded" type="boolean" column="as_needed" length="1" not-null="true"/>
            <property name="asNeededCondition" type="string" column="as_needed_condition" length="255" />
			<property name="quantity" type="double" column="quantity" length="22"/>
			<many-to-one name="quantityUnits" class="org.openmrs.Concept" column="quantity_units" />
			<!-- bi-directional many-to-one association to Drug -->
			<many-to-one name="drug" class="org.openmrs.Drug" not-null="false">
				<column name="drug_inventory_id" />
			</many-to-one>
            <property name="dosingType" column="dosing_type" length="50">
                <type name="org.openmrs.util.HibernateEnumType">
                    <param name="enumClassName">org.openmrs.DrugOrder$DosingType</param>
                </type>
            </property>
            <property name="numRefills" type="int" column="num_refills" />
            <property name="administrationInstructions" type="java.lang.String" column="administration_instructions" length="65535"/>
            <property name="dosingInstructions" type="java.lang.String" column="dosing_instructions" length="65535"/>
            <property name="duration" type="double" column="duration" length="22"/>
            <many-to-one name="durationUnits" class="org.openmrs.Concept">
            	<column name="duration_units"/>
            </many-to-one>
            <many-to-one name="route" class="org.openmrs.Concept">
            	<column name="route" />
            </many-to-one>
		</joined-subclass>

        <joined-subclass name="org.openmrs.TestOrder" table="test_order" lazy="false">

            <key column="order_id" not-null="true" on-delete="cascade" />

            <many-to-one name="specimenSource" class="org.openmrs.Concept">
                <column name="specimen_source" />
            </many-to-one>

            <property name="laterality" column="laterality" length="20" not-null="false">
                <type name="org.openmrs.util.HibernateEnumType">
                    <param name="enumClassName">org.openmrs.TestOrder$Laterality</param>
                </type>
            </property>
            <property name="clinicalHistory" type="java.lang.String" column="clinical_history" length="65535" />

        </joined-subclass>
	</class>
</hibernate-mapping>
<|MERGE_RESOLUTION|>--- conflicted
+++ resolved
@@ -1,148 +1,143 @@
-<?xml version="1.0"?>
-<!DOCTYPE hibernate-mapping PUBLIC
-    "-//Hibernate/Hibernate Mapping DTD 3.0//EN"
-    "http://www.hibernate.org/dtd/hibernate-mapping-3.0.dtd">   
-<hibernate-mapping>
-
-	<class name="org.openmrs.Order" table="orders">
-		<id name="orderId" type="int" column="order_id" unsaved-value="0">
-			<generator class="native">
-				<param name="sequence">orders_order_id_seq</param>
-			</generator>
-		</id>
-
-		<discriminator column="order_id" insert="false" />
-
-		<property name="uuid" type="java.lang.String"
-			column="uuid" length="38" unique="true" />
-
-		<property name="instructions" type="java.lang.String" column="instructions" length="65535"/>
-		<property name="startDate" type="java.util.Date" column="start_date" length="19"/>
-		<property name="autoExpireDate" type="java.util.Date" column="auto_expire_date" length="19"/>
-		<property name="discontinued" type="java.lang.Boolean" column="discontinued" length="1" not-null="true"/>
-		<property name="discontinuedDate" type="java.util.Date" column="discontinued_date" length="19"/>
-		<property name="accessionNumber" type="java.lang.String" column="accession_number" length="255" />
-		<property name="dateCreated" type="java.util.Date" column="date_created" not-null="true" length="19"/>
-		<property name="voided" type="java.lang.Boolean" column="voided" length="1" not-null="true"/>
-		<property name="dateVoided" type="java.util.Date" column="date_voided" length="19"/>
-		<property name="voidReason" type="java.lang.String" column="void_reason" length="255"/>
-		<property name="discontinuedReasonNonCoded" type="java.lang.String" column="discontinued_reason_non_coded" length="255"/>
-        <property name="orderNumber" type="string" column="order_number" length="50" not-null="true" access="field"/>
-        <property name="commentToFulfiller" type="string" column="comment_to_fulfiller" length="1024" />
-
-        <property name="urgency" column="urgency" length="50" not-null="true">
-            <type name="org.openmrs.util.HibernateEnumType">
-                <param name="enumClassName">org.openmrs.Order$Urgency</param>
-            </type>
-        </property>
-
-        <property name="action" column="order_action" length="50" not-null="true">
-            <type name="org.openmrs.util.HibernateEnumType">
-                <param name="enumClassName">org.openmrs.Order$Action</param>
-            </type>
-        </property>
-
-        <!-- If more attributes are required for care settings, this can potentially
-        be moved out to a separate table later -->
-        <component name="careSetting" class="org.openmrs.CareSetting">
-            <property name="careSetting" column="care_setting" length="50" not-null="true"/>
-        </component>
-
-        <!-- bi-directional many-to-one association to Order -->
-		<many-to-one name="previousOrder" class="org.openmrs.Order">
-			<column name="previous_order_id" />
-		</many-to-one>
-		<!-- bi-directional many-to-one association to Concept -->
-		<many-to-one name="concept" class="org.openmrs.Concept" not-null="true">
-			<column name="concept_id" />
-		</many-to-one>
-		<!-- bi-directional many-to-one association to Encounter -->
-		<many-to-one name="encounter" class="org.openmrs.Encounter">
-			<column name="encounter_id" />
-		</many-to-one>
-
-		<!-- bi-directional many-to-one association to Encounter -->
-		<many-to-one name="patient" class="org.openmrs.Patient" not-null="true">
-			<column name="patient_id" />
-		</many-to-one>
-
-		<!-- bi-directional many-to-one association to Concept -->
-		<many-to-one name="discontinuedReason" class="org.openmrs.Concept" not-null="false">
-			<column name="discontinued_reason" />
-		</many-to-one>
-
-		<!-- bi-directional many-to-one association to User -->
-		<many-to-one name="orderer" class="org.openmrs.User">
-			<column name="orderer" />
-		</many-to-one>
-
-		<!-- bi-directional many-to-one association to User -->
-		<many-to-one name="voidedBy" class="org.openmrs.User">
-			<column name="voided_by" />
-		</many-to-one>
-
-		<!-- bi-directional many-to-one association to User -->
-		<many-to-one name="discontinuedBy" class="org.openmrs.User">
-			<column name="discontinued_by" />
-		</many-to-one>
-
-		<!-- bi-directional many-to-one association to User -->
-		<many-to-one name="creator" class="org.openmrs.User" not-null="true">
-			<column name="creator" />
-		</many-to-one>
-
-		<joined-subclass name="org.openmrs.DrugOrder" table="drug_order">
-
-			<key column="order_id" />
-
-			<property name="dose" type="double" column="dose" length="22"/>
-<<<<<<< HEAD
-			<property name="equivalentDailyDose" type="double" column="equivalent_daily_dose" length="22"/>
-            <many-to-one name="doseUnits" class="org.openmrs.Concept" column="dose_units" />
-=======
-			<property name="units" type="java.lang.String" column="units" length="255"/>
->>>>>>> 23cf0e32
-			<property name="frequency" type="java.lang.String" column="frequency" length="255"/>
-			<property name="asNeeded" type="boolean" column="as_needed" length="1" not-null="true"/>
-            <property name="asNeededCondition" type="string" column="as_needed_condition" length="255" />
-			<property name="quantity" type="double" column="quantity" length="22"/>
-			<many-to-one name="quantityUnits" class="org.openmrs.Concept" column="quantity_units" />
-			<!-- bi-directional many-to-one association to Drug -->
-			<many-to-one name="drug" class="org.openmrs.Drug" not-null="false">
-				<column name="drug_inventory_id" />
-			</many-to-one>
-            <property name="dosingType" column="dosing_type" length="50">
-                <type name="org.openmrs.util.HibernateEnumType">
-                    <param name="enumClassName">org.openmrs.DrugOrder$DosingType</param>
-                </type>
-            </property>
-            <property name="numRefills" type="int" column="num_refills" />
-            <property name="administrationInstructions" type="java.lang.String" column="administration_instructions" length="65535"/>
-            <property name="dosingInstructions" type="java.lang.String" column="dosing_instructions" length="65535"/>
-            <property name="duration" type="double" column="duration" length="22"/>
-            <many-to-one name="durationUnits" class="org.openmrs.Concept">
-            	<column name="duration_units"/>
-            </many-to-one>
-            <many-to-one name="route" class="org.openmrs.Concept">
-            	<column name="route" />
-            </many-to-one>
-		</joined-subclass>
-
-        <joined-subclass name="org.openmrs.TestOrder" table="test_order" lazy="false">
-
-            <key column="order_id" not-null="true" on-delete="cascade" />
-
-            <many-to-one name="specimenSource" class="org.openmrs.Concept">
-                <column name="specimen_source" />
-            </many-to-one>
-
-            <property name="laterality" column="laterality" length="20" not-null="false">
-                <type name="org.openmrs.util.HibernateEnumType">
-                    <param name="enumClassName">org.openmrs.TestOrder$Laterality</param>
-                </type>
-            </property>
-            <property name="clinicalHistory" type="java.lang.String" column="clinical_history" length="65535" />
-
-        </joined-subclass>
-	</class>
-</hibernate-mapping>
+<?xml version="1.0"?>
+<!DOCTYPE hibernate-mapping PUBLIC
+    "-//Hibernate/Hibernate Mapping DTD 3.0//EN"
+    "http://www.hibernate.org/dtd/hibernate-mapping-3.0.dtd">   
+<hibernate-mapping>
+
+	<class name="org.openmrs.Order" table="orders">
+		<id name="orderId" type="int" column="order_id" unsaved-value="0">
+			<generator class="native">
+				<param name="sequence">orders_order_id_seq</param>
+			</generator>
+		</id>
+
+		<discriminator column="order_id" insert="false" />
+
+		<property name="uuid" type="java.lang.String"
+			column="uuid" length="38" unique="true" />
+
+		<property name="instructions" type="java.lang.String" column="instructions" length="65535"/>
+		<property name="startDate" type="java.util.Date" column="start_date" length="19"/>
+		<property name="autoExpireDate" type="java.util.Date" column="auto_expire_date" length="19"/>
+		<property name="discontinued" type="java.lang.Boolean" column="discontinued" length="1" not-null="true"/>
+		<property name="discontinuedDate" type="java.util.Date" column="discontinued_date" length="19"/>
+		<property name="accessionNumber" type="java.lang.String" column="accession_number" length="255" />
+		<property name="dateCreated" type="java.util.Date" column="date_created" not-null="true" length="19"/>
+		<property name="voided" type="java.lang.Boolean" column="voided" length="1" not-null="true"/>
+		<property name="dateVoided" type="java.util.Date" column="date_voided" length="19"/>
+		<property name="voidReason" type="java.lang.String" column="void_reason" length="255"/>
+		<property name="discontinuedReasonNonCoded" type="java.lang.String" column="discontinued_reason_non_coded" length="255"/>
+        <property name="orderNumber" type="string" column="order_number" length="50" not-null="true" access="field"/>
+        <property name="commentToFulfiller" type="string" column="comment_to_fulfiller" length="1024" />
+
+        <property name="urgency" column="urgency" length="50" not-null="true">
+            <type name="org.openmrs.util.HibernateEnumType">
+                <param name="enumClassName">org.openmrs.Order$Urgency</param>
+            </type>
+        </property>
+
+        <property name="action" column="order_action" length="50" not-null="true">
+            <type name="org.openmrs.util.HibernateEnumType">
+                <param name="enumClassName">org.openmrs.Order$Action</param>
+            </type>
+        </property>
+
+        <!-- If more attributes are required for care settings, this can potentially
+        be moved out to a separate table later -->
+        <component name="careSetting" class="org.openmrs.CareSetting">
+            <property name="careSetting" column="care_setting" length="50" not-null="true"/>
+        </component>
+
+        <!-- bi-directional many-to-one association to Order -->
+		<many-to-one name="previousOrder" class="org.openmrs.Order">
+			<column name="previous_order_id" />
+		</many-to-one>
+		<!-- bi-directional many-to-one association to Concept -->
+		<many-to-one name="concept" class="org.openmrs.Concept" not-null="true">
+			<column name="concept_id" />
+		</many-to-one>
+		<!-- bi-directional many-to-one association to Encounter -->
+		<many-to-one name="encounter" class="org.openmrs.Encounter">
+			<column name="encounter_id" />
+		</many-to-one>
+
+		<!-- bi-directional many-to-one association to Encounter -->
+		<many-to-one name="patient" class="org.openmrs.Patient" not-null="true">
+			<column name="patient_id" />
+		</many-to-one>
+
+		<!-- bi-directional many-to-one association to Concept -->
+		<many-to-one name="discontinuedReason" class="org.openmrs.Concept" not-null="false">
+			<column name="discontinued_reason" />
+		</many-to-one>
+
+		<!-- bi-directional many-to-one association to User -->
+		<many-to-one name="orderer" class="org.openmrs.User">
+			<column name="orderer" />
+		</many-to-one>
+
+		<!-- bi-directional many-to-one association to User -->
+		<many-to-one name="voidedBy" class="org.openmrs.User">
+			<column name="voided_by" />
+		</many-to-one>
+
+		<!-- bi-directional many-to-one association to User -->
+		<many-to-one name="discontinuedBy" class="org.openmrs.User">
+			<column name="discontinued_by" />
+		</many-to-one>
+
+		<!-- bi-directional many-to-one association to User -->
+		<many-to-one name="creator" class="org.openmrs.User" not-null="true">
+			<column name="creator" />
+		</many-to-one>
+
+		<joined-subclass name="org.openmrs.DrugOrder" table="drug_order">
+
+			<key column="order_id" />
+
+			<property name="dose" type="double" column="dose" length="22"/>
+            <many-to-one name="doseUnits" class="org.openmrs.Concept" column="dose_units" />
+			<property name="frequency" type="java.lang.String" column="frequency" length="255"/>
+			<property name="asNeeded" type="boolean" column="as_needed" length="1" not-null="true"/>
+            <property name="asNeededCondition" type="string" column="as_needed_condition" length="255" />
+			<property name="quantity" type="double" column="quantity" length="22"/>
+			<many-to-one name="quantityUnits" class="org.openmrs.Concept" column="quantity_units" />
+			<!-- bi-directional many-to-one association to Drug -->
+			<many-to-one name="drug" class="org.openmrs.Drug" not-null="false">
+				<column name="drug_inventory_id" />
+			</many-to-one>
+            <property name="dosingType" column="dosing_type" length="50">
+                <type name="org.openmrs.util.HibernateEnumType">
+                    <param name="enumClassName">org.openmrs.DrugOrder$DosingType</param>
+                </type>
+            </property>
+            <property name="numRefills" type="int" column="num_refills" />
+            <property name="administrationInstructions" type="java.lang.String" column="administration_instructions" length="65535"/>
+            <property name="dosingInstructions" type="java.lang.String" column="dosing_instructions" length="65535"/>
+            <property name="duration" type="double" column="duration" length="22"/>
+            <many-to-one name="durationUnits" class="org.openmrs.Concept">
+            	<column name="duration_units"/>
+            </many-to-one>
+            <many-to-one name="route" class="org.openmrs.Concept">
+            	<column name="route" />
+            </many-to-one>
+		</joined-subclass>
+
+        <joined-subclass name="org.openmrs.TestOrder" table="test_order" lazy="false">
+
+            <key column="order_id" not-null="true" on-delete="cascade" />
+
+            <many-to-one name="specimenSource" class="org.openmrs.Concept">
+                <column name="specimen_source" />
+            </many-to-one>
+
+            <property name="laterality" column="laterality" length="20" not-null="false">
+                <type name="org.openmrs.util.HibernateEnumType">
+                    <param name="enumClassName">org.openmrs.TestOrder$Laterality</param>
+                </type>
+            </property>
+            <property name="clinicalHistory" type="java.lang.String" column="clinical_history" length="65535" />
+
+        </joined-subclass>
+	</class>
+</hibernate-mapping>