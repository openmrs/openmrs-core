<?xml version="1.0"?>
<!--

    This Source Code Form is subject to the terms of the Mozilla Public License,
    v. 2.0. If a copy of the MPL was not distributed with this file, You can
    obtain one at http://mozilla.org/MPL/2.0/. OpenMRS is also distributed under
    the terms of the Healthcare Disclaimer located at http://openmrs.org/license.

    Copyright (C) OpenMRS Inc. OpenMRS is a registered trademark and the OpenMRS
    graphic logo is a trademark of OpenMRS Inc.

-->
<!DOCTYPE hibernate-mapping PUBLIC
	"-//Hibernate/Hibernate Mapping DTD 3.0//EN"
	"http://www.hibernate.org/dtd/hibernate-mapping-3.0.dtd" >

<hibernate-mapping package="org.openmrs">

	<class name="OrderGroupAttributeType" table="order_group_attribute_type">

		<id name="orderGroupAttributeTypeId" type="int" column="order_group_attribute_type_id">
			<generator class="native">
				<param name="sequence">order_group_attribute_type_order_group_attribute_type_id_seq</param>
			</generator>
		</id>

		<property name="name" type="java.lang.String" column="name" not-null="true" length="255" unique="true" />

		<property name="description" type="java.lang.String" column="description" length="1024" />

		<property name="datatypeClassname" type="java.lang.String" column="datatype" length="255" />

		<property name="datatypeConfig" type="text" column="datatype_config" length="65535" />

		<property name="preferredHandlerClassname" type="java.lang.String" column="preferred_handler" length="255" />

		<property name="handlerConfig" type="text" column="handler_config" length="65535" />

		<property name="minOccurs" type="int" column="min_occurs" length="11" not-null="true" />

		<property name="maxOccurs" type="int" column="max_occurs" length="11" />

		<many-to-one name="creator" class="User" not-null="true" column="creator" />

		<property name="dateCreated" type="java.util.Date" column="date_created" not-null="true" length="19" />

		<many-to-one name="changedBy" class="User" column="changed_by" />

		<property name="dateChanged" type="java.util.Date" column="date_changed" length="19" />

		<property name="retired" type="java.lang.Boolean" column="retired" length="1" not-null="true" />

		<many-to-one name="retiredBy" class="User" column="retired_by" />

		<property name="dateRetired" type="java.util.Date" column="date_retired" length="19" />

		<property name="retireReason" type="java.lang.String" column="retire_reason" length="255" />

		<property name="uuid" type="java.lang.String" column="uuid" length="38" unique="true" />
<<<<<<< HEAD

		<property name="cycleNumber" type="int" column="cycle_number" length="11" />

		<property name="numberOfCyclesInTheRegimen" type="int" column="number_of_cycles_in_the_regimen" length="11" />

		<property name="lengthOfCyclesInTheRegimen" type="int" column="length_of_cycles_in_the_regimen" length="11" />
=======
>>>>>>> f8c3204b
		
	</class>

</hibernate-mapping><|MERGE_RESOLUTION|>--- conflicted
+++ resolved
@@ -57,15 +57,6 @@
 		<property name="retireReason" type="java.lang.String" column="retire_reason" length="255" />
 
 		<property name="uuid" type="java.lang.String" column="uuid" length="38" unique="true" />
-<<<<<<< HEAD
-
-		<property name="cycleNumber" type="int" column="cycle_number" length="11" />
-
-		<property name="numberOfCyclesInTheRegimen" type="int" column="number_of_cycles_in_the_regimen" length="11" />
-
-		<property name="lengthOfCyclesInTheRegimen" type="int" column="length_of_cycles_in_the_regimen" length="11" />
-=======
->>>>>>> f8c3204b
 		
 	</class>
 
