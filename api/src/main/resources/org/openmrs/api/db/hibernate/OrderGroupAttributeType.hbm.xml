--- conflicted
+++ resolved
@@ -59,22 +59,11 @@
 		<property name="uuid" type="java.lang.String" column="uuid" length="38" unique="true" />
 
 		<property name="cycleNumber" type="int" column="cycle_number" length="11" />
-<<<<<<< HEAD
 
-		<property name="category" type="java.lang.String" column="category" length="255" />
-
-=======
-		
->>>>>>> 3becee4f
 		<property name="numberOfCyclesInTheRegimen" type="int" column="number_of_cycles_in_the_regimen" length="11" />
 
 		<property name="lengthOfCyclesInTheRegimen" type="int" column="length_of_cycles_in_the_regimen" length="11" />
-
-<<<<<<< HEAD
-		<property name="priorOrderGroup" type="java.lang.String" column="prior_order_group" length="255" />
-
-=======
->>>>>>> 3becee4f
+		
 	</class>
 
 </hibernate-mapping>