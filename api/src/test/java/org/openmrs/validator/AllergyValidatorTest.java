--- conflicted
+++ resolved
@@ -179,7 +179,6 @@
 		
 		assertFalse(errors.hasErrors());
 	}
-<<<<<<< HEAD
 	
 	@Test
 	public void validate_shouldRejectNumericAllergenValue() {
@@ -187,17 +186,7 @@
 		Allergen allergen = new Allergen(AllergenType.DRUG, null , "45" );
 		allergy.setAllergen(allergen);
 		Errors errors = new BindException(allergy,"allergy");
-=======
 
-	@Test
-	public void validate_shouldRejectNumericReactionValue() {
-		Allergy allergy = new Allergy();
-		AllergyReaction reaction = new AllergyReaction();
-		String nonCoded = "45";
-		reaction.setReactionNonCoded(nonCoded);
-		allergy.addReaction(reaction);
-		Errors errors = new BindException(allergy, "allergy");
->>>>>>> e6de2877
 		validator.validate(allergy, errors);
 		assertTrue(errors.hasErrors());
 	}
