/**
 * This Source Code Form is subject to the terms of the Mozilla Public License,
 * v. 2.0. If a copy of the MPL was not distributed with this file, You can
 * obtain one at http://mozilla.org/MPL/2.0/. OpenMRS is also distributed under
 * the terms of the Healthcare Disclaimer located at http://openmrs.org/license.
 *
 * Copyright (C) OpenMRS Inc. OpenMRS is a registered trademark and the OpenMRS
 * graphic logo is a trademark of OpenMRS Inc.
 */
package org.openmrs.validator;

import java.util.Calendar;
import java.util.Collection;
import java.util.List;
import java.util.Locale;

import org.junit.Assert;
import org.junit.Test;
import org.openmrs.Concept;
import org.openmrs.ConceptAnswer;
import org.openmrs.ConceptDescription;
import org.openmrs.ConceptMap;
import org.openmrs.ConceptName;
import org.openmrs.ConceptReferenceTerm;
import org.openmrs.api.ConceptNameType;
import org.openmrs.api.ConceptService;
import org.openmrs.api.DuplicateConceptNameException;
import org.openmrs.api.context.Context;
import org.openmrs.test.BaseContextSensitiveTest;
import org.openmrs.test.Verifies;
import org.springframework.validation.BindException;
import org.springframework.validation.Errors;
import org.junit.rules.ExpectedException;
import org.junit.Rule;


// class MatchesPattern extends TypeSafeMatcher<String> {
//     private String pattern;
//
//     public MatchesPattern(String pattern) {
//         this.pattern = pattern;
//     }
//
//     @Override
//     protected boolean matchesSafely(String item) {
//         return item.matches(pattern);
//     }
//
//     @Override
//     public void describeTo(Description description) {
//         description.appendText("matches pattern ")
//             .appendValue(pattern);
//     }
//
//     @Override
//     protected void describeMismatchSafely(String item, Description mismatchDescription) {
//         mismatchDescription.appendText("does not match");
//     }
// }

/**
 * Tests methods on the {@link ConceptValidator} class.
 */
public class ConceptValidatorTest extends BaseContextSensitiveTest {

	/**
	 * @verifies {@link ConceptValidator#validate(Object,Errors)} test = should fail if there is a
	 *           duplicate unretired concept name in the locale
	 */
<<<<<<< HEAD
	@Rule
	public ExpectedException expectedException = ExpectedException.none();
=======
>>>>>>> 625d3e94

	@Test
	@Verifies(value = "should fail if there is a duplicate unretired concept name in the locale", method = "validate(Concept)")
	public void validate_shouldFailIfThereIsADuplicateUnretiredConceptNameInTheLocale() throws Exception {
		Context.setLocale(new Locale("en", "GB"));
		Concept concept = Context.getConceptService().getConcept(5497);
		String duplicateName = concept.getFullySpecifiedName(Context.getLocale()).getName();

		ConceptName newName = new ConceptName(duplicateName, Context.getLocale());
		newName.setDateCreated(Calendar.getInstance().getTime());
		newName.setCreator(Context.getAuthenticatedUser());
		concept.addName(newName);
		Errors errors = new BindException(concept, "concept");
<<<<<<< HEAD

		expectedException.expect(DuplicateConceptNameException.class);
		expectedException.expectMessage("'" + duplicateName + "' is a duplicate name in locale '" + Context.getLocale() + "' for the same concept");
		new ConceptValidator().validate(concept, errors);
		// try {
		// 	new ConceptValidator().validate(concept, errors);
		// }
		// catch (DuplicateConceptNameException e) {
		// 	Assert.assertEquals("'" + duplicateName + "' is a duplicate name in locale '" + Context.getLocale() + "' for the same concept", e.getMessage());
		// }
=======
		
		try {
			new ConceptValidator().validate(concept, errors);
		}
		catch (DuplicateConceptNameException e) {
			Assert.assertEquals("'" + duplicateName + "' is a duplicate name in locale '" + Context.getLocale() + "' for the same concept", e.getMessage());
		}
>>>>>>> 625d3e94
	}

	@Test(expected = IllegalArgumentException.class)
	@Verifies(value = "should fail if the object parameter is null", method = "validate(Concept)")
	public void validate_shouldFailIfTheObjectParameterIsNull() throws Exception {
		Errors errors = new BindException(null, "concept");
		new ConceptValidator().validate(null, errors);
		Assert.assertTrue(errors.hasErrors());
	}

	@Test
	@Verifies(value = "should pass if the concept is being updated with no name change", method = "validate(Concept)")
	public void validate_shouldPassIfTheConceptIsBeingUpdatedWithNoNameChange() throws Exception {

		Concept conceptToUpdate = Context.getConceptService().getConcept(5497);
		conceptToUpdate.setCreator(Context.getAuthenticatedUser());
		Errors errors = new BindException(conceptToUpdate, "concept");
		new ConceptValidator().validate(conceptToUpdate, errors);
		Assert.assertFalse(errors.hasErrors());

	}

	/**
	 * @see ConceptValidator#validate(Object,Errors)
	 */
	@Test
	@Verifies(value = "should fail if any name is an empty string", method = "validate(Object,Errors)")
	public void validate_shouldFailIfAnyNameIsAnEmptyString() throws Exception {
		Concept concept = new Concept();
		concept.addName(new ConceptName("name", Context.getLocale()));
		concept.addName(new ConceptName("", Context.getLocale()));
		concept.addDescription(new ConceptDescription("some description",null));
		Errors errors = new BindException(concept, "concept");
		new ConceptValidator().validate(concept, errors);
		Assert.assertEquals("Concept.name.empty", errors.getGlobalError().getCode());
	}

	/**
	 * @see ConceptValidator#validate(Object,Errors)
	 */
	@Test
	@Verifies(value = "fail if any name is a null value", method = "validate(Object,Errors)")
	public void validate_shouldFailIfAnyNameIsANullValue() throws Exception {
		Concept concept = new Concept();
		concept.addName(new ConceptName("name", Context.getLocale()));
		concept.addName(new ConceptName(null, Context.getLocale()));
		concept.addDescription(new ConceptDescription("some description",null));
		Errors errors = new BindException(concept, "concept");
		new ConceptValidator().validate(concept, errors);
<<<<<<< HEAD
=======
		//Assert.assertEquals(true, errors.hasErrors());
>>>>>>> 625d3e94
		Assert.assertEquals("Concept.name.empty", errors.getGlobalError().getCode());
	}

	/**
	 * Tests for duplicate names for the same concept and not with names for other concepts
	 *
	 * @see ConceptValidator#validate(Object,Errors)
	 */
	@Test
	@Verifies(value = "should fail if any names in the same locale for this concept are similar", method = "validate(Object,Errors)")
	public void validate_shouldFailIfAnyNamesInTheSameLocaleForThisConceptAreSimilar() throws Exception {
		Concept concept = new Concept();
		concept.addName(new ConceptName("same name", Context.getLocale()));
		concept.addName(new ConceptName("same name", Context.getLocale()));
		concept.addDescription(new ConceptDescription("some description",null));
		Errors errors = new BindException(concept, "concept");

<<<<<<< HEAD
		expectedException.expect(DuplicateConceptNameException.class);
		expectedException.expectMessage("'same name' is a duplicate name in locale '" + Context.getLocale() + "' for the same concept");
		new ConceptValidator().validate(concept, errors);
=======
		try {
			new ConceptValidator().validate(concept, errors);
		}
		catch (DuplicateConceptNameException e) {
			Assert.assertEquals("'same name' is a duplicate name in locale '" + Context.getLocale() + "' for the same concept", e.getMessage());
		}
>>>>>>> 625d3e94
	}

	/**
	 * Tests for uniqueness amongst all fully specified names in the same locale
	 *
	 * @see ConceptValidator#validate(Object,Errors)
	 */
	@Test
	@Verifies(value = "should fail if there is a duplicate unretired fully specified name in the same locale", method = "validate(Object,Errors)")
	public void validate_shouldFailIfThereIsADuplicateUnretiredFullySpecifiedNameInTheSameLocale() throws Exception {
		Context.setLocale(new Locale("en", "GB"));
		Concept concept = Context.getConceptService().getConcept(5497);
		Assert.assertEquals(true, concept.getFullySpecifiedName(Context.getLocale()).isFullySpecifiedName());
		String duplicateName = concept.getFullySpecifiedName(Context.getLocale()).getName();

		Concept anotherConcept = Context.getConceptService().getConcept(5089);
		anotherConcept.getFullySpecifiedName(Context.getLocale()).setName(duplicateName);
		Errors errors = new BindException(anotherConcept, "concept");

<<<<<<< HEAD
		expectedException.expect(DuplicateConceptNameException.class);
		expectedException.expectMessage("'" + duplicateName + "' is a duplicate name in locale '" + Context.getLocale() + "'");
		new ConceptValidator().validate(concept, errors);
=======
		try {
			new ConceptValidator().validate(concept, errors);
		}
		catch (DuplicateConceptNameException e) {
			Assert.assertEquals(e.getMessage(), "'" + duplicateName + "' is a duplicate name in locale '" + Context.getLocale() + "'");
		}
>>>>>>> 625d3e94
	}

	/**
	 * Tests for uniqueness amongst all preferred names in the same locale
	 *
	 * @see ConceptValidator#validate(Object,Errors)
	 */
	@Test
	@Verifies(value = "should fail if there is a duplicate unretired preferred name in the same locale", method = "validate(Object,Errors)")
	public void validate_shouldFailIfThereIsADuplicateUnretiredPreferredNameInTheSameLocale() throws Exception {
		Context.setLocale(new Locale("en", "GB"));
		Concept concept = Context.getConceptService().getConcept(5497);
		ConceptName preferredName = new ConceptName("preferred name", Context.getLocale());
		concept.setPreferredName(preferredName);
		Context.getConceptService().saveConcept(concept);
		Assert.assertEquals("preferred name", concept.getPreferredName(Context.getLocale()).getName());

		Concept anotherConcept = Context.getConceptService().getConcept(5089);
		anotherConcept.getFullySpecifiedName(Context.getLocale()).setName("preferred name");

		Errors errors = new BindException(anotherConcept, "concept");

<<<<<<< HEAD
		expectedException.expect(DuplicateConceptNameException.class);
		expectedException.expectMessage("'preferred name' is a duplicate name in locale '" + Context.getLocale() + "'");
		new ConceptValidator().validate(concept, errors);
=======
		try {
			new ConceptValidator().validate(concept, errors);
		}
		catch (DuplicateConceptNameException e) {
			Assert.assertEquals("'" + preferredName + "' is a duplicate name in locale '" + Context.getLocale() + "'", e.getMessage());
		}
>>>>>>> 625d3e94
	}

	/**
	 * @see ConceptValidator#validate(Object,Errors)
	 */
	@Test
	@Verifies(value = "should fail if there is no name explicitly marked as fully specified", method = "validate(Object,Errors)")
	public void validate_shouldFailIfThereIsNoNameExplicitlyMarkedAsFullySpecified() throws Exception {
		Concept concept = Context.getConceptService().getConcept(5497);
		for (ConceptName name : concept.getNames())
			name.setConceptNameType(null);

		Errors errors = new BindException(concept, "concept");
		new ConceptValidator().validate(concept, errors);
		Assert.assertEquals(true, errors.hasErrors());
		Assert.assertEquals("Concept.error.no.FullySpecifiedName", errors.getGlobalError().getCode());
	}

	/**
	 * @see ConceptValidator#validate(Object,Errors)
	 */
	@Test
	@Verifies(value = "should pass if the concept has atleast one fully specified name added to it", method = "validate(Object,Errors)")
	public void validate_shouldPassIfTheConceptHasAtleastOneFullySpecifiedNameAddedToIt() throws Exception {
		Concept concept = new Concept();
		concept.addName(new ConceptName("one name", Context.getLocale()));
		concept.addDescription(new ConceptDescription("some description",null));
		Errors errors = new BindException(concept, "concept");
		new ConceptValidator().validate(concept, errors);
		Assert.assertEquals(false, errors.hasErrors());
	}

	/**
	 * @see ConceptValidator#validate(Object,Errors)
	 */
	@Test
	@Verifies(value = "should pass if the duplicate ConceptName is neither preferred nor fully Specified", method = "validate(Object,Errors)")
	public void validate_shouldPassIfTheDuplicateConceptNameIsNeitherPreferredNorFullySpecified() throws Exception {
		Context.setLocale(new Locale("en", "GB"));
		Concept concept = Context.getConceptService().getConcept(5497);
		//use a synonym as the duplicate name
		ConceptName duplicateName = concept.getSynonyms(Context.getLocale()).iterator().next();
		Assert.assertEquals(true, duplicateName.isSynonym());

		Concept anotherConcept = Context.getConceptService().getConcept(5089);
		anotherConcept.getFullySpecifiedName(Context.getLocale()).setName(duplicateName.getName());
		Errors errors = new BindException(anotherConcept, "concept");
		new ConceptValidator().validate(anotherConcept, errors);
		Assert.assertEquals(false, errors.hasErrors());
	}

	/**
	 * @see ConceptValidator#validate(Object,Errors)
	 */
	@Test
	@Verifies(value = "should pass if the concept with a duplicate name is retired", method = "validate(Object,Errors)")
	public void validate_shouldPassIfTheConceptWithADuplicateNameIsRetired() throws Exception {
		Context.setLocale(new Locale("en", "GB"));
		Concept concept = Context.getConceptService().getConcept(5497);
		concept.setRetired(true);
		Context.getConceptService().saveConcept(concept);
		String duplicateName = concept.getFullySpecifiedName(Context.getLocale()).getName();

		Concept anotherConcept = Context.getConceptService().getConcept(5089);
		anotherConcept.getFullySpecifiedName(Context.getLocale()).setName(duplicateName);
		Errors errors = new BindException(anotherConcept, "concept");
		new ConceptValidator().validate(anotherConcept, errors);
		Assert.assertEquals(false, errors.hasErrors());
	}

	/**
	 * @see ConceptValidator#validate(Object,Errors)
	 * @verifies pass if the concept being validated is retired and has a duplicate name
	 */
	@Test
	public void validate_shouldPassIfTheConceptBeingValidatedIsRetiredAndHasADuplicateName() throws Exception {
		Context.setLocale(new Locale("en", "GB"));
		Concept concept = Context.getConceptService().getConcept(5497);
		Context.getConceptService().saveConcept(concept);
		String duplicateName = concept.getFullySpecifiedName(Context.getLocale()).getName();

		Concept anotherConcept = Context.getConceptService().getConcept(5089);
		anotherConcept.setRetired(true);
		anotherConcept.getFullySpecifiedName(Context.getLocale()).setName(duplicateName);
		Errors errors = new BindException(anotherConcept, "concept");
		new ConceptValidator().validate(anotherConcept, errors);
		Assert.assertEquals(false, errors.hasErrors());
	}

	/**
	 * @see ConceptValidator#validate(Object,Errors)
	 */
	@Test
	@Verifies(value = "should pass if the concept has a synonym that is also a short name", method = "validate(Object,Errors)")
	public void validate_shouldPassIfTheConceptHasASynonymThatIsAlsoAShortName() throws Exception {
		Concept concept = new Concept();
		concept.addName(new ConceptName("CD4", Context.getLocale()));
		concept.addDescription(new ConceptDescription("some description",null));
		// Add the short name. Because the short name is not counted as a Synonym.
		// ConceptValidator will not record any errors.
		ConceptName name = new ConceptName("CD4", Context.getLocale());
		name.setConceptNameType(ConceptNameType.SHORT);
		concept.addName(name);
		Errors errors = new BindException(concept, "concept");
		new ConceptValidator().validate(concept, errors);
		Assert.assertFalse(errors.hasErrors());
	}

	/**
	 * @see ConceptValidator#validate(Object,Errors)
	 */
	@Test
	@Verifies(value = "should fail if a term is mapped multiple times to the same concept", method = "validate(Object,Errors)")
	public void validate_shouldFailIfATermIsMappedMultipleTimesToTheSameConcept() throws Exception {
		Concept concept = new Concept();
		ConceptService cs = Context.getConceptService();
		concept.addName(new ConceptName("my name", Context.getLocale()));
		concept.addDescription(new ConceptDescription("some description",null));
		ConceptMap map1 = new ConceptMap(cs.getConceptReferenceTerm(1), cs.getConceptMapType(1));
		concept.addConceptMapping(map1);
		ConceptMap map2 = new ConceptMap(cs.getConceptReferenceTerm(1), cs.getConceptMapType(1));
		concept.addConceptMapping(map2);

		Errors errors = new BindException(concept, "concept");
		new ConceptValidator().validate(concept, errors);

		//the second mapping should be rejected
		Assert.assertEquals(true, errors.hasFieldErrors("conceptMappings[1]"));
		Assert.assertEquals("ConceptReferenceTerm.term.alreadyMapped", errors.getFieldErrors("conceptMappings[1]").get(0).getCode());
		Assert.assertEquals("Cannot map a reference term multiple times to the same concept", errors.getFieldErrors("conceptMappings[1]").get(0).getDefaultMessage());
	}

	/**
	 * @see ConceptValidator#validate(Object,Errors)
	 */
	@Test
	@Verifies(value = "should pass if the duplicate name in the locale for the concept being validated is voided", method = "validate(Object,Errors)")
	public void validate_shouldPassIfTheDuplicateNameInTheLocaleForTheConceptBeingValidatedIsVoided() throws Exception {
		ConceptService cs = Context.getConceptService();
		ConceptName otherName = cs.getConceptName(1439);
		//sanity check since names should only be unique amongst preferred and fully specified names
		Assert.assertTrue(otherName.isFullySpecifiedName() || otherName.isPreferred());
		Assert.assertFalse(otherName.isVoided());
		Assert.assertFalse(otherName.getConcept().isRetired());

		//change to a duplicate name in the same locale
		ConceptName duplicateName = cs.getConceptName(2477);
		duplicateName.setName(otherName.getName());
		Concept concept = duplicateName.getConcept();
		concept.setPreferredName(duplicateName);
		//ensure that the name has been marked as preferred in its locale
		Assert.assertEquals(duplicateName, concept.getPreferredName(duplicateName.getLocale()));
		Assert.assertTrue(duplicateName.isPreferred());
		duplicateName.setVoided(true);

		Errors errors = new BindException(concept, "concept");
		new ConceptValidator().validate(concept, errors);
		Assert.assertFalse(errors.hasErrors());
	}

	/**
	 * @see ConceptValidator#validate(Object,Errors)
	 * @verifies fail if there is a duplicate unretired concept name in the same locale different
	 *           than the system locale
	 */
	@Test
	public void validate_shouldFailIfThereIsADuplicateUnretiredConceptNameInTheSameLocaleDifferentThanTheSystemLocale()
	        throws Exception {
		Context.setLocale(new Locale("pl"));
		Locale en = new Locale("en", "GB");
		Concept concept = Context.getConceptService().getConcept(5497);
		Assert.assertEquals(true, concept.getFullySpecifiedName(en).isFullySpecifiedName());
		String duplicateName = concept.getFullySpecifiedName(en).getName();

		Concept anotherConcept = Context.getConceptService().getConcept(5089);
		anotherConcept.getFullySpecifiedName(en).setName(duplicateName);
		Errors errors = new BindException(anotherConcept, "concept");

<<<<<<< HEAD
		expectedException.expect(DuplicateConceptNameException.class);
		expectedException.expectMessage("'" + duplicateName + "' is a duplicate name in locale '" + en + "'");
		new ConceptValidator().validate(concept, errors);
=======
		try {
			new ConceptValidator().validate(concept, errors);
		}
		catch (DuplicateConceptNameException e) {
			Assert.assertEquals("'" + duplicateName + "' is a duplicate name in locale '" + en + "'", e.getMessage());
		}
>>>>>>> 625d3e94
	}

	/**
	 * @see ConceptValidator#validate(Object,Errors)
	 */
	@Test
	@Verifies(value = "should pass for a new concept with a map created with deprecated concept map methods", method = "validate(Object,Errors)")
	public void validate_shouldPassForANewConceptWithAMapCreatedWithDeprecatedConceptMapMethods() throws Exception {
		ConceptService cs = Context.getConceptService();
		Concept concept = new Concept();
		concept.addName(new ConceptName("test name", Context.getLocale()));
		concept.addDescription(new ConceptDescription("some description",null));
		ConceptMap map = new ConceptMap();
		map.getConceptReferenceTerm().setCode("unique code");
		map.getConceptReferenceTerm().setConceptSource(cs.getConceptSource(1));
		concept.addConceptMapping(map);
		ValidateUtil.validate(concept);
	}

	/**
	 * @see ConceptValidator#validate(Object,Errors)
	 */
	@Test
	@Verifies(value = "should pass for an edited concept with a map created with deprecated concept map methods", method = "validate(Object,Errors)")
	public void validate_shouldPassForAnEditedConceptWithAMapCreatedWithDeprecatedConceptMapMethods() throws Exception {
		ConceptService cs = Context.getConceptService();
		Concept concept = cs.getConcept(5497);
		ConceptMap map = new ConceptMap();
		map.getConceptReferenceTerm().setCode("unique code");
		map.getConceptReferenceTerm().setConceptSource(cs.getConceptSource(1));
		concept.addConceptMapping(map);
		ValidateUtil.validate(concept);
	}

	/**
	 * @see ConceptValidator#validate(Object,Errors)
	 * @verifies not fail if a term has two new mappings on it
	 */
	@Test
	public void validate_shouldNotFailIfATermHasTwoNewMappingsOnIt() throws Exception {
		Concept concept = new Concept();
		concept.addDescription(new ConceptDescription("some description",null));
		ConceptService cs = Context.getConceptService();
		concept.addName(new ConceptName("my name", Context.getLocale()));
		ConceptReferenceTerm newTerm = new ConceptReferenceTerm(cs.getConceptSource(1), "1234", "term one two three four");
		ConceptMap map1 = new ConceptMap(newTerm, cs.getConceptMapType(1));
		concept.addConceptMapping(map1);
		ConceptReferenceTerm newTermTwo = new ConceptReferenceTerm(cs.getConceptSource(1), "12345",
		        "term one two three four five");
		ConceptMap map2 = new ConceptMap(newTermTwo, cs.getConceptMapType(1));
		concept.addConceptMapping(map2);

		Errors errors = new BindException(concept, "concept");
		new ConceptValidator().validate(concept, errors);
		//the second mapping should be rejected
		Assert.assertEquals(false, errors.hasErrors());
	}

	/**
	 * @see ConceptValidator#validate(Object,Errors)
	 */
	@Test
	@Verifies(value = "should pass validation if field lengths are correct", method = "validate(Object,Errors)")
	public void validate_shouldPassValidationIfFieldLengthsAreCorrect() throws Exception {
		Concept concept = new Concept();
		concept.addName(new ConceptName("CD4", Context.getLocale()));
		concept.addDescription(new ConceptDescription("some description",null));
		concept.setVersion("version");
		concept.setRetireReason("retireReason");

		Errors errors = new BindException(concept, "concept");
		new ConceptValidator().validate(concept, errors);
		Assert.assertFalse(errors.hasErrors());
	}

	/**
	 * @see ConceptValidator#validate(Object,Errors)
	 */
	@Test
	@Verifies(value = "should fail validation if field lengths are not correct", method = "validate(Object,Errors)")
	public void validate_shouldFailValidationIfFieldLengthsAreNotCorrect() throws Exception {
		Concept concept = new Concept();
		concept.addName(new ConceptName("CD4", Context.getLocale()));
		concept.addDescription(new ConceptDescription("some description",null));
		concept.setVersion("too long text too long text too long text too long text");
		concept
		        .setRetireReason("too long text too long text too long text too long text too long text too long text too long text too long text too long text too long text too long text too long text too long text too long text too long text too long text too long text too long text too long text too long text");

		Errors errors = new BindException(concept, "concept");
		new ConceptValidator().validate(concept, errors);
		Assert.assertTrue(errors.hasFieldErrors("version"));
		Assert.assertTrue(errors.hasFieldErrors("retireReason"));
	}

	/**
	 * @see ConceptValidator#validate(Object,Errors)
	 */
	@Test
	@Verifies(value = "should pass if fully specified name is the same as short name", method = "validate(Object,Errors)")
	public void validate_shouldPassIfFullySpecifiedNameIsTheSameAsShortName() throws Exception {
		Concept concept = new Concept();

		ConceptName conceptFullySpecifiedName = new ConceptName("YES", new Locale("pl"));
		conceptFullySpecifiedName.setConceptNameType(ConceptNameType.FULLY_SPECIFIED);

		ConceptName conceptShortName = new ConceptName("yes", new Locale("pl"));
		conceptShortName.setConceptNameType(ConceptNameType.SHORT);

		concept.addName(conceptFullySpecifiedName);
		concept.addName(conceptShortName);
		concept.addDescription(new ConceptDescription("some description",null));

		Errors errors = new BindException(concept, "concept");
		new ConceptValidator().validate(concept, errors);
		Assert.assertEquals(false, errors.hasErrors());
	}

	/**
	 * @see ConceptValidator#validate(Object,Errors)
	 */
	@Test
	@Verifies(value = "should pass if different concepts have the same short name", method = "validate(Object,Errors)")
	public void validate_shouldPassIfDifferentConceptsHaveTheSameShortNames() throws Exception {
		Context.setLocale(new Locale("en", "GB"));

		List<Concept> concepts = Context.getConceptService().getConceptsByName("HSM");
		Assert.assertEquals(1, concepts.size());
		Assert.assertEquals(true, concepts.get(0).getShortNameInLocale(Context.getLocale()).getName()
		        .equalsIgnoreCase("HSM"));

		Concept concept = new Concept();
		ConceptName conceptFullySpecifiedName = new ConceptName("holosystolic murmur", Context.getLocale());
		conceptFullySpecifiedName.setConceptNameType(ConceptNameType.FULLY_SPECIFIED);

		ConceptName conceptShortName = new ConceptName("HSM", Context.getLocale());
		conceptShortName.setConceptNameType(ConceptNameType.SHORT);

		concept.addName(conceptFullySpecifiedName);
		concept.addName(conceptShortName);
		concept.addDescription(new ConceptDescription("some description",null));

		Errors errors = new BindException(concept, "concept");
		new ConceptValidator().validate(concept, errors);
		Assert.assertEquals(false, errors.hasErrors());
	}

	/**
	 * @see ConceptValidator#validate(Object,Errors)
	 */
	@Test
	@Verifies(value="should fail if coded concept contains itself as answer ",method = "validate(Object,Errors)")
	public void validate_shouldFailIfCodedConceptContainsItselfAsAnAnswer() {
		Concept concept = Context.getConceptService().getConcept(30);

		ConceptAnswer conceptAnswer = new ConceptAnswer(concept);
		concept.addAnswer(conceptAnswer);

		Errors errors = new BindException(concept, "concept");
		new ConceptValidator().validate(concept, errors);
		Assert.assertEquals(true, errors.hasErrors());
		Assert.assertEquals("Concept.contains.itself.as.answer", errors.getGlobalError().getCode());
	}

	/**
	 * @see ConceptValidator#validate(Object,Errors)
	 **/
	@Test
	@Verifies(value = "fail if any description is a not entered while creating a new concept ", method = "validate(Object,Errors)")
	public void validate_shouldFailIfAnyDescriptionIsNotEnteredWhileCreatingANewConcept() throws Exception {
		Concept concept = new Concept();
		concept.addName(new ConceptName("some name", Context.getLocale()));
		Errors errors = new BindException(concept, "concept");
		new ConceptValidator().validate(concept, errors);
		Assert.assertTrue(errors.hasFieldErrors("descriptions"));
		Assert.assertEquals("Concept.description.atLeastOneRequired", errors.getFieldErrors("descriptions").get(0).getCode());
	}

	/**
	 * @see ConceptValidator#validate(Object,Errors)
	 **/
	@Test
	@Verifies(value = "should pass if  none of the concept descriptions is null", method = "validate(Object,Errors)")
	public void validate_shouldPassIfNoneofTheConceptDescriptionsIsNull() throws Exception {
		Concept concept = new Concept();
		concept.addName(new ConceptName("some name",Context.getLocale()));
		concept.addDescription(new ConceptDescription("some description",null));
		Errors errors = new BindException(concept, "concept");
		new ConceptValidator().validate(concept, errors);
		Assert.assertFalse(errors.hasErrors());
	}

	/**
	 * @see ConceptValidator#validate(Object,Errors)
	 **/
	@Test
	@Verifies(value = "should fail if blank concept description is passed", method = "validate(Object,Errors)")
	public void validate_shouldFailIfBlankConceptDescriptionIsPassed() throws Exception {
		Concept concept = new Concept();
		concept.addName(new ConceptName("some name",Context.getLocale()));
		concept.addDescription(new ConceptDescription("   ",null));
		Errors errors = new BindException(concept, "concept");
		new ConceptValidator().validate(concept, errors);
		Assert.assertTrue(errors.hasFieldErrors("descriptions"));
		Assert.assertEquals("Concept.description.atLeastOneRequired", errors.getFieldErrors("descriptions").get(0).getCode());
	}

}<|MERGE_RESOLUTION|>--- conflicted
+++ resolved
@@ -33,31 +33,6 @@
 import org.junit.rules.ExpectedException;
 import org.junit.Rule;
 
-
-// class MatchesPattern extends TypeSafeMatcher<String> {
-//     private String pattern;
-//
-//     public MatchesPattern(String pattern) {
-//         this.pattern = pattern;
-//     }
-//
-//     @Override
-//     protected boolean matchesSafely(String item) {
-//         return item.matches(pattern);
-//     }
-//
-//     @Override
-//     public void describeTo(Description description) {
-//         description.appendText("matches pattern ")
-//             .appendValue(pattern);
-//     }
-//
-//     @Override
-//     protected void describeMismatchSafely(String item, Description mismatchDescription) {
-//         mismatchDescription.appendText("does not match");
-//     }
-// }
-
 /**
  * Tests methods on the {@link ConceptValidator} class.
  */
@@ -67,11 +42,8 @@
 	 * @verifies {@link ConceptValidator#validate(Object,Errors)} test = should fail if there is a
 	 *           duplicate unretired concept name in the locale
 	 */
-<<<<<<< HEAD
 	@Rule
 	public ExpectedException expectedException = ExpectedException.none();
-=======
->>>>>>> 625d3e94
 
 	@Test
 	@Verifies(value = "should fail if there is a duplicate unretired concept name in the locale", method = "validate(Concept)")
@@ -85,26 +57,11 @@
 		newName.setCreator(Context.getAuthenticatedUser());
 		concept.addName(newName);
 		Errors errors = new BindException(concept, "concept");
-<<<<<<< HEAD
 
 		expectedException.expect(DuplicateConceptNameException.class);
 		expectedException.expectMessage("'" + duplicateName + "' is a duplicate name in locale '" + Context.getLocale() + "' for the same concept");
 		new ConceptValidator().validate(concept, errors);
-		// try {
-		// 	new ConceptValidator().validate(concept, errors);
-		// }
-		// catch (DuplicateConceptNameException e) {
-		// 	Assert.assertEquals("'" + duplicateName + "' is a duplicate name in locale '" + Context.getLocale() + "' for the same concept", e.getMessage());
-		// }
-=======
-		
-		try {
-			new ConceptValidator().validate(concept, errors);
-		}
-		catch (DuplicateConceptNameException e) {
-			Assert.assertEquals("'" + duplicateName + "' is a duplicate name in locale '" + Context.getLocale() + "' for the same concept", e.getMessage());
-		}
->>>>>>> 625d3e94
+
 	}
 
 	@Test(expected = IllegalArgumentException.class)
@@ -154,10 +111,6 @@
 		concept.addDescription(new ConceptDescription("some description",null));
 		Errors errors = new BindException(concept, "concept");
 		new ConceptValidator().validate(concept, errors);
-<<<<<<< HEAD
-=======
-		//Assert.assertEquals(true, errors.hasErrors());
->>>>>>> 625d3e94
 		Assert.assertEquals("Concept.name.empty", errors.getGlobalError().getCode());
 	}
 
@@ -175,18 +128,9 @@
 		concept.addDescription(new ConceptDescription("some description",null));
 		Errors errors = new BindException(concept, "concept");
 
-<<<<<<< HEAD
 		expectedException.expect(DuplicateConceptNameException.class);
 		expectedException.expectMessage("'same name' is a duplicate name in locale '" + Context.getLocale() + "' for the same concept");
 		new ConceptValidator().validate(concept, errors);
-=======
-		try {
-			new ConceptValidator().validate(concept, errors);
-		}
-		catch (DuplicateConceptNameException e) {
-			Assert.assertEquals("'same name' is a duplicate name in locale '" + Context.getLocale() + "' for the same concept", e.getMessage());
-		}
->>>>>>> 625d3e94
 	}
 
 	/**
@@ -206,18 +150,9 @@
 		anotherConcept.getFullySpecifiedName(Context.getLocale()).setName(duplicateName);
 		Errors errors = new BindException(anotherConcept, "concept");
 
-<<<<<<< HEAD
 		expectedException.expect(DuplicateConceptNameException.class);
 		expectedException.expectMessage("'" + duplicateName + "' is a duplicate name in locale '" + Context.getLocale() + "'");
 		new ConceptValidator().validate(concept, errors);
-=======
-		try {
-			new ConceptValidator().validate(concept, errors);
-		}
-		catch (DuplicateConceptNameException e) {
-			Assert.assertEquals(e.getMessage(), "'" + duplicateName + "' is a duplicate name in locale '" + Context.getLocale() + "'");
-		}
->>>>>>> 625d3e94
 	}
 
 	/**
@@ -240,18 +175,9 @@
 
 		Errors errors = new BindException(anotherConcept, "concept");
 
-<<<<<<< HEAD
 		expectedException.expect(DuplicateConceptNameException.class);
 		expectedException.expectMessage("'preferred name' is a duplicate name in locale '" + Context.getLocale() + "'");
 		new ConceptValidator().validate(concept, errors);
-=======
-		try {
-			new ConceptValidator().validate(concept, errors);
-		}
-		catch (DuplicateConceptNameException e) {
-			Assert.assertEquals("'" + preferredName + "' is a duplicate name in locale '" + Context.getLocale() + "'", e.getMessage());
-		}
->>>>>>> 625d3e94
 	}
 
 	/**
@@ -430,18 +356,9 @@
 		anotherConcept.getFullySpecifiedName(en).setName(duplicateName);
 		Errors errors = new BindException(anotherConcept, "concept");
 
-<<<<<<< HEAD
 		expectedException.expect(DuplicateConceptNameException.class);
 		expectedException.expectMessage("'" + duplicateName + "' is a duplicate name in locale '" + en + "'");
 		new ConceptValidator().validate(concept, errors);
-=======
-		try {
-			new ConceptValidator().validate(concept, errors);
-		}
-		catch (DuplicateConceptNameException e) {
-			Assert.assertEquals("'" + duplicateName + "' is a duplicate name in locale '" + en + "'", e.getMessage());
-		}
->>>>>>> 625d3e94
 	}
 
 	/**
