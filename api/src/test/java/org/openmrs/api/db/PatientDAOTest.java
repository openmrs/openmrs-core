--- conflicted
+++ resolved
@@ -1681,83 +1681,6 @@
 	 * @see HibernatePatientDAO#getPatients(String, Integer, Integer)
 	 */
 	@Test
-<<<<<<< HEAD
-	public void getPatients_shouldNotGetExcessPatients() {
-		List<Patient> patients = dao.getPatients("alpha", 0, 1);
-		Assert.assertEquals(1,patients.size());
-	}
-	
-	/**
-	 * @see HibernatePatientDAO#getPatients(String, Integer, Integer)
-	 */
-	@Test
-	public void getPatients_shouldReturnPatientsByStartAndLengthPassed() {
-		List<Patient> patients = dao.getPatients("alpha", 1, 1);
-		Assert.assertEquals(1,patients.size());
-	}
-	
-	/**
-	 * @see HibernatePatientDAO#getPatients(String, Integer, Integer)
-	 */
-	@Test
-	public void getPatients_shouldNotGetExcessPatientsOnIdentifierAndNameMatch() {
-		Patient patient = patientService.getPatient(2);
-		PatientIdentifier patientIdentifier = new PatientIdentifier("alpha", patientService.getPatientIdentifierType(5), Context
-				.getLocationService().getLocation(1));
-		patient.addIdentifier(patientIdentifier);
-		patientService.savePatient(patient);
-		updateSearchIndex();
-		
-		List<Patient> patients = dao.getPatients("alpha", 0 , null);
-		Assert.assertEquals(patient, patients.get(0));
-		Assert.assertEquals(3,patients.size());
-		
-		List<Patient> first_patient = dao.getPatients("alpha", 0, 1);
-		Assert.assertEquals(patient, first_patient.get(0));
-		Assert.assertEquals(1,first_patient.size());
-		
-		List<Patient> two_patients_only = dao.getPatients("alpha", 0, 2);
-		Assert.assertEquals(2, two_patients_only.size());
-		
-		List<Patient> second_patient = dao.getPatients("alpha", 1, 1);
-		Assert.assertEquals(1, second_patient.size());
-	}
-	
-	/**
-	 * @see HibernatePatientDAO#getPatients(String, Integer, Integer)
-	 */
-	@Test
-	public void getPatients_shouldNotGetExcessPatientsOnIdentifierAndAttributeMatch()  {
-		globalPropertiesTestHelper.setGlobalProperty(OpenmrsConstants.GLOBAL_PROPERTY_PERSON_ATTRIBUTE_SEARCH_MATCH_MODE,
-				OpenmrsConstants.GLOBAL_PROPERTY_PERSON_ATTRIBUTE_SEARCH_MATCH_ANYWHERE);
-		Patient patient = patientService.getPatient(2);
-		PatientIdentifier patientIdentifier = new PatientIdentifier("Senior", patientService.getPatientIdentifierType(5), Context
-				.getLocationService().getLocation(1));
-		patient.addIdentifier(patientIdentifier);
-		patientService.savePatient(patient);
-		updateSearchIndex();
-		
-		List<Patient> patients = dao.getPatients("Senior", 0 , null);
-		Assert.assertEquals(patient, patients.get(0));
-		Assert.assertEquals(3,patients.size());
-		
-		List<Patient> first_patient = dao.getPatients("Senior", 0, 1);
-		Assert.assertEquals(patient, first_patient.get(0));
-		Assert.assertEquals(1,first_patient.size());
-		
-		List<Patient> two_patients_only = dao.getPatients("Senior", 0, 2);
-		Assert.assertEquals(2, two_patients_only.size());
-		
-		List<Patient> second_patient = dao.getPatients("Senior", 1, 1);
-		Assert.assertEquals(1, second_patient.size());
-	}
-	
-	/**
-	 * @see HibernatePatientDAO#getPatients(String, Integer, Integer)
-	 */
-	@Test
-=======
->>>>>>> 932bf19e
 	public void getPatients_shouldReturnDistinctPatientList_SignatureNo2() {
 		Assert.assertTrue(personAttributeHelper.searchablePersonAttributeExists("Cook"));
 		
