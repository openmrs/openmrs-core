--- conflicted
+++ resolved
@@ -46,11 +46,10 @@
 import org.junit.Rule;
 import org.junit.Test;
 import org.junit.rules.ExpectedException;
-<<<<<<< HEAD
+
 import org.mockito.ArgumentMatcher;
 import org.mockito.internal.hamcrest.HamcrestArgumentMatcher;
-=======
->>>>>>> ef94f268
+
 import org.openmrs.Concept;
 import org.openmrs.Encounter;
 import org.openmrs.GlobalProperty;
@@ -717,7 +716,7 @@
 	}
 	
 	private Matcher<Visit> matchingVisit(final Visit expected) {
-<<<<<<< HEAD
+
    return new Matcher<Visit>() {
 	   @Override
 	   public void describeTo(Description description) {
@@ -747,30 +746,7 @@
 
    };
 	
-=======
-		return new Matcher<Visit>() {
-			
-			@Override
-			public boolean matches(Object argument) {
-				Visit visit = (Visit) argument;
-				return OpenmrsUtil.nullSafeEquals(visit.getLocation(), expected.getLocation())
-				        && OpenmrsUtil.nullSafeEquals(visit.getVisitType(), expected.getVisitType())
-				        && OpenmrsUtil.nullSafeEquals(visit.getIndication(), expected.getIndication())
-				        && OpenmrsUtil.nullSafeEquals(visit.getStartDatetime(), expected.getStartDatetime())
-				        && OpenmrsUtil.nullSafeEquals(visit.getStopDatetime(), expected.getStopDatetime())
-				        && (visit.getEncounters().size() == expected.getEncounters().size());
-			}
-
-			@Override
-			public void describeTo(Description description) {}
-
-			@Override
-			public void describeMismatch(Object actual, Description mismatchDescription) {}
-
-			@Override
-			public void _dont_implement_Matcher___instead_extend_BaseMatcher_() {}
-		};
->>>>>>> ef94f268
+
 	}
 	
 	/**
