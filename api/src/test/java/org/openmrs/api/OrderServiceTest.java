--- conflicted
+++ resolved
@@ -2739,11 +2739,8 @@
 			.addAnnotatedClass(PatientIdentifierType.class)
 			.addAnnotatedClass(ProgramAttributeType.class)
 			.addAnnotatedClass(HL7InError.class)
-<<<<<<< HEAD
 			.addAnnotatedClass(GlobalProperty.class)
-=======
 			.addAnnotatedClass(OrderType.class)
->>>>>>> 23d76355
 			.getMetadataBuilder().build();
 
 
