--- conflicted
+++ resolved
@@ -2764,17 +2764,11 @@
 				.addAnnotatedClass(PatientProgram.class)
 				.addAnnotatedClass(HL7InArchive.class)
 				.addAnnotatedClass(PersonMergeLog.class)
-<<<<<<< HEAD
 				.addAnnotatedClass(ClobDatatypeStorage.class)
 				.addAnnotatedClass(ConceptSource.class)
+        .addAnnotatedClass(TaskDefinition.class)
 				.addAnnotatedClass(ConceptStateConversion.class)
 				.getMetadataBuilder().build();
-=======
-                .addAnnotatedClass(ClobDatatypeStorage.class)
-                .addAnnotatedClass(ConceptSource.class)
-                .addAnnotatedClass(TaskDefinition.class)
-                .getMetadataBuilder().build();
->>>>>>> 99c6e74d
 
 
 		Field field = adminDAO.getClass().getDeclaredField("metadata");
