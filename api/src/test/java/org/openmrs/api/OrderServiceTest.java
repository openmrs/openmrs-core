/**
 * This Source Code Form is subject to the terms of the Mozilla Public License,
 * v. 2.0. If a copy of the MPL was not distributed with this file, You can
 * obtain one at http://mozilla.org/MPL/2.0/. OpenMRS is also distributed under
 * the terms of the Healthcare Disclaimer located at http://openmrs.org/license.
 *
 * Copyright (C) OpenMRS Inc. OpenMRS is a registered trademark and the OpenMRS
 * graphic logo is a trademark of OpenMRS Inc.
 */
package org.openmrs.api;

import org.apache.commons.lang3.time.DateUtils;
import org.hibernate.boot.Metadata;
import org.hibernate.boot.MetadataSources;
import org.hibernate.boot.registry.StandardServiceRegistry;
import org.hibernate.boot.registry.StandardServiceRegistryBuilder;
import org.hibernate.cfg.Configuration;
import org.junit.jupiter.api.BeforeEach;
import org.junit.jupiter.api.Disabled;
import org.junit.jupiter.api.Test;
import org.openmrs.Allergy;
import org.openmrs.CareSetting;
import org.openmrs.Concept;
import org.openmrs.ConceptClass;
import org.openmrs.ConceptDatatype;
<<<<<<< HEAD
import org.openmrs.ConceptDescription;
import org.openmrs.ConceptName;
=======
import org.openmrs.ConceptMap;
import org.openmrs.ConceptName;
import org.openmrs.ConceptReferenceTerm;
import org.openmrs.Encounter;
import org.openmrs.GlobalProperty;
import org.openmrs.Order;
import org.openmrs.OrderType;
import org.openmrs.Allergy;
>>>>>>> 8c95488a
import org.openmrs.Condition;
import org.openmrs.Diagnosis;
import org.openmrs.DosingInstructions;
import org.openmrs.Drug;
import org.openmrs.DrugOrder;
import org.openmrs.Encounter;
import org.openmrs.FreeTextDosingInstructions;
import org.openmrs.GlobalProperty;
import org.openmrs.Obs;
import org.openmrs.Order;
import org.openmrs.Order.Action;
import org.openmrs.OrderFrequency;
import org.openmrs.OrderGroup;
import org.openmrs.OrderGroupAttribute;
import org.openmrs.OrderGroupAttributeType;
import org.openmrs.OrderSet;
import org.openmrs.OrderType;
import org.openmrs.Patient;
import org.openmrs.Provider;
import org.openmrs.SimpleDosingInstructions;
import org.openmrs.TestOrder;
import org.openmrs.Visit;
import org.openmrs.api.builder.DrugOrderBuilder;
import org.openmrs.api.builder.OrderBuilder;
import org.openmrs.api.context.Context;
import org.openmrs.api.db.hibernate.HibernateAdministrationDAO;
import org.openmrs.api.db.hibernate.HibernateSessionFactoryBean;
import org.openmrs.api.impl.OrderServiceImpl;
import org.openmrs.customdatatype.datatype.FreeTextDatatype;
import org.openmrs.messagesource.MessageSourceService;
import org.openmrs.order.OrderUtil;
import org.openmrs.order.OrderUtilTest;
import org.openmrs.orders.TimestampOrderNumberGenerator;
import org.openmrs.parameter.OrderSearchCriteria;
import org.openmrs.parameter.OrderSearchCriteriaBuilder;
import org.openmrs.test.TestUtil;
import org.openmrs.test.jupiter.BaseContextSensitiveTest;
import org.openmrs.util.DateUtil;
import org.openmrs.util.OpenmrsConstants;
import org.openmrs.util.PrivilegeConstants;
import org.springframework.beans.factory.annotation.Autowired;

import javax.persistence.Entity;
import javax.persistence.Id;
import java.lang.reflect.Field;
import java.text.DateFormat;
import java.text.ParseException;
import java.text.SimpleDateFormat;
import java.util.ArrayList;
import java.util.Calendar;
import java.util.Date;
import java.util.GregorianCalendar;
import java.util.HashSet;
import java.util.LinkedHashSet;
import java.util.List;
import java.util.Locale;
import java.util.Set;

import static org.hamcrest.MatcherAssert.assertThat;
import static org.hamcrest.Matchers.containsInAnyOrder;
import static org.hamcrest.Matchers.containsString;
import static org.hamcrest.Matchers.empty;
import static org.hamcrest.Matchers.hasItems;
import static org.hamcrest.Matchers.is;
import static org.hamcrest.Matchers.nullValue;
import static org.junit.jupiter.api.Assertions.assertEquals;
import static org.junit.jupiter.api.Assertions.assertFalse;
import static org.junit.jupiter.api.Assertions.assertNotEquals;
import static org.junit.jupiter.api.Assertions.assertNotNull;
import static org.junit.jupiter.api.Assertions.assertNull;
import static org.junit.jupiter.api.Assertions.assertThrows;
import static org.junit.jupiter.api.Assertions.assertTrue;
import static org.openmrs.Order.Action.DISCONTINUE;
import static org.openmrs.Order.FulfillerStatus.COMPLETED;
import static org.openmrs.test.OpenmrsMatchers.hasId;
import static org.openmrs.test.TestUtil.containsId;

/**
 * TODO clean up and test all methods in OrderService
 */
public class OrderServiceTest extends BaseContextSensitiveTest {

	private static final String OTHER_ORDER_FREQUENCIES_XML = "org/openmrs/api/include/OrderServiceTest-otherOrderFrequencies.xml";

	protected static final String ORDER_SET = "org/openmrs/api/include/OrderSetServiceTest-general.xml";

	private static final String ORDER_GROUP_ATTRIBUTES = "org/openmrs/api/include/OrderServiceTest-createOrderGroupAttributes.xml";
	
	@Autowired
	private ConceptService conceptService;

	@Autowired
	private OrderService orderService;

	@Autowired
	private PatientService patientService;

	@Autowired
	private EncounterService encounterService;

	@Autowired
	private ProviderService providerService;

	@Autowired
	private AdministrationService adminService;
	
	@Autowired
	private OrderSetService orderSetService;

	@Autowired
	private MessageSourceService messageSourceService;
	
	@BeforeEach
	public void setUp(){
		executeDataSet(ORDER_GROUP_ATTRIBUTES);
	}

	@Entity
	public class SomeTestOrder extends TestOrder {
		@Id
		private Integer orderId;
		private Patient patient;
		private OrderType orderType;
		private Concept concept;
		private String instructions;
		private Date dateActivated;
		private Date autoExpireDate;
		private Encounter encounter;
		private Provider orderer;
		private Date dateStopped;
		private Concept orderReason;
		private String accessionNumber;
		private String orderReasonNonCoded;
		private Urgency urgency = Urgency.ROUTINE;
		private String orderNumber;
		private String commentToFulfiller;
		private CareSetting careSetting;
		private Date scheduledDate;
		private Double sortWeight;
		private Order previousOrder;
		private Action action = Action.NEW;
		private OrderGroup orderGroup;
		private FulfillerStatus fulfillerStatus;
		private String fulfillerComment;
		private Double dose;
		private Concept doseUnits;
		private OrderFrequency frequency;
		private Boolean asNeeded = false;
		private Double quantity;
		private Concept quantityUnits;
		private Drug drug;
		private String asNeededCondition;
		private Class<? extends DosingInstructions> dosingType = SimpleDosingInstructions.class;
		private Integer numRefills;
		private String dosingInstructions;
		private Integer duration;
		private Concept durationUnits;
		private Concept route;
		private String brandName;
		private Boolean dispenseAsWritten = Boolean.FALSE;
		private String drugNonCoded;
	}
	

	/**
	 * @see OrderService#saveOrder(org.openmrs.Order, OrderContext)
	 */
	@Test
	public void saveOrder_shouldNotSaveOrderIfOrderDoesntValidate() {
		Order order = new Order();
		order.setPatient(null);
		order.setOrderer(null);
		APIException exception = assertThrows(APIException.class, () -> orderService.saveOrder(order, null));
		assertThat(exception.getMessage(), containsString("failed to validate with reason:"));
	}

	/**
	 * @see OrderService#getOrderByUuid(String)
	 */
	@Test
	public void getOrderByUuid_shouldFindObjectGivenValidUuid() {
		String uuid = "921de0a3-05c4-444a-be03-e01b4c4b9142";
		Order order = orderService.getOrderByUuid(uuid);
		assertEquals(1, (int) order.getOrderId());
	}

	/**
	 * @see OrderService#getOrderByUuid(String)
	 */
	@Test
	public void getOrderByUuid_shouldReturnNullIfNoObjectFoundWithGivenUuid() {
		assertNull(orderService.getOrderByUuid("some invalid uuid"));
	}

	/**
	 * @see OrderService#purgeOrder(org.openmrs.Order, boolean)
	 */
	@Test
	public void purgeOrder_shouldDeleteAnyObsAssociatedToTheOrderWhenCascadeIsTrue() {
		executeDataSet("org/openmrs/api/include/OrderServiceTest-deleteObsThatReference.xml");
		final String ordUuid = "0c96f25c-4949-4f72-9931-d808fbcdb612";
		final String obsUuid = "be3a4d7a-f9ab-47bb-aaad-bc0b452fcda4";
		ObsService os = Context.getObsService();

		Obs obs = os.getObsByUuid(obsUuid);
		assertNotNull(obs);

		Order order = orderService.getOrderByUuid(ordUuid);
		assertNotNull(order);

		//sanity check to ensure that the obs and order are actually related
		assertEquals(order, obs.getOrder());

		//Ensure that passing false does not delete the related obs
		orderService.purgeOrder(order, false);
		assertNotNull(os.getObsByUuid(obsUuid));

		orderService.purgeOrder(order, true);

		//Ensure that actually the order got purged
		assertNull(orderService.getOrderByUuid(ordUuid));

		//Ensure that the related obs got deleted
		assertNull(os.getObsByUuid(obsUuid));
	}

	/**
	 * @see OrderService#purgeOrder(org.openmrs.Order, boolean)
	 */
	@Test
	public void purgeOrder_shouldDeleteOrderFromTheDatabase() {
		final String uuid = "9c21e407-697b-11e3-bd76-0800271c1b75";
		Order order = orderService.getOrderByUuid(uuid);
		assertNotNull(order);
		orderService.purgeOrder(order);
		assertNull(orderService.getOrderByUuid(uuid));
	}

	/**
	 * @throws InterruptedException
	 * @see OrderNumberGenerator#getNewOrderNumber(OrderContext)
	 */
	@Test
	public void getNewOrderNumber_shouldAlwaysReturnUniqueOrderNumbersWhenCalledMultipleTimesWithoutSavingOrders()
		throws InterruptedException {

		int N = 50;
		final Set<String> uniqueOrderNumbers = new HashSet<>(50);
		List<Thread> threads = new ArrayList<>();
		for (int i = 0; i < N; i++) {
			threads.add(new Thread(() -> {
				try {
					Context.openSession();
					Context.addProxyPrivilege(PrivilegeConstants.ADD_ORDERS);
					uniqueOrderNumbers.add(((OrderNumberGenerator) orderService).getNewOrderNumber(null));
				} finally {
					Context.removeProxyPrivilege(PrivilegeConstants.ADD_ORDERS);
					Context.closeSession();
				}
			}));
		}
		for (int i = 0; i < N; ++i) {
			threads.get(i).start();
		}
		for (int i = 0; i < N; ++i) {
			threads.get(i).join();
		}
		//since we used a set we should have the size as N indicating that there were no duplicates
		assertEquals(N, uniqueOrderNumbers.size());
	}

	/**
	 * @see OrderService#getOrderByOrderNumber(String)
	 */
	@Test
	public void getOrderByOrderNumber_shouldFindObjectGivenValidOrderNumber() {
		Order order = orderService.getOrderByOrderNumber("1");
		assertNotNull(order);
		assertEquals(1, (int) order.getOrderId());
	}

	/**
	 * @see OrderService#getOrderByOrderNumber(String)
	 */
	@Test
	public void getOrderByOrderNumber_shouldReturnNullIfNoObjectFoundWithGivenOrderNumber() {
		assertNull(orderService.getOrderByOrderNumber("some invalid order number"));
	}

	/**
	 * @see OrderService#getOrderHistoryByConcept(Patient, Concept)
	 */
	@Test
	public void getOrderHistoryByConcept_shouldReturnOrdersWithTheGivenConcept() {
		//We should have two orders with this concept.
		Concept concept = Context.getConceptService().getConcept(88);
		Patient patient = Context.getPatientService().getPatient(2);
		List<Order> orders = orderService.getOrderHistoryByConcept(patient, concept);

		//They must be sorted by dateActivated starting with the latest
		assertEquals(3, orders.size());
		assertEquals(444, orders.get(0).getOrderId().intValue());
		assertEquals(44, orders.get(1).getOrderId().intValue());
		assertEquals(4, orders.get(2).getOrderId().intValue());

		concept = Context.getConceptService().getConcept(792);
		orders = orderService.getOrderHistoryByConcept(patient, concept);

		//They must be sorted by dateActivated starting with the latest
		assertEquals(4, orders.size());
		assertEquals(3, orders.get(0).getOrderId().intValue());
		assertEquals(222, orders.get(1).getOrderId().intValue());
		assertEquals(22, orders.get(2).getOrderId().intValue());
		assertEquals(2, orders.get(3).getOrderId().intValue());
	}

	/**
	 * @see OrderService#getOrderHistoryByConcept(Patient, Concept)
	 */
	@Test
	public void getOrderHistoryByConcept_shouldReturnEmptyListForConceptWithoutOrders() {
		Concept concept = Context.getConceptService().getConcept(21);
		Patient patient = Context.getPatientService().getPatient(2);
		List<Order> orders = orderService.getOrderHistoryByConcept(patient, concept);
		assertEquals(0, orders.size());
	}

	/**
	 * @see OrderService#getOrderHistoryByConcept(org.openmrs.Patient, org.openmrs.Concept)
	 */
	@Test
	public void getOrderHistoryByConcept_shouldRejectANullConcept() {
		IllegalArgumentException exception = assertThrows(IllegalArgumentException.class, () -> orderService.getOrderHistoryByConcept(new Patient(), null));
		assertThat(exception.getMessage(), is("patient and concept are required"));
	}

	/**
	 * @see OrderService#getOrderHistoryByConcept(org.openmrs.Patient, org.openmrs.Concept)
	 */
	@Test
	public void getOrderHistoryByConcept_shouldRejectANullPatient() {
		IllegalArgumentException exception = assertThrows(IllegalArgumentException.class, () -> orderService.getOrderHistoryByConcept(null, new Concept()));
		assertThat(exception.getMessage(), is("patient and concept are required"));
	}

	/**
	 * @see OrderService#getOrderHistoryByOrderNumber(String)
	 */
	@Test
	public void getOrderHistoryByOrderNumber_shouldReturnAllOrderHistoryForGivenOrderNumber() {
		List<Order> orders = orderService.getOrderHistoryByOrderNumber("111");
		assertEquals(2, orders.size());
		assertEquals(111, orders.get(0).getOrderId().intValue());
		assertEquals(1, orders.get(1).getOrderId().intValue());
	}

	/**
	 * @see OrderService#getOrderFrequency(Integer)
	 */
	@Test
	public void getOrderFrequency_shouldReturnTheOrderFrequencyThatMatchesTheSpecifiedId() {
		assertEquals("28090760-7c38-11e3-baa7-0800200c9a66", orderService.getOrderFrequency(1).getUuid());
	}

	/**
	 * @see OrderService#getOrderFrequencyByUuid(String)
	 */
	@Test
	public void getOrderFrequencyByUuid_shouldReturnTheOrderFrequencyThatMatchesTheSpecifiedUuid() {
		assertEquals(1, orderService.getOrderFrequencyByUuid("28090760-7c38-11e3-baa7-0800200c9a66").getOrderFrequencyId()
			.intValue());
	}

	/**
	 * @see OrderService#getOrderFrequencyByConcept(org.openmrs.Concept)
	 */
	@Test
	public void getOrderFrequencyByConcept_shouldReturnTheOrderFrequencyThatMatchesTheSpecifiedConcept() {
		Concept concept = conceptService.getConcept(4);
		assertEquals(3, orderService.getOrderFrequencyByConcept(concept).getOrderFrequencyId().intValue());
	}

	/**
	 * @see OrderService#getOrderFrequencies(boolean)
	 */
	@Test
	public void getOrderFrequencies_shouldReturnOnlyNonRetiredOrderFrequenciesIfIncludeRetiredIsSetToFalse() {
		List<OrderFrequency> orderFrequencies = orderService.getOrderFrequencies(false);
		assertEquals(2, orderFrequencies.size());
		assertTrue(containsId(orderFrequencies, 1));
		assertTrue(containsId(orderFrequencies, 2));
	}

	/**
	 * @see OrderService#getOrderFrequencies(boolean)
	 */
	@Test
	public void getOrderFrequencies_shouldReturnAllTheOrderFrequenciesIfIncludeRetiredIsSetToTrue() {
		List<OrderFrequency> orderFrequencies = orderService.getOrderFrequencies(true);
		assertEquals(3, orderFrequencies.size());
		assertTrue(containsId(orderFrequencies, 1));
		assertTrue(containsId(orderFrequencies, 2));
		assertTrue(containsId(orderFrequencies, 3));
	}

	/**
	 * @see OrderService#getActiveOrders(org.openmrs.Patient, org.openmrs.OrderType,
	 * org.openmrs.CareSetting, java.util.Date)
	 */
	@Test
	public void getActiveOrders_shouldReturnAllActiveOrdersForTheSpecifiedPatient() {
		Patient patient = Context.getPatientService().getPatient(2);
		List<Order> orders = orderService.getActiveOrders(patient, null, null, null);
		assertEquals(5, orders.size());
		Order[] expectedOrders = {orderService.getOrder(222), orderService.getOrder(3), orderService.getOrder(444),
			orderService.getOrder(5), orderService.getOrder(7)};
		assertThat(orders, hasItems(expectedOrders));

		assertTrue(OrderUtilTest.isActiveOrder(orders.get(0), null));
		assertTrue(OrderUtilTest.isActiveOrder(orders.get(1), null));
		assertTrue(OrderUtilTest.isActiveOrder(orders.get(2), null));
		assertTrue(OrderUtilTest.isActiveOrder(orders.get(3), null));
		assertTrue(OrderUtilTest.isActiveOrder(orders.get(4), null));
	}

	/**
	 * @see OrderService#getActiveOrders(org.openmrs.Patient, org.openmrs.OrderType,
	 * org.openmrs.CareSetting, java.util.Date)
	 */
	@Test
	public void getActiveOrders_shouldReturnAllActiveOrdersForTheSpecifiedPatientAndCareSetting() {
		Patient patient = patientService.getPatient(2);
		CareSetting careSetting = orderService.getCareSetting(1);
		List<Order> orders = orderService.getActiveOrders(patient, null, careSetting, null);
		assertEquals(4, orders.size());
		Order[] expectedOrders = {orderService.getOrder(3), orderService.getOrder(444), orderService.getOrder(5),
			orderService.getOrder(7)};
		assertThat(orders, hasItems(expectedOrders));
	}

	/**
	 * @see OrderService#getActiveOrders(org.openmrs.Patient, org.openmrs.OrderType,
	 * org.openmrs.CareSetting, java.util.Date)
	 */
	@Test
	public void getActiveOrders_shouldReturnAllActiveDrugOrdersForTheSpecifiedPatient() {
		Patient patient = patientService.getPatient(2);
		List<Order> orders = orderService.getActiveOrders(patient, orderService.getOrderType(1), null, null);
		assertEquals(4, orders.size());
		Order[] expectedOrders = {orderService.getOrder(222), orderService.getOrder(3), orderService.getOrder(444),
			orderService.getOrder(5)};
		assertThat(orders, hasItems(expectedOrders));
	}

	/**
	 * @see OrderService#getActiveOrders(org.openmrs.Patient, org.openmrs.OrderType,
	 * org.openmrs.CareSetting, java.util.Date)
	 */
	@Test
	public void getActiveOrders_shouldReturnAllActiveTestOrdersForTheSpecifiedPatient() {
		Patient patient = patientService.getPatient(2);
		List<Order> orders = orderService
			.getActiveOrders(patient, orderService.getOrderTypeByName("Test order"), null, null);
		assertEquals(1, orders.size());
		assertEquals(orders.get(0), orderService.getOrder(7));
	}

	/**
	 * @see OrderService#getActiveOrders(org.openmrs.Patient, org.openmrs.OrderType,
	 * org.openmrs.CareSetting, java.util.Date)
	 */
	@Test
	public void getActiveOrders_shouldFailIfPatientIsNull() {
		IllegalArgumentException exception = assertThrows(IllegalArgumentException.class, () -> orderService.getActiveOrders(null, null, orderService.getCareSetting(1), null));
		assertThat(exception.getMessage(), is("Patient is required when fetching active orders"));
	}

	/**
	 * @throws ParseException
	 * @see OrderService#getActiveOrders(org.openmrs.Patient, org.openmrs.OrderType,
	 * org.openmrs.CareSetting, java.util.Date)
	 */
	@Test
	public void getActiveOrders_shouldReturnActiveOrdersAsOfTheSpecifiedDate() throws ParseException {
		Patient patient = Context.getPatientService().getPatient(2);
		List<Order> orders = orderService.getAllOrdersByPatient(patient);
		assertEquals(12, orders.size());

		Date asOfDate = Context.getDateFormat().parse("10/12/2007");
		orders = orderService.getActiveOrders(patient, null, null, asOfDate);
		assertEquals(2, orders.size());
		assertFalse(orders.contains(orderService.getOrder(22)));//DC
		assertFalse(orders.contains(orderService.getOrder(44)));//DC
		assertFalse(orders.contains(orderService.getOrder(8)));//voided

		Order[] expectedOrders = {orderService.getOrder(9)};

		asOfDate = Context.getDateTimeFormat().parse("10/12/2007 00:01:00");
		orders = orderService.getActiveOrders(patient, null, null, asOfDate);
		assertEquals(1, orders.size());
		assertThat(orders, hasItems(expectedOrders));

		Order[] expectedOrders1 = {orderService.getOrder(3), orderService.getOrder(4), orderService.getOrder(222)};

		asOfDate = Context.getDateFormat().parse("10/04/2008");
		orders = orderService.getActiveOrders(patient, null, null, asOfDate);
		assertEquals(3, orders.size());
		assertThat(orders, hasItems(expectedOrders1));

		asOfDate = Context.getDateTimeFormat().parse("10/04/2008 00:01:00");
		orders = orderService.getActiveOrders(patient, null, null, asOfDate);
		assertEquals(2, orders.size());
		Order[] expectedOrders2 = {orderService.getOrder(222), orderService.getOrder(3)};
		assertThat(orders, hasItems(expectedOrders2));

		Order[] expectedOrders3 = {orderService.getOrder(222), orderService.getOrder(3), orderService.getOrder(444),
			orderService.getOrder(5), orderService.getOrder(6)};
		asOfDate = Context.getDateTimeFormat().parse("26/09/2008 09:24:10");
		orders = orderService.getActiveOrders(patient, null, null, asOfDate);
		assertEquals(5, orders.size());
		assertThat(orders, hasItems(expectedOrders3));

		asOfDate = Context.getDateTimeFormat().parse("26/09/2008 09:25:10");
		orders = orderService.getActiveOrders(patient, null, null, asOfDate);
		assertEquals(4, orders.size());
		Order[] expectedOrders4 = {orderService.getOrder(222), orderService.getOrder(3), orderService.getOrder(444),
			orderService.getOrder(5)};
		assertThat(orders, hasItems(expectedOrders4));

		asOfDate = Context.getDateFormat().parse("04/12/2008");
		orders = orderService.getActiveOrders(patient, null, null, asOfDate);
		assertEquals(5, orders.size());
		Order[] expectedOrders5 = {orderService.getOrder(222), orderService.getOrder(3), orderService.getOrder(444),
			orderService.getOrder(5), orderService.getOrder(7)};
		assertThat(orders, hasItems(expectedOrders5));

		asOfDate = Context.getDateFormat().parse("06/12/2008");
		orders = orderService.getActiveOrders(patient, null, null, asOfDate);
		assertEquals(5, orders.size());
		assertThat(orders, hasItems(expectedOrders5));
	}

	/**
	 * @see OrderService#getActiveOrders(org.openmrs.Patient, org.openmrs.OrderType,
	 * org.openmrs.CareSetting, java.util.Date)
	 */
	@Test
	public void getActiveOrders_shouldReturnAllOrdersIfNoOrderTypeIsSpecified() {
		Patient patient = Context.getPatientService().getPatient(2);
		List<Order> orders = orderService.getActiveOrders(patient, null, null, null);
		assertEquals(5, orders.size());
		Order[] expectedOrders = {orderService.getOrder(222), orderService.getOrder(3), orderService.getOrder(444),
			orderService.getOrder(5), orderService.getOrder(7)};
		assertThat(orders, hasItems(expectedOrders));
	}

	/**
	 * @see OrderService#getActiveOrders(org.openmrs.Patient, org.openmrs.OrderType,
	 * org.openmrs.CareSetting, java.util.Date)
	 */
	@Test
	public void getActiveOrders_shouldIncludeOrdersForSubTypesIfOrderTypeIsSpecified() {
		executeDataSet("org/openmrs/api/include/OrderServiceTest-otherOrders.xml");
		Patient patient = Context.getPatientService().getPatient(2);
		OrderType testOrderType = orderService.getOrderType(2);
		List<Order> orders = orderService.getActiveOrders(patient, testOrderType, null, null);
		assertEquals(5, orders.size());
		Order[] expectedOrder1 = {orderService.getOrder(7), orderService.getOrder(101), orderService.getOrder(102),
			orderService.getOrder(103), orderService.getOrder(104)};
		assertThat(orders, hasItems(expectedOrder1));

		OrderType labTestOrderType = orderService.getOrderType(7);
		orders = orderService.getActiveOrders(patient, labTestOrderType, null, null);
		assertEquals(3, orders.size());
		Order[] expectedOrder2 = {orderService.getOrder(101), orderService.getOrder(103), orderService.getOrder(104)};
		assertThat(orders, hasItems(expectedOrder2));
	}

	/**
	 * @see OrderService#discontinueOrder(org.openmrs.Order, String, java.util.Date,
	 * org.openmrs.Provider, org.openmrs.Encounter)
	 */
	@Test
	public void discontinueOrder_shouldPopulateCorrectAttributesOnTheDiscontinueAndDiscontinuedOrders() {
		Order order = orderService.getOrderByOrderNumber("111");
		Encounter encounter = encounterService.getEncounter(3);
		Provider orderer = providerService.getProvider(1);
		assertTrue(OrderUtilTest.isActiveOrder(order, null));
		Date discontinueDate = new Date();
		String discontinueReasonNonCoded = "Test if I can discontinue this";

		Order discontinueOrder = orderService.discontinueOrder(order, discontinueReasonNonCoded, discontinueDate, orderer,
			encounter);

		assertEquals(order.getDateStopped(), discontinueDate);
		assertNotNull(discontinueOrder);
		assertNotNull(discontinueOrder.getId());
		assertEquals(discontinueOrder.getDateActivated(), discontinueOrder.getAutoExpireDate());
		assertEquals(discontinueOrder.getAction(), Action.DISCONTINUE);
		assertEquals(discontinueOrder.getOrderReasonNonCoded(), discontinueReasonNonCoded);
		assertEquals(discontinueOrder.getPreviousOrder(), order);
	}

	/**
	 * @see OrderService#discontinueOrder(Order, String, Date, Provider, Encounter)
	 */
	@Test
	public void discontinueOrder_shouldPassForAnActiveOrderWhichIsScheduledAndNotStartedAsOfDiscontinueDate() {
		Order order = new Order();
		order.setAction(Action.NEW);
		order.setPatient(Context.getPatientService().getPatient(7));
		order.setConcept(Context.getConceptService().getConcept(5497));
		order.setCareSetting(orderService.getCareSetting(1));
		order.setOrderer(orderService.getOrder(1).getOrderer());
		order.setEncounter(encounterService.getEncounter(3));
		order.setEncounter(encounterService.getEncounter(3));
		order.setOrderType(orderService.getOrderType(17));
		order.setDateActivated(new Date());
		order.setScheduledDate(DateUtils.addMonths(new Date(), 2));
		order.setUrgency(Order.Urgency.ON_SCHEDULED_DATE);
		order = orderService.saveOrder(order, null);

		assertTrue(OrderUtilTest.isActiveOrder(order, null));
		assertFalse(order.isStarted());

		Encounter encounter = encounterService.getEncounter(3);
		Provider orderer = providerService.getProvider(1);
		Date discontinueDate = new Date();
		String discontinueReasonNonCoded = "Test if I can discontinue this";

		Order discontinueOrder = orderService.discontinueOrder(order, discontinueReasonNonCoded, discontinueDate, orderer,
			encounter);

		assertEquals(order.getDateStopped(), discontinueDate);
		assertNotNull(discontinueOrder);
		assertNotNull(discontinueOrder.getId());
		assertEquals(discontinueOrder.getDateActivated(), discontinueOrder.getAutoExpireDate());
		assertEquals(discontinueOrder.getAction(), Action.DISCONTINUE);
		assertEquals(discontinueOrder.getOrderReasonNonCoded(), discontinueReasonNonCoded);
		assertEquals(discontinueOrder.getPreviousOrder(), order);
	}

	/**
	 * @see OrderService#discontinueOrder(org.openmrs.Order, org.openmrs.Concept, java.util.Date,
	 * org.openmrs.Provider, org.openmrs.Encounter)
	 */
	@Test
	public void discontinueOrder_shouldSetCorrectAttributesOnTheDiscontinueAndDiscontinuedOrders() {
		executeDataSet("org/openmrs/api/include/OrderServiceTest-discontinueReason.xml");

		Order order = orderService.getOrderByOrderNumber("111");
		Encounter encounter = encounterService.getEncounter(3);
		Provider orderer = providerService.getProvider(1);
		Date discontinueDate = new Date();
		Concept concept = Context.getConceptService().getConcept(1);

		Order discontinueOrder = orderService.discontinueOrder(order, concept, discontinueDate, orderer, encounter);

		assertEquals(order.getDateStopped(), discontinueDate);
		assertNotNull(discontinueOrder);
		assertNotNull(discontinueOrder.getId());
		assertEquals(discontinueOrder.getDateActivated(), discontinueOrder.getAutoExpireDate());
		assertEquals(discontinueOrder.getAction(), Action.DISCONTINUE);
		assertEquals(discontinueOrder.getOrderReason(), concept);
		assertEquals(discontinueOrder.getPreviousOrder(), order);
	}

	/**
	 * @see OrderService#discontinueOrder(Order, Concept, Date, Provider, Encounter)
	 */
	@Test
	public void discontinueOrder_shouldPassForAnActiveOrderWhichIsScheduledAndNotStartedAsOfDiscontinueDateWithParamConcept() {
		Order order = new Order();
		order.setAction(Action.NEW);
		order.setPatient(Context.getPatientService().getPatient(7));
		order.setConcept(Context.getConceptService().getConcept(5497));
		order.setCareSetting(orderService.getCareSetting(1));
		order.setOrderer(orderService.getOrder(1).getOrderer());
		order.setEncounter(encounterService.getEncounter(3));
		order.setEncounter(encounterService.getEncounter(3));
		order.setOrderType(orderService.getOrderType(17));
		order.setDateActivated(new Date());
		order.setScheduledDate(DateUtils.addMonths(new Date(), 2));
		order.setUrgency(Order.Urgency.ON_SCHEDULED_DATE);
		order = orderService.saveOrder(order, null);

		assertTrue(OrderUtilTest.isActiveOrder(order, null));
		assertFalse(order.isStarted());

		Encounter encounter = encounterService.getEncounter(3);
		Provider orderer = providerService.getProvider(1);
		Date discontinueDate = new Date();
		Concept concept = Context.getConceptService().getConcept(1);

		Order discontinueOrder = orderService.discontinueOrder(order, concept, discontinueDate, orderer, encounter);

		assertEquals(order.getDateStopped(), discontinueDate);
		assertNotNull(discontinueOrder);
		assertNotNull(discontinueOrder.getId());
		assertEquals(discontinueOrder.getDateActivated(), discontinueOrder.getAutoExpireDate());
		assertEquals(discontinueOrder.getAction(), Action.DISCONTINUE);
		assertEquals(discontinueOrder.getOrderReason(), concept);
		assertEquals(discontinueOrder.getPreviousOrder(), order);
	}

	/**
	 * @see OrderService#discontinueOrder(org.openmrs.Order, String, java.util.Date,
	 * org.openmrs.Provider, org.openmrs.Encounter)
	 */
	@Test
	public void discontinueOrder_shouldFailForADiscontinuationOrder() {
		executeDataSet("org/openmrs/api/include/OrderServiceTest-discontinuedOrder.xml");
		Order discontinuationOrder = orderService.getOrder(26);
		assertEquals(Action.DISCONTINUE, discontinuationOrder.getAction());
		Encounter encounter = encounterService.getEncounter(3);
		CannotStopDiscontinuationOrderException exception = assertThrows(CannotStopDiscontinuationOrderException.class, () -> orderService.discontinueOrder(discontinuationOrder, "Test if I can discontinue this", null, null, encounter));
		assertThat(exception.getMessage(), is(messageSourceService.getMessage("Order.action.cannot.discontinue")));
	}

	/**
	 * @see OrderService#discontinueOrder(org.openmrs.Order, org.openmrs.Concept, java.util.Date,
	 * org.openmrs.Provider, org.openmrs.Encounter)
	 */
	@Test
	public void discontinueOrder_shouldNotPassForADiscontinuationOrder() {
		executeDataSet("org/openmrs/api/include/OrderServiceTest-discontinuedOrder.xml");
		executeDataSet("org/openmrs/api/include/OrderServiceTest-discontinueReason.xml");
		Order discontinuationOrder = orderService.getOrder(26);
		assertEquals(Action.DISCONTINUE, discontinuationOrder.getAction());
		Encounter encounter = encounterService.getEncounter(3);
		CannotStopDiscontinuationOrderException exception = assertThrows(CannotStopDiscontinuationOrderException.class, () -> orderService.discontinueOrder(discontinuationOrder, (Concept) null, null, null, encounter));
		assertThat(exception.getMessage(), is(messageSourceService.getMessage("Order.action.cannot.discontinue")));
	}

	/**
	 * @see OrderService#discontinueOrder(org.openmrs.Order, String, java.util.Date,
	 * org.openmrs.Provider, org.openmrs.Encounter)
	 */
	@Test
	public void discontinueOrder_shouldFailForADiscontinuedOrder() {
		Order discontinuationOrder = orderService.getOrder(2);
		assertFalse(discontinuationOrder.isActive());
		assertNotNull(discontinuationOrder.getDateStopped());
		Encounter encounter = encounterService.getEncounter(3);
		CannotStopInactiveOrderException exception = assertThrows(CannotStopInactiveOrderException.class, () -> orderService.discontinueOrder(discontinuationOrder, "some reason", null, null, encounter));
		assertThat(exception.getMessage(), is(messageSourceService.getMessage("Order.cannot.discontinue.inactive")));
	}

	/**
	 * @see OrderService#discontinueOrder(org.openmrs.Order, org.openmrs.Concept, java.util.Date,
	 * org.openmrs.Provider, org.openmrs.Encounter)
	 */
	@Test
	public void discontinueOrder_shouldNotPassForADiscontinuedOrder() {
		Order discontinuationOrder = orderService.getOrder(2);
		assertFalse(discontinuationOrder.isActive());
		assertNotNull(discontinuationOrder.getDateStopped());
		Encounter encounter = encounterService.getEncounter(3);
		CannotStopInactiveOrderException exception = assertThrows(CannotStopInactiveOrderException.class, () -> orderService.discontinueOrder(discontinuationOrder, (Concept) null, null, null, encounter));
		assertThat(exception.getMessage(), is(messageSourceService.getMessage("Order.cannot.discontinue.inactive")));
	}

	/**
	 * @see OrderService#saveOrder(org.openmrs.Order, OrderContext)
	 */
	@Test
	public void saveOrder_shouldDiscontinueExistingActiveOrderIfNewOrderBeingSavedWithActionToDiscontinue() {
		DrugOrder order = new DrugOrder();
		order.setAction(Order.Action.DISCONTINUE);
		order.setOrderReasonNonCoded("Discontinue this");
		order.setDrug(conceptService.getDrug(3));
		order.setEncounter(encounterService.getEncounter(5));
		order.setPatient(patientService.getPatient(7));
		order.setOrderer(providerService.getProvider(1));
		order.setCareSetting(orderService.getCareSetting(1));
		order.setEncounter(encounterService.getEncounter(3));
		order.setOrderType(orderService.getOrderType(1));
		order.setDateActivated(new Date());
		order.setDosingType(SimpleDosingInstructions.class);
		order.setDose(500.0);
		order.setDoseUnits(conceptService.getConcept(50));
		order.setFrequency(orderService.getOrderFrequency(1));
		order.setRoute(conceptService.getConcept(22));
		order.setNumRefills(10);
		order.setQuantity(20.0);
		order.setQuantityUnits(conceptService.getConcept(51));

		//We are trying to discontinue order id 111 in standardTestDataset.xml
		Order expectedPreviousOrder = orderService.getOrder(111);
		assertNull(expectedPreviousOrder.getDateStopped());

		order = (DrugOrder) orderService.saveOrder(order, null);

		assertNotNull(expectedPreviousOrder.getDateStopped(), "should populate dateStopped in previous order");
		assertNotNull(order.getId(), "should save discontinue order");
		assertEquals(expectedPreviousOrder, order.getPreviousOrder());
		assertNotNull(expectedPreviousOrder.getDateStopped());
		assertEquals(order.getDateActivated(), order.getAutoExpireDate());
	}

	/**
	 * @see OrderService#saveOrder(org.openmrs.Order, OrderContext)
	 */
	@Test
	public void saveOrder_shouldDiscontinuePreviousOrderIfItIsNotAlreadyDiscontinued() {
		//We are trying to discontinue order id 111 in standardTestDataset.xml
		DrugOrder order = new DrugOrder();
		order.setAction(Order.Action.DISCONTINUE);
		order.setOrderReasonNonCoded("Discontinue this");
		order.setDrug(conceptService.getDrug(3));
		order.setEncounter(encounterService.getEncounter(5));
		order.setPatient(Context.getPatientService().getPatient(7));
		order.setOrderer(Context.getProviderService().getProvider(1));
		order.setCareSetting(orderService.getCareSetting(1));
		order.setEncounter(encounterService.getEncounter(3));
		order.setOrderType(orderService.getOrderType(1));
		order.setDateActivated(new Date());
		order.setDosingType(SimpleDosingInstructions.class);
		order.setDose(500.0);
		order.setDoseUnits(conceptService.getConcept(50));
		order.setFrequency(orderService.getOrderFrequency(1));
		order.setRoute(conceptService.getConcept(22));
		order.setNumRefills(10);
		order.setQuantity(20.0);
		order.setQuantityUnits(conceptService.getConcept(51));
		Order previousOrder = orderService.getOrder(111);
		assertTrue(OrderUtilTest.isActiveOrder(previousOrder, null));
		order.setPreviousOrder(previousOrder);

		orderService.saveOrder(order, null);
		assertEquals(order.getDateActivated(), order.getAutoExpireDate());
		assertNotNull(previousOrder.getDateStopped(), "previous order should be discontinued");
	}

	/**
	 * @see OrderService#saveOrder(org.openmrs.Order, OrderContext)
	 */
	@Test
	public void saveOrder_shouldFailIfConceptInPreviousOrderDoesNotMatchThisConcept() {
		Order previousOrder = orderService.getOrder(7);
		assertTrue(OrderUtilTest.isActiveOrder(previousOrder, null));
		Order order = previousOrder.cloneForDiscontinuing();
		order.setDateActivated(new Date());
		order.setOrderReasonNonCoded("Discontinue this");
		order.setEncounter(encounterService.getEncounter(6));
		order.setOrderer(providerService.getProvider(1));
		Concept newConcept = conceptService.getConcept(5089);
		assertFalse(previousOrder.getConcept().equals(newConcept));
		order.setConcept(newConcept);

		EditedOrderDoesNotMatchPreviousException exception = assertThrows(EditedOrderDoesNotMatchPreviousException.class, () -> orderService.saveOrder(order, null));
		assertThat(exception.getMessage(), is("The orderable of the previous order and the new one order don't match"));
	}

	/**
	 * @see OrderService#discontinueOrder(org.openmrs.Order, org.openmrs.Concept, java.util.Date,
	 * org.openmrs.Provider, org.openmrs.Encounter)
	 */
	@Test
	public void discontinueOrder_shouldRejectAFutureDiscontinueDate() {
		Calendar cal = Calendar.getInstance();
		cal.add(Calendar.HOUR_OF_DAY, 1);
		Patient patient = Context.getPatientService().getPatient(2);
		CareSetting careSetting = orderService.getCareSetting(1);
		Order orderToDiscontinue = orderService.getActiveOrders(patient, null, careSetting, null).get(0);
		Encounter encounter = encounterService.getEncounter(3);
		IllegalArgumentException exception = assertThrows(IllegalArgumentException.class, () -> orderService.discontinueOrder(orderToDiscontinue, new Concept(), cal.getTime(), null, encounter));
		assertThat(exception.getMessage(), is("Discontinue date cannot be in the future"));
	}

	/**
	 * @see OrderService#discontinueOrder(org.openmrs.Order, String, java.util.Date,
	 * org.openmrs.Provider, org.openmrs.Encounter)
	 */
	@Test
	public void discontinueOrder_shouldFailIfDiscontinueDateIsInTheFuture() {
		Calendar cal = Calendar.getInstance();
		cal.add(Calendar.HOUR_OF_DAY, 1);
		Order orderToDiscontinue = orderService.getActiveOrders(Context.getPatientService().getPatient(2), null,
			orderService.getCareSetting(1), null).get(0);
		Encounter encounter = encounterService.getEncounter(3);
		IllegalArgumentException exception = assertThrows(IllegalArgumentException.class, () -> orderService.discontinueOrder(orderToDiscontinue, "Testing", cal.getTime(), null, encounter));
		assertThat(exception.getMessage(), is("Discontinue date cannot be in the future"));
	}

	/**
	 * @see OrderService#saveOrder(org.openmrs.Order, OrderContext)
	 */
	@Test
	public void saveOrder_shouldPassIfTheExistingDrugOrderMatchesTheConceptAndDrugOfTheDCOrder() {
		final DrugOrder orderToDiscontinue = (DrugOrder) orderService.getOrder(444);
		assertTrue(OrderUtilTest.isActiveOrder(orderToDiscontinue, null));

		DrugOrder order = new DrugOrder();
		order.setDrug(orderToDiscontinue.getDrug());
		order.setOrderType(orderService.getOrderTypeByName("Drug order"));
		order.setAction(Order.Action.DISCONTINUE);
		order.setOrderReasonNonCoded("Discontinue this");
		order.setPatient(orderToDiscontinue.getPatient());
		order.setConcept(orderToDiscontinue.getConcept());
		order.setOrderer(orderToDiscontinue.getOrderer());
		order.setCareSetting(orderToDiscontinue.getCareSetting());
		order.setEncounter(encounterService.getEncounter(6));
		order.setDateActivated(new Date());
		order.setDosingType(SimpleDosingInstructions.class);
		order.setDose(orderToDiscontinue.getDose());
		order.setDoseUnits(orderToDiscontinue.getDoseUnits());
		order.setRoute(orderToDiscontinue.getRoute());
		order.setFrequency(orderToDiscontinue.getFrequency());
		order.setQuantity(orderToDiscontinue.getQuantity());
		order.setQuantityUnits(orderToDiscontinue.getQuantityUnits());
		order.setNumRefills(orderToDiscontinue.getNumRefills());

		orderService.saveOrder(order, null);

		assertNotNull(orderToDiscontinue.getDateStopped(), "previous order should be discontinued");
	}

	/**
	 * @see OrderService#saveOrder(org.openmrs.Order, OrderContext)
	 */
	@Test
	public void saveOrder_shouldFailIfTheExistingDrugOrderMatchesTheConceptAndNotDrugOfTheDCOrder() {
		final DrugOrder orderToDiscontinue = (DrugOrder) orderService.getOrder(5);
		assertTrue(OrderUtilTest.isActiveOrder(orderToDiscontinue, null));

		//create a different test drug
		Drug discontinuationOrderDrug = new Drug();
		discontinuationOrderDrug.setConcept(orderToDiscontinue.getConcept());
		discontinuationOrderDrug = conceptService.saveDrug(discontinuationOrderDrug);
		assertNotEquals(discontinuationOrderDrug, orderToDiscontinue.getDrug());
		assertNotNull(orderToDiscontinue.getDrug());

		DrugOrder order = orderToDiscontinue.cloneForRevision();
		order.setDateActivated(new Date());
		order.setOrderer(providerService.getProvider(1));
		order.setEncounter(encounterService.getEncounter(6));
		order.setDrug(discontinuationOrderDrug);
		order.setOrderReasonNonCoded("Discontinue this");

		EditedOrderDoesNotMatchPreviousException exception = assertThrows(EditedOrderDoesNotMatchPreviousException.class, () -> orderService.saveOrder(order, null));
		assertThat(exception.getMessage(), is("The orderable of the previous order and the new one order don't match"));
	}

	/**
	 * previous order
	 *
	 * @see OrderService#saveOrder(org.openmrs.Order, OrderContext)
	 */
	@Test
	public void saveOrder_shouldPassIfTheExistingDrugOrderMatchesTheConceptAndThereIsNoDrugOnThePreviousOrder() {
		DrugOrder orderToDiscontinue = new DrugOrder();
		orderToDiscontinue.setAction(Action.NEW);
		orderToDiscontinue.setPatient(Context.getPatientService().getPatient(7));
		orderToDiscontinue.setConcept(Context.getConceptService().getConcept(5497));
		orderToDiscontinue.setCareSetting(orderService.getCareSetting(1));
		orderToDiscontinue.setOrderer(orderService.getOrder(1).getOrderer());
		orderToDiscontinue.setEncounter(encounterService.getEncounter(3));
		orderToDiscontinue.setDateActivated(new Date());
		orderToDiscontinue.setScheduledDate(new Date());
		orderToDiscontinue.setUrgency(Order.Urgency.ON_SCHEDULED_DATE);
		orderToDiscontinue.setEncounter(encounterService.getEncounter(3));
		orderToDiscontinue.setOrderType(orderService.getOrderType(17));

		orderToDiscontinue.setDrug(null);
		orderToDiscontinue.setDosingType(FreeTextDosingInstructions.class);
		orderToDiscontinue.setDosingInstructions("instructions");
		orderToDiscontinue.setOrderer(providerService.getProvider(1));
		orderToDiscontinue.setDosingInstructions("2 for 5 days");
		orderToDiscontinue.setQuantity(10.0);
		orderToDiscontinue.setQuantityUnits(conceptService.getConcept(51));
		orderToDiscontinue.setNumRefills(2);

		orderService.saveOrder(orderToDiscontinue, null);
		assertTrue(OrderUtilTest.isActiveOrder(orderToDiscontinue, null));

		DrugOrder order = orderToDiscontinue.cloneForDiscontinuing();
		order.setDateActivated(new Date());
		order.setOrderer(providerService.getProvider(1));
		order.setEncounter(encounterService.getEncounter(3));
		order.setOrderReasonNonCoded("Discontinue this");

		orderService.saveOrder(order, null);

		assertNotNull(orderToDiscontinue.getDateStopped(), "previous order should be discontinued");
	}

	/**
	 * @see OrderService#discontinueOrder(org.openmrs.Order, org.openmrs.Concept, java.util.Date,
	 * org.openmrs.Provider, org.openmrs.Encounter)
	 */
	@Test
	public void discontinueOrder_shouldFailForAStoppedOrder() {
		Order orderToDiscontinue = orderService.getOrder(1);
		Encounter encounter = encounterService.getEncounter(3);
		assertNotNull(orderToDiscontinue.getDateStopped());
		CannotStopInactiveOrderException exception = assertThrows(CannotStopInactiveOrderException.class, () -> orderService.discontinueOrder(orderToDiscontinue, Context.getConceptService().getConcept(1), null, null, encounter));
		assertThat(exception.getMessage(), is(messageSourceService.getMessage("Order.cannot.discontinue.inactive")));
	}

	/**
	 * @see OrderService#discontinueOrder(org.openmrs.Order, String, java.util.Date,
	 * org.openmrs.Provider, org.openmrs.Encounter)
	 */
	@Test
	public void discontinueOrder_shouldFailForAVoidedOrder() {
		Order orderToDiscontinue = orderService.getOrder(8);
		Encounter encounter = encounterService.getEncounter(3);
		assertTrue(orderToDiscontinue.getVoided());
		CannotStopInactiveOrderException exception = assertThrows(CannotStopInactiveOrderException.class, () -> orderService.discontinueOrder(orderToDiscontinue, "testing", null, null, encounter));
		assertThat(exception.getMessage(), is(messageSourceService.getMessage("Order.cannot.discontinue.inactive")));
	}

	/**
	 * @see OrderService#discontinueOrder(org.openmrs.Order, org.openmrs.Concept, java.util.Date,
	 * org.openmrs.Provider, org.openmrs.Encounter)
	 */
	@Test
	public void discontinueOrder_shouldFailForAnExpiredOrder() {
		Order orderToDiscontinue = orderService.getOrder(6);
		Encounter encounter = encounterService.getEncounter(3);
		assertNotNull(orderToDiscontinue.getAutoExpireDate());
		assertTrue(orderToDiscontinue.getAutoExpireDate().before(new Date()));
		CannotStopInactiveOrderException exception = assertThrows(CannotStopInactiveOrderException.class, () -> orderService.discontinueOrder(orderToDiscontinue, Context.getConceptService().getConcept(1), null, null, encounter));
		assertThat(exception.getMessage(), is(messageSourceService.getMessage("Order.cannot.discontinue.inactive")));
	}

	/**
	 * @see OrderService#saveOrder(org.openmrs.Order, OrderContext)
	 */
	@Test
	public void saveOrder_shouldNotAllowEditingAnExistingOrder() {
		final DrugOrder order = (DrugOrder) orderService.getOrder(5);
		UnchangeableObjectException exception = assertThrows(UnchangeableObjectException.class, () -> orderService.saveOrder(order, null));
		assertThat(exception.getMessage(), is("Order.cannot.edit.existing"));
	}

	/**
	 * @see OrderService#getCareSettingByUuid(String)
	 */
	@Test                                                   
	public void getCareSettingByUuid_shouldReturnTheCareSettingWithTheSpecifiedUuid() {
		CareSetting cs = orderService.getCareSettingByUuid("6f0c9a92-6f24-11e3-af88-005056821db0");
		assertEquals(1, cs.getId().intValue());
	}

	/**
	 * @see OrderService#getCareSettingByName(String)
	 */
	@Test
	public void getCareSettingByName_shouldReturnTheCareSettingWithTheSpecifiedName() {
		CareSetting cs = orderService.getCareSettingByName("INPATIENT");
		assertEquals(2, cs.getId().intValue());

		//should also be case insensitive
		cs = orderService.getCareSettingByName("inpatient");
		assertEquals(2, cs.getId().intValue());
	}

	/**
	 * @see OrderService#getCareSettings(boolean)
	 */
	@Test
	public void getCareSettings_shouldReturnOnlyUnRetiredCareSettingsIfIncludeRetiredIsSetToFalse() {
		List<CareSetting> careSettings = orderService.getCareSettings(false);
		assertEquals(2, careSettings.size());
		assertTrue(containsId(careSettings, 1));
		assertTrue(containsId(careSettings, 2));
	}

	/**
	 * @see OrderService#getCareSettings(boolean)
	 */
	@Test
	public void getCareSettings_shouldReturnRetiredCareSettingsIfIncludeRetiredIsSetToTrue() {
		CareSetting retiredCareSetting = orderService.getCareSetting(3);
		assertTrue(retiredCareSetting.getRetired());
		List<CareSetting> careSettings = orderService.getCareSettings(true);
		assertEquals(3, careSettings.size());
		assertTrue(containsId(careSettings, retiredCareSetting.getCareSettingId()));
	}

	/**
	 * @see OrderService#saveOrder(org.openmrs.Order, OrderContext)
	 */
	@Test
	public void saveOrder_shouldNotAllowRevisingAStoppedOrder() {
		Order originalOrder = orderService.getOrder(1);
		assertNotNull(originalOrder.getDateStopped());
		Order revisedOrder = originalOrder.cloneForRevision();
		revisedOrder.setEncounter(encounterService.getEncounter(4));
		revisedOrder.setInstructions("Take after a meal");
		revisedOrder.setOrderer(providerService.getProvider(1));
		revisedOrder.setDateActivated(new Date());
		CannotStopInactiveOrderException exception = assertThrows(CannotStopInactiveOrderException.class, () -> orderService.saveOrder(revisedOrder, null));
		assertThat(exception.getMessage(), is(messageSourceService.getMessage("Order.cannot.discontinue.inactive")));
	}

	/**
	 * @see OrderService#saveOrder(org.openmrs.Order, OrderContext)
	 */
	@Test
	public void saveOrder_shouldNotAllowRevisingAVoidedOrder() {
		Order originalOrder = orderService.getOrder(8);
		assertTrue(originalOrder.getVoided());
		Order revisedOrder = originalOrder.cloneForRevision();
		revisedOrder.setEncounter(encounterService.getEncounter(6));
		revisedOrder.setInstructions("Take after a meal");
		revisedOrder.setOrderer(providerService.getProvider(1));
		revisedOrder.setDateActivated(new Date());
		CannotStopInactiveOrderException exception = assertThrows(CannotStopInactiveOrderException.class, () -> orderService.saveOrder(revisedOrder, null));
		assertThat(exception.getMessage(), is(messageSourceService.getMessage("Order.cannot.discontinue.inactive")));
	}

	/**
	 * @see OrderService#saveOrder(org.openmrs.Order, OrderContext)
	 */
	@Test
	public void saveOrder_shouldNotAllowRevisingAnExpiredOrder() {
		Order originalOrder = orderService.getOrder(6);
		assertNotNull(originalOrder.getAutoExpireDate());
		assertTrue(originalOrder.getAutoExpireDate().before(new Date()));
		Order revisedOrder = originalOrder.cloneForRevision();
		revisedOrder.setEncounter(encounterService.getEncounter(6));
		revisedOrder.setInstructions("Take after a meal");
		revisedOrder.setOrderer(providerService.getProvider(1));
		revisedOrder.setDateActivated(new Date());
		revisedOrder.setAutoExpireDate(new Date());
		CannotStopInactiveOrderException exception = assertThrows(CannotStopInactiveOrderException.class, () -> orderService.saveOrder(revisedOrder, null));
		assertThat(exception.getMessage(), is(messageSourceService.getMessage("Order.cannot.discontinue.inactive")));
	}

	/**
	 * @see OrderService#saveOrder(org.openmrs.Order, OrderContext)
	 */
	@Test
	public void saveOrder_shouldNotAllowRevisingAnOrderWithNoPreviousOrder() {
		Order originalOrder = orderService.getOrder(111);
		assertTrue(originalOrder.isActive());
		Order revisedOrder = originalOrder.cloneForRevision();
		revisedOrder.setEncounter(encounterService.getEncounter(5));
		revisedOrder.setInstructions("Take after a meal");
		revisedOrder.setPreviousOrder(null);
		revisedOrder.setOrderer(providerService.getProvider(1));
		revisedOrder.setDateActivated(new Date());

		MissingRequiredPropertyException exception = assertThrows(MissingRequiredPropertyException.class, () -> orderService.saveOrder(revisedOrder, null));
		assertThat(exception.getMessage(), is(messageSourceService.getMessage("Order.previous.required")));
	}

	/**
	 * @see OrderService#saveOrder(org.openmrs.Order, OrderContext)
	 */
	@Test
	public void saveOrder_shouldSaveARevisedOrder() {
		Order originalOrder = orderService.getOrder(111);
		assertTrue(originalOrder.isActive());
		final Patient patient = originalOrder.getPatient();
		List<Order> originalActiveOrders = orderService.getActiveOrders(patient, null, null, null);
		final int originalOrderCount = originalActiveOrders.size();
		assertTrue(originalActiveOrders.contains(originalOrder));
		Order revisedOrder = originalOrder.cloneForRevision();
		revisedOrder.setEncounter(encounterService.getEncounter(5));
		revisedOrder.setInstructions("Take after a meal");
		revisedOrder.setDateActivated(new Date());
		revisedOrder.setOrderer(providerService.getProvider(1));
		revisedOrder.setEncounter(encounterService.getEncounter(3));
		orderService.saveOrder(revisedOrder, null);

		List<Order> activeOrders = orderService.getActiveOrders(patient, null, null, null);
		assertEquals(originalOrderCount, activeOrders.size());
		assertEquals(revisedOrder.getDateActivated(), DateUtils.addSeconds(originalOrder.getDateStopped(), 1));
		assertFalse(originalOrder.isActive());
	}

	/**
	 * @see OrderService#updateOrderFulfillerStatus(org.openmrs.Order, Order.FulfillerStatus, String)
	 */
	@Test
	public void updateOrderFulfillerStatus_shouldEditFulfillerStatusInOrder() {
		Order originalOrder = orderService.getOrder(111);
		String commentText = "We got the new order";
		assertNotEquals(originalOrder.getFulfillerStatus(), Order.FulfillerStatus.IN_PROGRESS);

		orderService.updateOrderFulfillerStatus(originalOrder, Order.FulfillerStatus.IN_PROGRESS, commentText);
		Context.flushSession();
		Order updatedOrder = orderService.getOrder(111);

		assertEquals(Order.FulfillerStatus.IN_PROGRESS, updatedOrder.getFulfillerStatus());
		assertEquals(commentText, updatedOrder.getFulfillerComment());
	}

	/**
	 * @see OrderService#updateOrderFulfillerStatus(org.openmrs.Order,
	 * Order.FulfillerStatus, String, String)
	 */
	@Test
	public void updateOrderFulfillerStatus_shouldEditFulfillerStatusWithAccessionNumberInOrder() {
		Order originalOrder = orderService.getOrder(111);
		String commentText = "We got the new order";
		String accessionNumber = "12345";
		assertNotEquals(originalOrder.getAccessionNumber(), accessionNumber);

		orderService.updateOrderFulfillerStatus(originalOrder, Order.FulfillerStatus.IN_PROGRESS, commentText,
			accessionNumber);
		Context.flushSession();
		Order updatedOrder = orderService.getOrder(111);

		assertEquals(Order.FulfillerStatus.IN_PROGRESS, updatedOrder.getFulfillerStatus());
		assertEquals(commentText, updatedOrder.getFulfillerComment());
		assertEquals(accessionNumber, updatedOrder.getAccessionNumber());
	}


	@Test
	public void updateOrderFulfillerStatus_shouldNotUpdateFulfillerStatusNullParameters() {

		// set up the test data
		Order originalOrder = orderService.getOrder(111);
		String commentText = "We got the new order";
		String accessionNumber = "12345";
		assertNotEquals(originalOrder.getAccessionNumber(), accessionNumber);

		orderService.updateOrderFulfillerStatus(originalOrder, Order.FulfillerStatus.IN_PROGRESS, commentText,
			accessionNumber);

		// now call again with all null
		orderService.updateOrderFulfillerStatus(originalOrder, null, null, null);

		Context.flushSession();
		Order updatedOrder = orderService.getOrder(111);

		assertEquals(Order.FulfillerStatus.IN_PROGRESS, updatedOrder.getFulfillerStatus());
		assertEquals(commentText, updatedOrder.getFulfillerComment());
		assertEquals(accessionNumber, updatedOrder.getAccessionNumber());
	}

	@Test
	public void updateOrderFulfillerStatus_shouldUpdateFulfillerStatusWithEmptyStrings() {

		// set up the test data
		Order originalOrder = orderService.getOrder(111);
		String commentText = "We got the new order";
		String accessionNumber = "12345";
		assertNotEquals(originalOrder.getAccessionNumber(), accessionNumber);

		orderService.updateOrderFulfillerStatus(originalOrder, Order.FulfillerStatus.IN_PROGRESS, commentText,
			accessionNumber);

		// now call again with all null
		orderService.updateOrderFulfillerStatus(originalOrder, null, "", "");

		Context.flushSession();
		Order updatedOrder = orderService.getOrder(111);

		assertEquals(Order.FulfillerStatus.IN_PROGRESS, updatedOrder.getFulfillerStatus());
		assertEquals("", updatedOrder.getFulfillerComment());
		assertEquals("", updatedOrder.getAccessionNumber());
	}

	/**
	 * @see OrderService#saveOrder(Order, OrderContext)
	 */
	@Test
	public void saveOrder_shouldSaveARevisedOrderForAScheduledOrderWhichIsNotStarted() {
		Order originalOrder = new Order();
		originalOrder.setAction(Action.NEW);
		originalOrder.setPatient(Context.getPatientService().getPatient(7));
		originalOrder.setConcept(Context.getConceptService().getConcept(5497));
		originalOrder.setCareSetting(orderService.getCareSetting(1));
		originalOrder.setOrderer(orderService.getOrder(1).getOrderer());
		originalOrder.setEncounter(encounterService.getEncounter(3));
		originalOrder.setOrderType(orderService.getOrderType(17));
		originalOrder.setDateActivated(new Date());
		originalOrder.setScheduledDate(DateUtils.addMonths(new Date(), 2));
		originalOrder.setUrgency(Order.Urgency.ON_SCHEDULED_DATE);
		originalOrder = orderService.saveOrder(originalOrder, null);

		assertTrue(originalOrder.isActive());
		final Patient patient = originalOrder.getPatient();
		List<Order> originalActiveOrders = orderService.getActiveOrders(patient, null, null, null);
		final int originalOrderCount = originalActiveOrders.size();
		assertTrue(originalActiveOrders.contains(originalOrder));

		Order revisedOrder = originalOrder.cloneForRevision();
		revisedOrder.setEncounter(encounterService.getEncounter(5));
		revisedOrder.setInstructions("Take after a meal");
		revisedOrder.setDateActivated(new Date());
		revisedOrder.setOrderer(providerService.getProvider(1));
		revisedOrder.setEncounter(encounterService.getEncounter(3));
		orderService.saveOrder(revisedOrder, null);

		List<Order> activeOrders = orderService.getActiveOrders(patient, null, null, null);
		assertEquals(originalOrderCount, activeOrders.size());
		assertEquals(revisedOrder.getDateActivated(), DateUtils.addSeconds(originalOrder.getDateStopped(), 1));
		assertFalse(activeOrders.contains(originalOrder));
		assertFalse(originalOrder.isActive());
	}

	/**
	 * @see OrderService#getOrderFrequencies(String, java.util.Locale, boolean, boolean)
	 */
	@Test
	public void getOrderFrequencies_shouldGetNonRetiredFrequenciesWithNamesMatchingThePhraseIfIncludeRetiredIsFalse() {
		executeDataSet("org/openmrs/api/include/OrderServiceTest-otherOrderFrequencies.xml");
		List<OrderFrequency> orderFrequencies = orderService.getOrderFrequencies("once", Locale.US, false, false);
		assertEquals(2, orderFrequencies.size());
		assertTrue(containsId(orderFrequencies, 100));
		assertTrue(containsId(orderFrequencies, 102));

		//should match anywhere in the concept name
		orderFrequencies = orderService.getOrderFrequencies("nce", Locale.US, false, false);
		assertEquals(2, orderFrequencies.size());
		assertTrue(containsId(orderFrequencies, 100));
		assertTrue(containsId(orderFrequencies, 102));
	}

	/**
	 * @see OrderService#getOrderFrequencies(String, java.util.Locale, boolean, boolean)
	 */
	@Test
	public void getOrderFrequencies_shouldIncludeRetiredFrequenciesIfIncludeRetiredIsSetToTrue() {
		executeDataSet("org/openmrs/api/include/OrderServiceTest-otherOrderFrequencies.xml");
		List<OrderFrequency> orderFrequencies = orderService.getOrderFrequencies("ce", Locale.US, false, true);
		assertEquals(4, orderFrequencies.size());
		assertTrue(containsId(orderFrequencies, 100));
		assertTrue(containsId(orderFrequencies, 101));
		assertTrue(containsId(orderFrequencies, 102));
		assertTrue(containsId(orderFrequencies, 103));
	}

	/**
	 * @see OrderService#getOrderFrequencies(String, java.util.Locale, boolean, boolean)
	 */
	@Test
	public void getOrderFrequencies_shouldGetFrequenciesWithNamesThatMatchThePhraseAndLocalesIfExactLocaleIsFalse() {
		executeDataSet("org/openmrs/api/include/OrderServiceTest-otherOrderFrequencies.xml");
		List<OrderFrequency> orderFrequencies = orderService.getOrderFrequencies("ce", Locale.US, false, false);
		assertEquals(3, orderFrequencies.size());
		assertTrue(containsId(orderFrequencies, 100));
		assertTrue(containsId(orderFrequencies, 101));
		assertTrue(containsId(orderFrequencies, 102));
	}

	/**
	 * @see OrderService#getOrderFrequencies(String, java.util.Locale, boolean, boolean)
	 */
	@Test
	public void getOrderFrequencies_shouldGetFrequenciesWithNamesThatMatchThePhraseAndLocaleIfExactLocaleIsTrue() {
		executeDataSet("org/openmrs/api/include/OrderServiceTest-otherOrderFrequencies.xml");
		List<OrderFrequency> orderFrequencies = orderService.getOrderFrequencies("ce", Locale.US, true, false);
		assertEquals(1, orderFrequencies.size());
		assertEquals(102, orderFrequencies.get(0).getOrderFrequencyId().intValue());

		orderFrequencies = orderService.getOrderFrequencies("ce", Locale.ENGLISH, true, false);
		assertEquals(2, orderFrequencies.size());
		assertTrue(containsId(orderFrequencies, 100));
		assertTrue(containsId(orderFrequencies, 101));
	}

	/**
	 * @see OrderService#getOrderFrequencies(String, java.util.Locale, boolean, boolean)
	 */
	@Test
	public void getOrderFrequencies_shouldReturnUniqueFrequencies() {
		executeDataSet("org/openmrs/api/include/OrderServiceTest-otherOrderFrequencies.xml");
		final String searchPhrase = "once";
		final Locale locale = Locale.ENGLISH;
		List<OrderFrequency> orderFrequencies = orderService.getOrderFrequencies(searchPhrase, locale, true, false);
		assertEquals(1, orderFrequencies.size());
		final OrderFrequency expectedOrderFrequency = orderService.getOrderFrequency(100);
		assertEquals(expectedOrderFrequency, orderFrequencies.get(0));

		//Add a new name to the frequency concept so that our search phrase matches on 2
		//concept names for the same frequency concept
		Concept frequencyConcept = expectedOrderFrequency.getConcept();
		final String newConceptName = searchPhrase + " A Day";
		frequencyConcept.addName(new ConceptName(newConceptName, locale));
		frequencyConcept.addDescription(new ConceptDescription("some description", null));
		conceptService.saveConcept(frequencyConcept);

		orderFrequencies = orderService.getOrderFrequencies(searchPhrase, locale, true, false);
		assertEquals(1, orderFrequencies.size());
		assertEquals(expectedOrderFrequency, orderFrequencies.get(0));
	}

	/**
	 * @see OrderService#getOrderFrequencies(String, java.util.Locale, boolean, boolean)
	 */
	@Test
	public void getOrderFrequencies_shouldRejectANullSearchPhrase() {
		IllegalArgumentException exception = assertThrows(IllegalArgumentException.class, () -> orderService.getOrderFrequencies(null, Locale.ENGLISH, false, false));
		assertThat(exception.getMessage(), is("searchPhrase is required"));
	}

	@Test
	public void retireOrderFrequency_shouldRetireGivenOrderFrequency() {
		OrderFrequency orderFrequency = orderService.getOrderFrequency(1);
		assertNotNull(orderFrequency);
		assertFalse(orderFrequency.getRetired());
		assertNull(orderFrequency.getRetireReason());
		assertNull(orderFrequency.getDateRetired());

		orderService.retireOrderFrequency(orderFrequency, "retire reason");

		orderFrequency = orderService.getOrderFrequency(1);
		assertNotNull(orderFrequency);
		assertTrue(orderFrequency.getRetired());
		assertEquals("retire reason", orderFrequency.getRetireReason());
		assertNotNull(orderFrequency.getDateRetired());

		//Should not change the number of order frequencies.
		assertEquals(3, orderService.getOrderFrequencies(true).size());
	}

	@Test
	public void unretireOrderFrequency_shouldUnretireGivenOrderFrequency() {
		executeDataSet("org/openmrs/api/include/OrderServiceTest-otherOrderFrequencies.xml");
		OrderFrequency orderFrequency = orderService.getOrderFrequency(103);
		assertNotNull(orderFrequency);
		assertTrue(orderFrequency.getRetired());
		assertNotNull(orderFrequency.getRetireReason());
		assertNotNull(orderFrequency.getDateRetired());

		orderService.unretireOrderFrequency(orderFrequency);

		orderFrequency = orderService.getOrderFrequency(103);
		assertNotNull(orderFrequency);
		assertFalse(orderFrequency.getRetired());
		assertNull(orderFrequency.getRetireReason());
		assertNull(orderFrequency.getDateRetired());

		//Should not change the number of order frequencies.
		assertEquals(7, orderService.getOrderFrequencies(true).size());
	}

	@Test
	public void purgeOrderFrequency_shouldDeleteGivenOrderFrequency() {
		OrderFrequency orderFrequency = orderService.getOrderFrequency(3);
		assertNotNull(orderFrequency);

		orderService.purgeOrderFrequency(orderFrequency);

		orderFrequency = orderService.getOrderFrequency(3);
		assertNull(orderFrequency);

		//Should reduce the existing number of order frequencies.
		assertEquals(2, orderService.getOrderFrequencies(true).size());
	}

	/**
	 * @see OrderService#saveOrderFrequency(OrderFrequency)
	 */
	@Test
	public void saveOrderFrequency_shouldAddANewOrderFrequencyToTheDatabase() {
		Concept concept = new Concept();
		concept.addName(new ConceptName("new name", Context.getLocale()));
		concept.addDescription(new ConceptDescription("some description", null));
		concept.setDatatype(new ConceptDatatype(1));
		concept.setConceptClass(conceptService.getConceptClassByName("Frequency"));
		concept = conceptService.saveConcept(concept);
		Integer originalSize = orderService.getOrderFrequencies(true).size();
		OrderFrequency orderFrequency = new OrderFrequency();
		orderFrequency.setConcept(concept);
		orderFrequency.setFrequencyPerDay(2d);

		orderFrequency = orderService.saveOrderFrequency(orderFrequency);

		assertNotNull(orderFrequency.getId());
		assertNotNull(orderFrequency.getUuid());
		assertNotNull(orderFrequency.getCreator());
		assertNotNull(orderFrequency.getDateCreated());
		assertEquals(originalSize + 1, orderService.getOrderFrequencies(true).size());
	}

	/**
	 * @see OrderService#saveOrderFrequency(OrderFrequency)
	 */
	@Test
	public void saveOrderFrequency_shouldEditAnExistingOrderFrequencyThatIsNotInUse() {
		executeDataSet(OTHER_ORDER_FREQUENCIES_XML);
		OrderFrequency orderFrequency = orderService.getOrderFrequency(100);
		assertNotNull(orderFrequency);

		orderFrequency.setFrequencyPerDay(4d);
		orderService.saveOrderFrequency(orderFrequency);
	}

	/**
	 * @see OrderService#purgeOrderFrequency(OrderFrequency)
	 */
	@Test
	public void purgeOrderFrequency_shouldNotAllowDeletingAnOrderFrequencyThatIsInUse() {
		OrderFrequency orderFrequency = orderService.getOrderFrequency(1);
		assertNotNull(orderFrequency);

		CannotDeleteObjectInUseException exception = assertThrows(CannotDeleteObjectInUseException.class, () -> orderService.purgeOrderFrequency(orderFrequency));
		assertThat(exception.getMessage(), is(messageSourceService.getMessage("Order.frequency.cannot.delete")));
	}

	@Test
	public void saveOrderWithScheduledDate_shouldAddANewOrderWithScheduledDateToTheDatabase() {
		Date scheduledDate = new Date();
		Order order = new Order();
		order.setAction(Action.NEW);
		order.setPatient(Context.getPatientService().getPatient(7));
		order.setConcept(Context.getConceptService().getConcept(5497));
		order.setCareSetting(orderService.getCareSetting(1));
		order.setOrderer(orderService.getOrder(1).getOrderer());
		order.setEncounter(encounterService.getEncounter(3));
		order.setDateActivated(new Date());
		order.setScheduledDate(scheduledDate);
		order.setUrgency(Order.Urgency.ON_SCHEDULED_DATE);
		order.setEncounter(encounterService.getEncounter(3));
		order.setOrderType(orderService.getOrderType(17));
		order = orderService.saveOrder(order, null);
		Order newOrder = orderService.getOrder(order.getOrderId());
		assertNotNull(order);
		assertEquals(DateUtil.truncateToSeconds(scheduledDate), order.getScheduledDate());
		assertNotNull(newOrder);
		assertEquals(DateUtil.truncateToSeconds(scheduledDate), newOrder.getScheduledDate());
	}

	/**
	 * @see OrderService#saveOrder(org.openmrs.Order, OrderContext)
	 */
	@Test
	public void saveOrder_shouldSetOrderNumberSpecifiedInTheContextIfSpecified() {
		GlobalProperty gp = new GlobalProperty(OpenmrsConstants.GP_ORDER_NUMBER_GENERATOR_BEAN_ID,
			"orderEntry.OrderNumberGenerator");
		Context.getAdministrationService().saveGlobalProperty(gp);
		Order order = new TestOrder();
		order.setEncounter(encounterService.getEncounter(6));
		order.setPatient(patientService.getPatient(7));
		order.setConcept(conceptService.getConcept(5497));
		order.setOrderer(providerService.getProvider(1));
		order.setCareSetting(orderService.getCareSetting(1));
		order.setOrderType(orderService.getOrderType(2));
		order.setEncounter(encounterService.getEncounter(3));
		order.setDateActivated(new Date());
		OrderContext orderCtxt = new OrderContext();
		final String expectedOrderNumber = "Testing";
		orderCtxt.setAttribute(TimestampOrderNumberGenerator.NEXT_ORDER_NUMBER, expectedOrderNumber);
		order = orderService.saveOrder(order, orderCtxt);
		assertEquals(expectedOrderNumber, order.getOrderNumber());
	}

	/**
	 * @see OrderService#saveOrder(org.openmrs.Order, OrderContext)
	 */
	@Test
	public void saveOrder_shouldSetTheOrderNumberReturnedByTheConfiguredGenerator() {
		GlobalProperty gp = new GlobalProperty(OpenmrsConstants.GP_ORDER_NUMBER_GENERATOR_BEAN_ID,
			"orderEntry.OrderNumberGenerator");
		Context.getAdministrationService().saveGlobalProperty(gp);
		Order order = new TestOrder();
		order.setPatient(patientService.getPatient(7));
		order.setConcept(conceptService.getConcept(5497));
		order.setOrderer(providerService.getProvider(1));
		order.setCareSetting(orderService.getCareSetting(1));
		order.setOrderType(orderService.getOrderType(2));
		order.setEncounter(encounterService.getEncounter(3));
		order.setDateActivated(new Date());
		order = orderService.saveOrder(order, null);
		assertTrue(order.getOrderNumber().startsWith(TimestampOrderNumberGenerator.ORDER_NUMBER_PREFIX));
	}

	/**
	 * @see OrderService#saveOrder(org.openmrs.Order, OrderContext)
	 */
	@Test
	@Disabled("Ignored because it fails after removal of deprecated methods TRUNK-4772")
	public void saveOrder_shouldFailForRevisionOrderIfAnActiveDrugOrderForTheSameConceptAndCareSettingsExists() {
		final Patient patient = patientService.getPatient(2);
		final Concept aspirin = conceptService.getConcept(88);
		DrugOrder firstOrder = new DrugOrder();
		firstOrder.setPatient(patient);
		firstOrder.setConcept(aspirin);
		firstOrder.setEncounter(encounterService.getEncounter(6));
		firstOrder.setOrderer(providerService.getProvider(1));
		firstOrder.setCareSetting(orderService.getCareSetting(2));
		firstOrder.setDrug(conceptService.getDrug(3));
		firstOrder.setDateActivated(new Date());
		firstOrder.setAutoExpireDate(DateUtils.addDays(new Date(), 10));
		firstOrder.setDosingType(FreeTextDosingInstructions.class);
		firstOrder.setDosingInstructions("2 for 5 days");
		firstOrder.setQuantity(10.0);
		firstOrder.setQuantityUnits(conceptService.getConcept(51));
		firstOrder.setNumRefills(0);
		orderService.saveOrder(firstOrder, null);

		//New order in future for same concept and care setting
		DrugOrder secondOrder = new DrugOrder();
		secondOrder.setPatient(firstOrder.getPatient());
		secondOrder.setConcept(firstOrder.getConcept());
		secondOrder.setEncounter(encounterService.getEncounter(6));
		secondOrder.setOrderer(providerService.getProvider(1));
		secondOrder.setCareSetting(firstOrder.getCareSetting());
		secondOrder.setDrug(conceptService.getDrug(3));
		secondOrder.setDateActivated(new Date());
		secondOrder.setScheduledDate(DateUtils.addDays(firstOrder.getEffectiveStopDate(), 1));
		secondOrder.setUrgency(Order.Urgency.ON_SCHEDULED_DATE);
		secondOrder.setDosingType(FreeTextDosingInstructions.class);
		secondOrder.setDosingInstructions("2 for 5 days");
		secondOrder.setQuantity(10.0);
		secondOrder.setQuantityUnits(conceptService.getConcept(51));
		secondOrder.setNumRefills(0);
		orderService.saveOrder(secondOrder, null);

		//Revise second order to have scheduled date overlapping with active order
		DrugOrder revision = secondOrder.cloneForRevision();
		revision.setScheduledDate(DateUtils.addDays(firstOrder.getEffectiveStartDate(), 2));
		revision.setEncounter(encounterService.getEncounter(6));
		revision.setOrderer(providerService.getProvider(1));

		APIException exception = assertThrows(APIException.class, () -> orderService.saveOrder(revision, null));
		assertThat(exception.getMessage(), is("Order.cannot.have.more.than.one"));
	}

	/**
	 * settings exists
	 *
	 * @see OrderService#saveOrder(Order, OrderContext)
	 */
	@Test
	@Disabled("Ignored because it fails after removal of deprecated methods TRUNK-4772")
	public void saveOrder_shouldPassForRevisionOrderIfAnActiveTestOrderForTheSameConceptAndCareSettingsExists() {
		final Patient patient = patientService.getPatient(2);
		final Concept cd4Count = conceptService.getConcept(5497);
		TestOrder activeOrder = new TestOrder();
		activeOrder.setPatient(patient);
		activeOrder.setConcept(cd4Count);
		activeOrder.setEncounter(encounterService.getEncounter(6));
		activeOrder.setOrderer(providerService.getProvider(1));
		activeOrder.setCareSetting(orderService.getCareSetting(2));
		activeOrder.setDateActivated(new Date());
		activeOrder.setAutoExpireDate(DateUtils.addDays(new Date(), 10));
		orderService.saveOrder(activeOrder, null);

		//New order in future for same concept
		TestOrder secondOrder = new TestOrder();
		secondOrder.setPatient(activeOrder.getPatient());
		secondOrder.setConcept(activeOrder.getConcept());
		secondOrder.setEncounter(encounterService.getEncounter(6));
		secondOrder.setOrderer(providerService.getProvider(1));
		secondOrder.setCareSetting(activeOrder.getCareSetting());
		secondOrder.setDateActivated(new Date());
		secondOrder.setScheduledDate(DateUtils.addDays(activeOrder.getEffectiveStopDate(), 1));
		secondOrder.setUrgency(Order.Urgency.ON_SCHEDULED_DATE);
		orderService.saveOrder(secondOrder, null);

		//Revise second order to have scheduled date overlapping with active order
		TestOrder revision = secondOrder.cloneForRevision();
		revision.setScheduledDate(DateUtils.addDays(activeOrder.getEffectiveStartDate(), 2));
		revision.setEncounter(encounterService.getEncounter(6));
		revision.setOrderer(providerService.getProvider(1));

		Order savedSecondOrder = orderService.saveOrder(revision, null);

		assertNotNull(orderService.getOrder(savedSecondOrder.getOrderId()));
	}

	/**
	 * @see OrderService#saveOrder(Order, OrderContext)
	 */
	@Test
	public void saveOrder_shouldFailIfAnActiveDrugOrderForTheSameConceptAndCareSettingExists() {
		final Patient patient = patientService.getPatient(2);
		final Concept triomuneThirty = conceptService.getConcept(792);
		//sanity check that we have an active order for the same concept
		DrugOrder duplicateOrder = (DrugOrder) orderService.getOrder(3);
		assertTrue(duplicateOrder.isActive());
		assertEquals(triomuneThirty, duplicateOrder.getConcept());

		DrugOrder drugOrder = new DrugOrder();
		drugOrder.setPatient(patient);
		drugOrder.setCareSetting(orderService.getCareSetting(1));
		drugOrder.setConcept(triomuneThirty);
		drugOrder.setEncounter(encounterService.getEncounter(6));
		drugOrder.setOrderer(providerService.getProvider(1));
		drugOrder.setCareSetting(duplicateOrder.getCareSetting());
		drugOrder.setDrug(duplicateOrder.getDrug());
		drugOrder.setDose(duplicateOrder.getDose());
		drugOrder.setDoseUnits(duplicateOrder.getDoseUnits());
		drugOrder.setRoute(duplicateOrder.getRoute());
		drugOrder.setFrequency(duplicateOrder.getFrequency());
		drugOrder.setQuantity(duplicateOrder.getQuantity());
		drugOrder.setQuantityUnits(duplicateOrder.getQuantityUnits());
		drugOrder.setNumRefills(duplicateOrder.getNumRefills());

		AmbiguousOrderException exception = assertThrows(AmbiguousOrderException.class, () -> orderService.saveOrder(drugOrder, null));
		;
		assertThat(exception.getMessage(), is("Order.cannot.have.more.than.one"));
	}

	/**
	 * @see OrderService#saveOrder(org.openmrs.Order, OrderContext)
	 */
	@Test
	public void saveOrder_shouldPassIfAnActiveTestOrderForTheSameConceptAndCareSettingExists() {
		final Patient patient = patientService.getPatient(2);
		final Concept cd4Count = conceptService.getConcept(5497);
		//sanity check that we have an active order for the same concept
		TestOrder duplicateOrder = (TestOrder) orderService.getOrder(7);
		assertTrue(duplicateOrder.isActive());
		assertEquals(cd4Count, duplicateOrder.getConcept());

		Order order = new TestOrder();
		order.setPatient(patient);
		order.setCareSetting(orderService.getCareSetting(2));
		order.setConcept(cd4Count);
		order.setEncounter(encounterService.getEncounter(6));
		order.setOrderer(providerService.getProvider(1));
		order.setCareSetting(duplicateOrder.getCareSetting());

		Order savedOrder = orderService.saveOrder(order, null);

		assertNotNull(orderService.getOrder(savedOrder.getOrderId()));
	}

	/**
	 * @see OrderService#saveOrder(org.openmrs.Order, OrderContext)
	 */
	@Test
	@Disabled("Ignored because it fails after removal of deprecated methods TRUNK-4772")
	public void saveOrder_shouldSaveRevisionOrderScheduledOnDateNotOverlappingWithAnActiveOrderForTheSameConceptAndCareSetting() {
		//sanity check that we have an active order
		final Patient patient = patientService.getPatient(2);
		final Concept cd4Count = conceptService.getConcept(5497);
		TestOrder activeOrder = new TestOrder();
		activeOrder.setPatient(patient);
		activeOrder.setConcept(cd4Count);
		activeOrder.setEncounter(encounterService.getEncounter(6));
		activeOrder.setOrderer(providerService.getProvider(1));
		activeOrder.setCareSetting(orderService.getCareSetting(2));
		activeOrder.setDateActivated(new Date());
		activeOrder.setAutoExpireDate(DateUtils.addDays(new Date(), 10));
		orderService.saveOrder(activeOrder, null);

		//New Drug order in future for same concept
		TestOrder secondOrder = new TestOrder();
		secondOrder.setPatient(activeOrder.getPatient());
		secondOrder.setConcept(activeOrder.getConcept());
		secondOrder.setEncounter(encounterService.getEncounter(6));
		secondOrder.setOrderer(providerService.getProvider(1));
		secondOrder.setCareSetting(activeOrder.getCareSetting());
		secondOrder.setDateActivated(new Date());
		secondOrder.setScheduledDate(DateUtils.addDays(activeOrder.getEffectiveStopDate(), 1));
		secondOrder.setUrgency(Order.Urgency.ON_SCHEDULED_DATE);
		orderService.saveOrder(secondOrder, null);

		//Revise Second Order to have scheduled date not overlapping with active order
		TestOrder revision = secondOrder.cloneForRevision();
		revision.setScheduledDate(DateUtils.addDays(activeOrder.getEffectiveStopDate(), 2));
		revision.setEncounter(encounterService.getEncounter(6));
		revision.setOrderer(providerService.getProvider(1));

		Order savedRevisionOrder = orderService.saveOrder(revision, null);

		assertNotNull(orderService.getOrder(savedRevisionOrder.getOrderId()));
	}

	/**
	 * @see OrderService#saveOrder(org.openmrs.Order, OrderContext)
	 */
	@Test
	public void saveOrder_shouldPassIfAnActiveDrugOrderForTheSameConceptAndCareSettingButDifferentFormulationExists() {
		executeDataSet("org/openmrs/api/include/OrderServiceTest-drugOrdersWithSameConceptAndDifferentFormAndStrength.xml");
		final Patient patient = patientService.getPatient(2);
		//sanity check that we have an active order
		DrugOrder existingOrder = (DrugOrder) orderService.getOrder(1000);
		assertTrue(existingOrder.isActive());
		//New Drug order
		DrugOrder order = new DrugOrder();
		order.setPatient(patient);
		order.setConcept(existingOrder.getConcept());
		order.setEncounter(encounterService.getEncounter(6));
		order.setOrderer(providerService.getProvider(1));
		order.setCareSetting(existingOrder.getCareSetting());
		order.setDrug(conceptService.getDrug(3001));
		order.setDosingType(FreeTextDosingInstructions.class);
		order.setDosingInstructions("2 for 5 days");
		order.setQuantity(10.0);
		order.setQuantityUnits(conceptService.getConcept(51));
		order.setNumRefills(2);

		Order savedDrugOrder = orderService.saveOrder(order, null);

		assertNotNull(orderService.getOrder(savedDrugOrder.getOrderId()));
	}

	/**
	 * @see OrderService#saveOrder(org.openmrs.Order, OrderContext)
	 */
	@Test
	public void saveOrder_shouldThrowAmbiguousOrderExceptionIfAnActiveDrugOrderForTheSameDrugFormulationExists() {
		executeDataSet("org/openmrs/api/include/OrderServiceTest-drugOrdersWithSameConceptAndDifferentFormAndStrength.xml");
		final Patient patient = patientService.getPatient(2);
		//sanity check that we have an active order for the same concept
		DrugOrder existingOrder = (DrugOrder) orderService.getOrder(1000);
		assertTrue(existingOrder.isActive());

		//New Drug order
		DrugOrder order = new DrugOrder();
		order.setPatient(patient);
		order.setDrug(existingOrder.getDrug());
		order.setEncounter(encounterService.getEncounter(6));
		order.setOrderer(providerService.getProvider(1));
		order.setCareSetting(existingOrder.getCareSetting());
		order.setDosingType(FreeTextDosingInstructions.class);
		order.setDosingInstructions("2 for 5 days");
		order.setQuantity(10.0);
		order.setQuantityUnits(conceptService.getConcept(51));
		order.setNumRefills(2);

		AmbiguousOrderException exception = assertThrows(AmbiguousOrderException.class, () -> orderService.saveOrder(order, null));
		assertThat(exception.getMessage(), is("Order.cannot.have.more.than.one"));
	}

	/**
	 * @see OrderService#saveOrder(org.openmrs.Order, OrderContext)
	 */
	@Test
	public void saveOrder_shouldPassIfAnActiveOrderForTheSameConceptExistsInADifferentCareSetting() {
		final Patient patient = patientService.getPatient(2);
		final Concept cd4Count = conceptService.getConcept(5497);
		TestOrder duplicateOrder = (TestOrder) orderService.getOrder(7);
		final CareSetting inpatient = orderService.getCareSetting(2);
		assertNotEquals(inpatient, duplicateOrder.getCareSetting());
		assertTrue(duplicateOrder.isActive());
		assertEquals(cd4Count, duplicateOrder.getConcept());
		int initialActiveOrderCount = orderService.getActiveOrders(patient, null, null, null).size();

		TestOrder order = new TestOrder();
		order.setPatient(patient);
		order.setCareSetting(orderService.getCareSetting(2));
		order.setConcept(cd4Count);
		order.setEncounter(encounterService.getEncounter(6));
		order.setOrderer(providerService.getProvider(1));
		order.setCareSetting(inpatient);

		orderService.saveOrder(order, null);
		List<Order> activeOrders = orderService.getActiveOrders(patient, null, null, null);
		assertEquals(++initialActiveOrderCount, activeOrders.size());
	}

	/**
	 * @throws ParseException
	 * @see OrderService#saveOrder(org.openmrs.Order, OrderContext)
	 */
	@Test
	public void saveOrder_shouldRollTheAutoExpireDateToTheEndOfTheDayIfItHasNoTimeComponent() throws ParseException {
		Order order = new TestOrder();
		order.setPatient(patientService.getPatient(2));
		order.setCareSetting(orderService.getCareSetting(2));
		order.setConcept(conceptService.getConcept(5089));
		order.setEncounter(encounterService.getEncounter(6));
		order.setOrderer(providerService.getProvider(1));
		DateFormat dateformat = new SimpleDateFormat("dd/MM/yyyy");
		order.setDateActivated(dateformat.parse("14/08/2014"));
		order.setAutoExpireDate(dateformat.parse("18/08/2014"));

		orderService.saveOrder(order, null);
		dateformat = new SimpleDateFormat("dd/MM/yyyy HH:mm:ss.S");
		assertEquals(dateformat.parse("18/08/2014 23:59:59.000"), order.getAutoExpireDate());
	}

	/**
	 * @throws ParseException
	 * @see OrderService#saveOrder(org.openmrs.Order, OrderContext)
	 */
	@Test
	public void saveOrder_shouldNotChangeTheAutoExpireDateIfItHasATimeComponent() throws ParseException {
		Order order = new TestOrder();
		order.setPatient(patientService.getPatient(2));
		order.setCareSetting(orderService.getCareSetting(2));
		order.setConcept(conceptService.getConcept(5089));
		order.setEncounter(encounterService.getEncounter(6));
		order.setOrderer(providerService.getProvider(1));
		order.setDateActivated(new Date());
		DateFormat dateformat = new SimpleDateFormat("dd/MM/yyyy HH:mm:ss");
		order.setDateActivated(dateformat.parse("14/08/2014 10:00:00"));
		Date autoExpireDate = dateformat.parse("18/08/2014 10:00:00");
		order.setAutoExpireDate(autoExpireDate);

		orderService.saveOrder(order, null);
		assertEquals(autoExpireDate, order.getAutoExpireDate());
	}

	/**
	 * @see OrderService#saveOrder(org.openmrs.Order, OrderContext)
	 */
	@Test
	public void saveOrder_shouldPassIfAnActiveDrugOrderForTheSameDrugFormulationExistsBeyondSchedule() {
		executeDataSet("org/openmrs/api/include/OrderServiceTest-DrugOrders.xml");
		final Patient patient = patientService.getPatient(2);

		DrugOrder existingOrder = (DrugOrder) orderService.getOrder(2000);
		int initialActiveOrderCount = orderService.getActiveOrders(patient, null, null, null).size();

		//New Drug order
		DrugOrder order = new DrugOrder();
		order.setPatient(patient);
		order.setDrug(existingOrder.getDrug());
		order.setEncounter(encounterService.getEncounter(6));
		order.setOrderer(providerService.getProvider(1));
		order.setCareSetting(existingOrder.getCareSetting());
		order.setDosingType(FreeTextDosingInstructions.class);
		order.setDosingInstructions("2 for 10 days");
		order.setQuantity(10.0);
		order.setQuantityUnits(conceptService.getConcept(51));
		order.setNumRefills(2);
		order.setUrgency(Order.Urgency.ON_SCHEDULED_DATE);

		order.setScheduledDate(DateUtils.addDays(existingOrder.getDateStopped(), 1));

		orderService.saveOrder(order, null);
		List<Order> activeOrders = orderService.getActiveOrders(patient, null, null, null);
		assertEquals(++initialActiveOrderCount, activeOrders.size());
	}

	/**
	 * @see OrderService#getOrderType(Integer)
	 */
	@Test
	public void getOrderType_shouldFindOrderTypeObjectGivenValidId() {
		assertEquals("Drug order", orderService.getOrderType(1).getName());
	}

	/**
	 * @see OrderService#getOrderType(Integer)
	 */
	@Test
	public void getOrderType_shouldReturnNullIfNoOrderTypeObjectFoundWithGivenId() {
		OrderType orderType = orderService.getOrderType(1000);
		assertNull(orderType);
	}

	/**
	 * @see OrderService#getOrderTypeByUuid(String)
	 */
	@Test
	public void getOrderTypeByUuid_shouldFindOrderTypeObjectGivenValidUuid() {
		OrderType orderType = orderService.getOrderTypeByUuid("131168f4-15f5-102d-96e4-000c29c2a5d7");
		assertEquals("Drug order", orderType.getName());
	}

	/**
	 * @see OrderService#getOrderTypeByUuid(String)
	 */
	@Test
	public void getOrderTypeByUuid_shouldReturnNullIfNoOrderTypeObjectFoundWithGivenUuid() {
		assertNull(orderService.getOrderTypeByUuid("some random uuid"));
	}

	/**
	 * @see OrderService#getOrderTypes(boolean)
	 */
	@Test
	public void getOrderTypes_shouldGetAllOrderTypesIfIncludeRetiredIsSetToTrue() {
		assertEquals(14, orderService.getOrderTypes(true).size());
	}

	/**
	 * @see OrderService#getOrderTypes(boolean)
	 */
	@Test
	public void getOrderTypes_shouldGetAllNonRetiredOrderTypesIfIncludeRetiredIsSetToFalse() {
		assertEquals(11, orderService.getOrderTypes(false).size());
	}

	/**
	 * @see OrderService#getOrderTypeByName(String)
	 */
	@Test
	public void getOrderTypeByName_shouldReturnTheOrderTypeThatMatchesTheSpecifiedName() {
		OrderType orderType = orderService.getOrderTypeByName("Drug order");
		assertEquals("131168f4-15f5-102d-96e4-000c29c2a5d7", orderType.getUuid());
	}

	/**
	 * @see OrderService#getOrders(org.openmrs.Patient, org.openmrs.CareSetting,
	 * org.openmrs.OrderType, boolean)
	 */
	@Test
	public void getOrders_shouldFailIfPatientIsNull() {
		IllegalArgumentException exception = assertThrows(IllegalArgumentException.class, () -> orderService.getOrders(null, null, null, false));
		assertThat(exception.getMessage(), is("Patient is required"));
	}

	/**
	 * @see OrderService#getOrders(org.openmrs.Patient, org.openmrs.CareSetting,
	 * org.openmrs.OrderType, boolean)
	 */
	@Test
	public void getOrders_shouldFailIfCareSettingIsNull() {
		IllegalArgumentException exception = assertThrows(IllegalArgumentException.class, () -> orderService.getOrders(new Patient(), null, null, false));
		assertThat(exception.getMessage(), is("CareSetting is required"));
	}

	/**
	 * @see OrderService#getOrders(org.openmrs.Patient, org.openmrs.CareSetting,
	 * org.openmrs.OrderType, boolean)
	 */
	@Test
	public void getOrders_shouldGetTheOrdersThatMatchAllTheArguments() {
		Patient patient = patientService.getPatient(2);
		CareSetting outPatient = orderService.getCareSetting(1);
		OrderType testOrderType = orderService.getOrderType(2);
		List<Order> testOrders = orderService.getOrders(patient, outPatient, testOrderType, false);
		assertEquals(3, testOrders.size());
		TestUtil.containsId(testOrders, 6);
		TestUtil.containsId(testOrders, 7);
		TestUtil.containsId(testOrders, 9);

		OrderType drugOrderType = orderService.getOrderType(1);
		List<Order> drugOrders = orderService.getOrders(patient, outPatient, drugOrderType, false);
		assertEquals(5, drugOrders.size());
		TestUtil.containsId(drugOrders, 2);
		TestUtil.containsId(drugOrders, 3);
		TestUtil.containsId(drugOrders, 44);
		TestUtil.containsId(drugOrders, 444);
		TestUtil.containsId(drugOrders, 5);

		CareSetting inPatient = orderService.getCareSetting(2);
		List<Order> inPatientDrugOrders = orderService.getOrders(patient, inPatient, drugOrderType, false);
		assertEquals(222, inPatientDrugOrders.get(0).getOrderId().intValue());
	}

	/**
	 * @see OrderService#getOrders(org.openmrs.Patient, org.openmrs.CareSetting,
	 * org.openmrs.OrderType, boolean)
	 */
	@Test
	public void getOrders_shouldGetAllUnvoidedMatchesIfIncludeVoidedIsSetToFalse() {
		Patient patient = patientService.getPatient(2);
		CareSetting outPatient = orderService.getCareSetting(1);
		OrderType testOrderType = orderService.getOrderType(2);
		assertEquals(3, orderService.getOrders(patient, outPatient, testOrderType, false).size());
	}

	/**
	 * @see OrderService#getOrders(org.openmrs.Patient, org.openmrs.CareSetting,
	 * org.openmrs.OrderType, boolean)
	 */
	@Test
	public void getOrders_shouldIncludeVoidedMatchesIfIncludeVoidedIsSetToTrue() {
		Patient patient = patientService.getPatient(2);
		CareSetting outPatient = orderService.getCareSetting(1);
		OrderType testOrderType = orderService.getOrderType(2);
		assertEquals(4, orderService.getOrders(patient, outPatient, testOrderType, true).size());
	}

	/**
	 * @see OrderService#getOrders(org.openmrs.Patient, org.openmrs.CareSetting,
	 * org.openmrs.OrderType, boolean)
	 */
	@Test
	public void getOrders_shouldIncludeOrdersForSubTypesIfOrderTypeIsSpecified() {
		executeDataSet("org/openmrs/api/include/OrderServiceTest-otherOrders.xml");
		Patient patient = patientService.getPatient(2);
		OrderType testOrderType = orderService.getOrderType(2);
		CareSetting outPatient = orderService.getCareSetting(1);
		List<Order> orders = orderService.getOrders(patient, outPatient, testOrderType, false);
		assertEquals(7, orders.size());
		Order[] expectedOrder1 = {orderService.getOrder(6), orderService.getOrder(7), orderService.getOrder(9),
			orderService.getOrder(101), orderService.getOrder(102), orderService.getOrder(103),
			orderService.getOrder(104)};
		assertThat(orders, hasItems(expectedOrder1));

		OrderType labTestOrderType = orderService.getOrderType(7);
		orders = orderService.getOrders(patient, outPatient, labTestOrderType, false);
		assertEquals(3, orderService.getOrders(patient, outPatient, labTestOrderType, false).size());
		Order[] expectedOrder2 = {orderService.getOrder(101), orderService.getOrder(103), orderService.getOrder(104)};
		assertThat(orders, hasItems(expectedOrder2));
	}

	/**
	 * @see OrderService#(OrderSearchCriteria)
	 */
	@Test
	public void getOrders_shouldGetOrdersByPatient() {
		Patient patient = patientService.getPatient(2);
		OrderSearchCriteria orderSearchCriteria = new OrderSearchCriteriaBuilder().setPatient(patient).build();
		List<Order> orders = orderService.getOrders(orderSearchCriteria);
		assertEquals(11, orders.size());
	}

	/**
	 * @see OrderService#(OrderSearchCriteria)
	 */
	@Test
	public void getOrders_shouldGetStoppedOrders() {
		OrderSearchCriteria orderSearchCriteria = new OrderSearchCriteriaBuilder().setIsStopped(true).build();
		List<Order> orders = orderService.getOrders(orderSearchCriteria);
		assertEquals(4, orders.size());
		for (Order order : orders) {
			assertNotNull(order.getDateStopped());
		}
	}

	/**
	 * @see OrderService#(OrderSearchCriteria)
	 */
	@Test
	public void getOrders_shouldReturnOrdersAutoExpiredBeforeDate() {
		Date autoExpireOnOrBeforeDate = new GregorianCalendar(2008, 9, 30).getTime();
		OrderSearchCriteria orderSearchCriteria = new OrderSearchCriteriaBuilder().setAutoExpireOnOrBeforeDate(autoExpireOnOrBeforeDate).build();
		List<Order> orders = orderService.getOrders(orderSearchCriteria);
		assertEquals(4, orders.size());
		for (Order order : orders) {
			assertNotNull(order.getAutoExpireDate());
			assertTrue(autoExpireOnOrBeforeDate.after(order.getAutoExpireDate()));
		}
	}

	/**
	 * @see OrderService#(OrderSearchCriteria)
	 */
	@Test
	public void getOrders_shouldReturnOnlyCanceledOrAutoExpiredOrdersBeforeDate() {
		Date canceledOrExpiredOnOrBeforeDate = new GregorianCalendar(2008, 9, 30).getTime();
		OrderSearchCriteria orderSearchCriteria = new OrderSearchCriteriaBuilder().setCanceledOrExpiredOnOrBeforeDate(canceledOrExpiredOnOrBeforeDate).build();
		List<Order> orders = orderService.getOrders(orderSearchCriteria);
		assertEquals(7, orders.size());
		for (Order order : orders) {
			assertTrue((order.getDateStopped() != null && order.getDateStopped().before(canceledOrExpiredOnOrBeforeDate))
				|| (order.getAutoExpireDate() != null && order.getAutoExpireDate().before(canceledOrExpiredOnOrBeforeDate)));
		}
	}

	/**
	 * @see OrderService#(OrderSearchCriteria)
	 */
	@Test
	public void getOrders_shouldNotReturnCanceledOrAutoExpiredOrders() {
		Date today = Calendar.getInstance().getTime();
		OrderSearchCriteria orderSearchCriteria = new OrderSearchCriteriaBuilder().setExcludeCanceledAndExpired(true).build();
		List<Order> orders = orderService.getOrders(orderSearchCriteria);
		assertEquals(6, orders.size());
		for (Order order : orders) {
			assertTrue((order.getDateStopped() == null || (order.getDateStopped() != null && order.getDateStopped().after(today))) &&
				(order.getAutoExpireDate() == null || (order.getAutoExpireDate() != null && order.getAutoExpireDate().after(today)))
			);
		}
	}

	/**
	 * @see OrderService#(OrderSearchCriteria)
	 */
	@Test
	public void getOrders_shouldreturnOrdersWithFulfillerStatusCompleted() {
		OrderSearchCriteria orderSearchCriteria = new OrderSearchCriteriaBuilder().setFulfillerStatus(Order.FulfillerStatus.valueOf("COMPLETED")).build();
		List<Order> orders = orderService.getOrders(orderSearchCriteria);
		assertEquals(1, orders.size());
		for (Order order : orders) {
			assertEquals(COMPLETED, order.getFulfillerStatus());
		}
	}

	/**
	 * @see OrderService#(OrderSearchCriteria)
	 */
	@Test
	public void getOrders_shouldReturnOrdersWithFulfillerStatusReceivedOrNull() {
		OrderSearchCriteria orderSearchCriteria = new OrderSearchCriteriaBuilder().setFulfillerStatus(Order.FulfillerStatus.valueOf("RECEIVED")).setIncludeNullFulfillerStatus(new Boolean(true)).build();
		List<Order> orders = orderService.getOrders(orderSearchCriteria);
		assertEquals(12, orders.size());
		for (Order order : orders) {
			assertTrue(order.getFulfillerStatus() == Order.FulfillerStatus.RECEIVED ||
				order.getFulfillerStatus() == null);
		}
	}

	/**
	 * @see OrderService#(OrderSearchCriteria)
	 */
	@Test
	public void getOrders_shouldReturnOrdersWithFulfillerStatusNotNull() {
		OrderSearchCriteria orderSearchCriteria = new OrderSearchCriteriaBuilder().setIncludeNullFulfillerStatus(new Boolean(false)).build();
		List<Order> orders = orderService.getOrders(orderSearchCriteria);
		assertEquals(3, orders.size());
		for (Order order : orders) {
			assertTrue(order.getFulfillerStatus() != null);
		}
	}

	/**
	 * @see OrderService#(OrderSearchCriteria)
	 */
	@Test
	public void getOrders_shouldReturnOrdersWithFulfillerStatusNull() {
		OrderSearchCriteria orderSearchCriteria = new OrderSearchCriteriaBuilder().setIncludeNullFulfillerStatus(new Boolean(true)).build();
		List<Order> orders = orderService.getOrders(orderSearchCriteria);
		assertEquals(10, orders.size());
		for (Order order : orders) {
			assertNull(order.getFulfillerStatus());
		}
	}

	/**
	 * @see OrderService#(OrderSearchCriteria)
	 */
	@Test
	public void getOrders_shouldreturnDiscontinuedOrders() {
		OrderSearchCriteria orderSearchCriteria = new OrderSearchCriteriaBuilder().setAction(Order.Action.valueOf("DISCONTINUE")).build();
		List<Order> orders = orderService.getOrders(orderSearchCriteria);
		assertEquals(2, orders.size());
		for (Order order : orders) {
			assertEquals(DISCONTINUE, order.getAction());
		}
	}

	/**
	 * @see OrderService#(OrderSearchCriteria)
	 */
	@Test
	public void getOrders_shouldNotReturnDiscontinuedOrders() {
		OrderSearchCriteria orderSearchCriteria = new OrderSearchCriteriaBuilder().setExcludeDiscontinueOrders(true).build();
		List<Order> orders = orderService.getOrders(orderSearchCriteria);
		assertEquals(11, orders.size());
		for (Order order : orders) {
			assertNotEquals(order.getAction(), org.openmrs.Order.Action.DISCONTINUE);
		}
	}


	/**
	 * @see OrderService#(OrderSearchCriteria)
	 */
	@Test
	public void getOrders_shouldGetOrdersByCareSetting() {
		CareSetting outPatient = orderService.getCareSetting(1);
		OrderSearchCriteria orderSearchCriteria = new OrderSearchCriteriaBuilder().setCareSetting(outPatient).build();
		List<Order> orders = orderService.getOrders(orderSearchCriteria);
		assertEquals(12, orders.size());
	}

	/**
	 * @see OrderService#(OrderSearchCriteria)
	 */
	@Test
	public void getOrders_shouldGetOrdersByConcepts() {
		List<Concept> concepts = new ArrayList<>();
		concepts.add(conceptService.getConcept(88)); // aspirin
		concepts.add(conceptService.getConcept(3)); // cough syrup
		OrderSearchCriteria orderSearchCriteria = new OrderSearchCriteriaBuilder().setConcepts(concepts).build();
		List<Order> orders = orderService.getOrders(orderSearchCriteria);
		assertEquals(6, orders.size());
	}

	/**
	 * @see OrderService#(OrderSearchCriteria)
	 */
	@Test
	public void getOrders_shouldGetOrdersByOrderTypes() {
		List<OrderType> orderTypes = new ArrayList<>();
		orderTypes.add(orderService.getOrderType(1)); // drug order
		OrderSearchCriteria orderSearchCriteria = new OrderSearchCriteriaBuilder().setOrderTypes(orderTypes).build();
		List<Order> orders = orderService.getOrders(orderSearchCriteria);
		assertEquals(10, orders.size());
	}

	/**
	 * @see OrderService#(OrderSearchCriteria)
	 */
	@Test
	public void getOrders_shouldGetOrdersByActivatedOnOrBeforeDate() {
		// should get orders activated any time on this day
		Date activatedOnOrBeforeDate = new GregorianCalendar(2008, 7, 19).getTime();
		OrderSearchCriteria orderSearchCriteria = new OrderSearchCriteriaBuilder().setActivatedOnOrBeforeDate(activatedOnOrBeforeDate).build();
		List<Order> orders = orderService.getOrders(orderSearchCriteria);
		assertEquals(11, orders.size());
	}

	/**
	 * @see OrderService#(OrderSearchCriteria)
	 */
	@Test
	public void getOrders_shouldGetOrdersByActivatedOnOrAfterDate() {
		// hour and minute should be ignored by search
		Date activatedOnOrAfterDate = new GregorianCalendar(2008, 7, 19, 12, 0).getTime();
		OrderSearchCriteria orderSearchCriteria = new OrderSearchCriteriaBuilder().setActivatedOnOrAfterDate(activatedOnOrAfterDate).build();
		List<Order> orders = orderService.getOrders(orderSearchCriteria);
		assertEquals(3, orders.size());
	}

	/**
	 * @see OrderService#(OrderSearchCriteria)
	 */
	@Test
	public void getOrders_shouldGetOrdersByIncludeVoided() {
		OrderSearchCriteria orderSearchCriteria = new OrderSearchCriteriaBuilder().setIncludeVoided(true).build();
		List<Order> orders = orderService.getOrders(orderSearchCriteria);
		assertEquals(14, orders.size());
	}

	/**
	 * @see OrderService#(OrderSearchCriteria)
	 */
	@Test
	public void getOrders_shouldGetTheOrdersByCareSettingAndOrderType() {
		CareSetting outPatient = orderService.getCareSetting(1);
		List<OrderType> orderTypes = new ArrayList<>();
		orderTypes.add(orderService.getOrderType(2)); // test order type
		OrderSearchCriteria orderSearchCriteria = new OrderSearchCriteriaBuilder().setCareSetting(outPatient).setOrderTypes(orderTypes).build();
		List<Order> orders = orderService.getOrders(orderSearchCriteria);
		assertEquals(3, orders.size());
	}

	@Test
	public void getOrders_shouldGetTheOrdersByOrderNumber() {
		OrderSearchCriteria orderSearchCriteria = new OrderSearchCriteriaBuilder().setOrderNumber("ORD-7").build();
		List<Order> orders = orderService.getOrders(orderSearchCriteria);
		assertEquals(1, orders.size());
		assertEquals("2c96f25c-4949-4f72-9931-d808fbc226df", orders.iterator().next().getUuid());
	}

	@Test
	public void getOrders_shouldGetTheOrdersByOrderNumberEvenIfCaseDoesNotMatch() {
		OrderSearchCriteria orderSearchCriteria = new OrderSearchCriteriaBuilder().setOrderNumber("ord-7").build();
		List<Order> orders = orderService.getOrders(orderSearchCriteria);
		assertEquals(1, orders.size());
		assertEquals("2c96f25c-4949-4f72-9931-d808fbc226df", orders.iterator().next().getUuid());
	}

	@Test
	public void getOrders_shouldGetTheOrdersByAccessionNumber() {
		OrderSearchCriteria orderSearchCriteria = new OrderSearchCriteriaBuilder().setAccessionNumber("ACC-123").build();
		List<Order> orders = orderService.getOrders(orderSearchCriteria);
		assertEquals(1, orders.size());
		assertEquals("e1f95924-697a-11e3-bd76-0800271c1b75", orders.iterator().next().getUuid());
	}

	@Test
	public void getOrders_shouldGetTheOrdersByAccessionNumberEvenIfCaseDoesNotMatch() {
		OrderSearchCriteria orderSearchCriteria = new OrderSearchCriteriaBuilder().setAccessionNumber("acc-123").build();
		List<Order> orders = orderService.getOrders(orderSearchCriteria);
		assertEquals(1, orders.size());
		assertEquals("e1f95924-697a-11e3-bd76-0800271c1b75", orders.iterator().next().getUuid());
	}

	/**
	 * @see OrderService#getAllOrdersByPatient(org.openmrs.Patient)
	 */
	@Test
	public void getAllOrdersByPatient_shouldFailIfPatientIsNull() {
		IllegalArgumentException exception = assertThrows(IllegalArgumentException.class, () -> orderService.getAllOrdersByPatient(null));
		assertThat(exception.getMessage(), is("Patient is required"));
	}

	/**
	 * @see OrderService#getAllOrdersByPatient(org.openmrs.Patient)
	 */
	@Test
	public void getAllOrdersByPatient_shouldGetAllTheOrdersForTheSpecifiedPatient() {
		assertEquals(12, orderService.getAllOrdersByPatient(patientService.getPatient(2)).size());
		assertEquals(2, orderService.getAllOrdersByPatient(patientService.getPatient(7)).size());
	}

	/**
	 * @see OrderService#saveOrder(org.openmrs.Order, OrderContext)
	 */
	@Test
	public void saveOrder_shouldSetOrderTypeIfNullButMappedToTheConceptClass() {
		TestOrder order = new TestOrder();
		order.setPatient(patientService.getPatient(7));
		order.setConcept(conceptService.getConcept(5497));
		order.setOrderer(providerService.getProvider(1));
		order.setCareSetting(orderService.getCareSetting(1));
		order.setEncounter(encounterService.getEncounter(3));
		order.setDateActivated(new Date());
		orderService.saveOrder(order, null);
		assertEquals(2, order.getOrderType().getOrderTypeId().intValue());
	}

	/**
	 * @see OrderService#saveOrder(org.openmrs.Order, OrderContext)
	 */
	@Test
	public void saveOrder_shouldFailIfOrderTypeIsNullAndNotMappedToTheConceptClass() {
		Order order = new Order();
		order.setPatient(patientService.getPatient(7));
		order.setConcept(conceptService.getConcept(9));
		order.setOrderer(providerService.getProvider(1));
		order.setCareSetting(orderService.getCareSetting(1));
		order.setEncounter(encounterService.getEncounter(3));
		order.setDateActivated(new Date());
		OrderEntryException exception = assertThrows(OrderEntryException.class, () -> orderService.saveOrder(order, null));
		assertThat(exception.getMessage(), is("Order.type.cannot.determine"));
	}

	/**
	 * @see OrderService#saveOrderType(org.openmrs.OrderType)
	 */
	@Test
	public void saveOrderType_shouldAddANewOrderTypeToTheDatabase() {
		int orderTypeCount = orderService.getOrderTypes(true).size();
		OrderType orderType = new OrderType();
		orderType.setName("New Order");
		orderType.setJavaClassName("org.openmrs.NewTestOrder");
		orderType.setDescription("New order type for testing");
		orderType.setRetired(false);
		orderType = orderService.saveOrderType(orderType);
		assertNotNull(orderType);
		assertEquals("New Order", orderType.getName());
		assertNotNull(orderType.getId());
		assertEquals((orderTypeCount + 1), orderService.getOrderTypes(true).size());
	}

	/**
	 * @see OrderService#saveOrderType(org.openmrs.OrderType)
	 */
	@Test
	public void saveOrderType_shouldEditAnExistingOrderType() {
		OrderType orderType = orderService.getOrderType(1);
		assertNull(orderType.getDateChanged());
		assertNull(orderType.getChangedBy());
		final String newDescription = "new";
		orderType.setDescription(newDescription);

		orderService.saveOrderType(orderType);
		Context.flushSession();
		assertNotNull(orderType.getDateChanged());
		assertNotNull(orderType.getChangedBy());
	}

	/**
	 * @see OrderService#purgeOrderType(org.openmrs.OrderType)
	 */
	@Test
	public void purgeOrderType_shouldDeleteOrderTypeIfNotInUse() {
		final Integer id = 13;
		OrderType orderType = orderService.getOrderType(id);
		assertNotNull(orderType);
		orderService.purgeOrderType(orderType);
		assertNull(orderService.getOrderType(id));
	}

	/**
	 * @see OrderService#purgeOrderType(org.openmrs.OrderType)
	 */
	@Test
	public void purgeOrderType_shouldNotAllowDeletingAnOrderTypeThatIsInUse() {
		OrderType orderType = orderService.getOrderType(1);
		assertNotNull(orderType);
		CannotDeleteObjectInUseException exception = assertThrows(CannotDeleteObjectInUseException.class, () -> orderService.purgeOrderType(orderType));
		assertThat(exception.getMessage(), is(messageSourceService.getMessage("Order.type.cannot.delete")));
	}

	/**
	 * @see OrderService#retireOrderType(org.openmrs.OrderType, String)
	 */
	@Test
	public void retireOrderType_shouldRetireOrderType() {
		OrderType orderType = orderService.getOrderType(15);
		assertFalse(orderType.getRetired());
		assertNull(orderType.getRetiredBy());
		assertNull(orderType.getRetireReason());
		assertNull(orderType.getDateRetired());
		orderService.retireOrderType(orderType, "Retire for testing purposes");
		orderType = orderService.getOrderType(15);
		assertTrue(orderType.getRetired());
		assertNotNull(orderType.getRetiredBy());
		assertNotNull(orderType.getRetireReason());
		assertNotNull(orderType.getDateRetired());
	}

	/**
	 * @see OrderService#unretireOrderType(org.openmrs.OrderType)
	 */
	@Test
	public void unretireOrderType_shouldUnretireOrderType() {
		OrderType orderType = orderService.getOrderType(16);
		assertTrue(orderType.getRetired());
		assertNotNull(orderType.getRetiredBy());
		assertNotNull(orderType.getRetireReason());
		assertNotNull(orderType.getDateRetired());
		orderService.unretireOrderType(orderType);
		orderType = orderService.getOrderType(16);
		assertFalse(orderType.getRetired());
		assertNull(orderType.getRetiredBy());
		assertNull(orderType.getRetireReason());
		assertNull(orderType.getDateRetired());
	}

	/**
	 * @see OrderService#getSubtypes(org.openmrs.OrderType, boolean)
	 */
	@Test
	public void getOrderSubTypes_shouldGetAllSubOrderTypesWithRetiredOrderTypes() {
		List<OrderType> orderTypeList = orderService.getSubtypes(orderService.getOrderType(2), true);
		assertEquals(7, orderTypeList.size());
	}

	/**
	 * @see OrderService#getSubtypes(org.openmrs.OrderType, boolean)
	 */
	@Test
	public void getOrderSubTypes_shouldGetAllSubOrderTypesWithoutRetiredOrderTypes() {
		List<OrderType> orderTypeList = orderService.getSubtypes(orderService.getOrderType(2), false);
		assertEquals(6, orderTypeList.size());
	}

	/**
	 * @see OrderService#saveOrder(org.openmrs.Order, OrderContext)
	 */
	@Test
	public void saveOrder_shouldDefaultToCareSettingAndOrderTypeDefinedInTheOrderContextIfNull() {
		Order order = new TestOrder();
		order.setPatient(patientService.getPatient(7));
		Concept trimune30 = conceptService.getConcept(792);
		order.setConcept(trimune30);
		order.setOrderer(providerService.getProvider(1));
		order.setEncounter(encounterService.getEncounter(3));
		order.setDateActivated(new Date());
		OrderType expectedOrderType = orderService.getOrderType(2);
		CareSetting expectedCareSetting = orderService.getCareSetting(1);
		OrderContext orderContext = new OrderContext();
		orderContext.setOrderType(expectedOrderType);
		orderContext.setCareSetting(expectedCareSetting);
		order = orderService.saveOrder(order, orderContext);
		assertFalse(expectedOrderType.getConceptClasses().contains(trimune30.getConceptClass()));
		assertEquals(expectedOrderType, order.getOrderType());
		assertEquals(expectedCareSetting, order.getCareSetting());
	}

	/**
	 * @see OrderService#getDiscontinuationOrder(Order)
	 */
	@Test
	public void getDiscontinuationOrder_shouldReturnDiscontinuationOrderIfOrderHasBeenDiscontinued() {
		Order order = orderService.getOrder(111);
		Order discontinuationOrder = orderService.discontinueOrder(order, "no reason", new Date(),
			providerService.getProvider(1), order.getEncounter());

		Order foundDiscontinuationOrder = orderService.getDiscontinuationOrder(order);

		assertThat(foundDiscontinuationOrder, is(discontinuationOrder));
	}

	/**
	 * @see OrderService#getDiscontinuationOrder(Order)
	 */
	@Test
	public void getDiscontinuationOrder_shouldReturnNullIfOrderHasNotBeenDiscontinued() {
		Order order = orderService.getOrder(111);
		Order discontinuationOrder = orderService.getDiscontinuationOrder(order);

		assertThat(discontinuationOrder, is(nullValue()));
	}

	/**
	 * @see OrderService#getOrderTypeByConceptClass(ConceptClass)
	 */
	@Test
	public void getOrderTypeByConceptClass_shouldGetOrderTypeMappedToTheGivenConceptClass() {
		OrderType orderType = orderService.getOrderTypeByConceptClass(Context.getConceptService().getConceptClass(1));

		assertNotNull(orderType);
		assertEquals(2, orderType.getOrderTypeId().intValue());
	}

	/**
	 * @see OrderService#getOrderTypeByConcept(Concept)
	 */
	@Test
	public void getOrderTypeByConcept_shouldGetOrderTypeMappedToTheGivenConcept() {
		OrderType orderType = orderService.getOrderTypeByConcept(Context.getConceptService().getConcept(5089));

		assertNotNull(orderType);
		assertEquals(2, orderType.getOrderTypeId().intValue());
	}

	/**
	 * @see OrderService#saveOrder(org.openmrs.Order, OrderContext)
	 */
	@Test
	public void saveOrder_shouldFailIfConceptInPreviousOrderDoesNotMatchThatOfTheRevisedOrder() {
		Order previousOrder = orderService.getOrder(7);
		Order order = previousOrder.cloneForRevision();
		order.setDateActivated(new Date());
		order.setOrderer(providerService.getProvider(1));
		order.setEncounter(encounterService.getEncounter(6));
		Concept newConcept = conceptService.getConcept(5089);
		assertFalse(previousOrder.getConcept().equals(newConcept));
		order.setConcept(newConcept);

		EditedOrderDoesNotMatchPreviousException exception = assertThrows(EditedOrderDoesNotMatchPreviousException.class, () -> orderService.saveOrder(order, null));
		assertThat(exception.getMessage(), is("The orderable of the previous order and the new one order don't match"));
	}

	/**
	 * @see OrderService#saveOrder(org.openmrs.Order, OrderContext)
	 */
	@Test
	public void saveOrder_shouldFailIfTheExistingDrugOrderMatchesTheConceptAndNotDrugOfTheRevisedOrder() {
		final DrugOrder orderToDiscontinue = (DrugOrder) orderService.getOrder(5);

		//create a different test drug
		Drug discontinuationOrderDrug = new Drug();
		discontinuationOrderDrug.setConcept(orderToDiscontinue.getConcept());
		discontinuationOrderDrug = conceptService.saveDrug(discontinuationOrderDrug);
		assertNotEquals(discontinuationOrderDrug, orderToDiscontinue.getDrug());
		assertNotNull(orderToDiscontinue.getDrug());

		DrugOrder order = orderToDiscontinue.cloneForRevision();
		order.setDateActivated(new Date());
		order.setOrderer(providerService.getProvider(1));
		order.setEncounter(encounterService.getEncounter(6));
		order.setDrug(discontinuationOrderDrug);

		EditedOrderDoesNotMatchPreviousException exception = assertThrows(EditedOrderDoesNotMatchPreviousException.class, () -> orderService.saveOrder(order, null));
		assertThat(exception.getMessage(), is("The orderable of the previous order and the new one order don't match"));
	}

	/**
	 * @see OrderService#saveOrder(org.openmrs.Order, OrderContext)
	 */
	@Test
	public void saveOrder_shouldFailIfTheOrderTypeOfThePreviousOrderDoesNotMatch() {
		Order order = orderService.getOrder(7);
		assertTrue(OrderUtilTest.isActiveOrder(order, null));
		Order discontinuationOrder = order.cloneForDiscontinuing();
		OrderType orderType = orderService.getOrderType(7);
		assertNotEquals(discontinuationOrder.getOrderType(), orderType);
		assertTrue(OrderUtil.isType(discontinuationOrder.getOrderType(), orderType));
		discontinuationOrder.setOrderType(orderType);
		discontinuationOrder.setOrderer(Context.getProviderService().getProvider(1));
		discontinuationOrder.setEncounter(Context.getEncounterService().getEncounter(6));

		EditedOrderDoesNotMatchPreviousException exception = assertThrows(EditedOrderDoesNotMatchPreviousException.class, () -> orderService.saveOrder(discontinuationOrder, null));
		assertThat(exception.getMessage(), is(messageSourceService.getMessage("Order.type.doesnot.match")));
	}

	/**
	 * @see OrderService#saveOrder(org.openmrs.Order, OrderContext)
	 */
	@Test
	public void saveOrder_shouldFailIfTheJavaTypeOfThePreviousOrderDoesNotMatch() throws Exception {

		HibernateSessionFactoryBean sessionFactoryBean = (HibernateSessionFactoryBean) applicationContext
			.getBean("&sessionFactory");
		Configuration configuration = sessionFactoryBean.getConfiguration();

		HibernateAdministrationDAO adminDAO = (HibernateAdministrationDAO) applicationContext.getBean("adminDAO");
		StandardServiceRegistry standardRegistry = new StandardServiceRegistryBuilder()
			.configure().applySettings(configuration.getProperties()).build();

		Metadata metaData = new MetadataSources(standardRegistry).addAnnotatedClass(Allergy.class)
			.addAnnotatedClass(Encounter.class).addAnnotatedClass(SomeTestOrder.class)
			.addAnnotatedClass(Diagnosis.class).addAnnotatedClass(Condition.class)
			.addAnnotatedClass(Visit.class).getMetadataBuilder().build();

		Field field = adminDAO.getClass().getDeclaredField("metadata");
		field.setAccessible(true);
		field.set(adminDAO, metaData);

		Order order = orderService.getOrder(7);
		assertTrue(OrderUtilTest.isActiveOrder(order, null));
		Order discontinuationOrder = new SomeTestOrder();
		discontinuationOrder.setCareSetting(order.getCareSetting());
		discontinuationOrder.setConcept(order.getConcept());
		discontinuationOrder.setAction(Action.DISCONTINUE);
		discontinuationOrder.setPreviousOrder(order);
		discontinuationOrder.setPatient(order.getPatient());
		assertTrue(order.getOrderType().getJavaClass().isAssignableFrom(discontinuationOrder.getClass()));
		discontinuationOrder.setOrderType(order.getOrderType());
		discontinuationOrder.setOrderer(Context.getProviderService().getProvider(1));
		discontinuationOrder.setEncounter(Context.getEncounterService().getEncounter(6));

		EditedOrderDoesNotMatchPreviousException exception = assertThrows(EditedOrderDoesNotMatchPreviousException.class, () -> orderService.saveOrder(discontinuationOrder, null));
		assertThat(exception.getMessage(), is(messageSourceService.getMessage("Order.class.doesnot.match")));
	}

	/**
	 * @see OrderService#saveOrder(org.openmrs.Order, OrderContext)
	 */
	@Test
	public void saveOrder_shouldFailIfTheCareSettingOfThePreviousOrderDoesNotMatch() {
		Order order = orderService.getOrder(7);
		assertTrue(OrderUtilTest.isActiveOrder(order, null));
		Order discontinuationOrder = order.cloneForDiscontinuing();
		CareSetting careSetting = orderService.getCareSetting(2);
		assertNotEquals(discontinuationOrder.getCareSetting(), careSetting);
		discontinuationOrder.setCareSetting(careSetting);
		discontinuationOrder.setOrderer(Context.getProviderService().getProvider(1));
		discontinuationOrder.setEncounter(Context.getEncounterService().getEncounter(6));

		EditedOrderDoesNotMatchPreviousException exception = assertThrows(EditedOrderDoesNotMatchPreviousException.class, () -> orderService.saveOrder(discontinuationOrder, null));
		assertThat(exception.getMessage(), is(messageSourceService.getMessage("Order.care.setting.doesnot.match")));
	}

	/**
	 * @see OrderService#saveOrder(org.openmrs.Order, OrderContext)
	 */
	@Test
	public void saveOrder_shouldSetConceptForDrugOrdersIfNull() {
		Patient patient = patientService.getPatient(7);
		CareSetting careSetting = orderService.getCareSetting(2);
		OrderType orderType = orderService.getOrderTypeByName("Drug order");

		//place drug order
		DrugOrder order = new DrugOrder();
		Encounter encounter = encounterService.getEncounter(3);
		order.setEncounter(encounter);
		order.setPatient(patient);
		order.setDrug(conceptService.getDrug(2));
		order.setCareSetting(careSetting);
		order.setOrderer(Context.getProviderService().getProvider(1));
		order.setDateActivated(encounter.getEncounterDatetime());
		order.setOrderType(orderType);
		order.setDosingType(FreeTextDosingInstructions.class);
		order.setInstructions("None");
		order.setDosingInstructions("Test Instruction");
		orderService.saveOrder(order, null);
		assertNotNull(order.getOrderId());
	}

	/**
	 * @see org.openmrs.api.OrderService#getDrugRoutes()
	 */
	@Test
	public void getDrugRoutes_shouldGetDrugRoutesAssociatedConceptPrividedInGlobalProperties() {
		List<Concept> drugRoutesList = orderService.getDrugRoutes();
		assertEquals(1, drugRoutesList.size());
		assertEquals(22, drugRoutesList.get(0).getConceptId().intValue());
	}

	/**
	 * @see OrderService#voidOrder(org.openmrs.Order, String)
	 */
	@Test
	public void voidOrder_shouldVoidAnOrder() {
		Order order = orderService.getOrder(1);
		assertFalse(order.getVoided());
		assertNull(order.getDateVoided());
		assertNull(order.getVoidedBy());
		assertNull(order.getVoidReason());

		orderService.voidOrder(order, "None");
		assertTrue(order.getVoided());
		assertNotNull(order.getDateVoided());
		assertNotNull(order.getVoidedBy());
		assertNotNull(order.getVoidReason());
	}

	/**
	 * @see OrderService#voidOrder(org.openmrs.Order, String)
	 */
	@Test
	public void voidOrder_shouldUnsetDateStoppedOfThePreviousOrderIfTheSpecifiedOrderIsADiscontinuation() {
		Order order = orderService.getOrder(22);
		assertEquals(Action.DISCONTINUE, order.getAction());
		Order previousOrder = order.getPreviousOrder();
		assertNotNull(previousOrder.getDateStopped());
		assertFalse(order.getVoided());

		orderService.voidOrder(order, "None");
		//Ensures order interceptor is okay with all the changes
		Context.flushSession();
		assertTrue(order.getVoided());
		assertNull(previousOrder.getDateStopped());
	}

	/**
	 * @see OrderService#voidOrder(org.openmrs.Order, String)
	 */
	@Test
	public void voidOrder_shouldUnsetDateStoppedOfThePreviousOrderIfTheSpecifiedOrderIsARevision() {
		Order order = orderService.getOrder(111);
		assertEquals(Action.REVISE, order.getAction());
		Order previousOrder = order.getPreviousOrder();
		assertNotNull(previousOrder.getDateStopped());
		assertFalse(order.getVoided());

		orderService.voidOrder(order, "None");
		Context.flushSession();
		assertTrue(order.getVoided());
		assertNull(previousOrder.getDateStopped());
	}

	/**
	 * @see OrderService#unvoidOrder(org.openmrs.Order)
	 */
	@Test
	public void unvoidOrder_shouldUnvoidAnOrder() {
		Order order = orderService.getOrder(8);
		assertTrue(order.getVoided());
		assertNotNull(order.getDateVoided());
		assertNotNull(order.getVoidedBy());
		assertNotNull(order.getVoidReason());

		orderService.unvoidOrder(order);
		assertFalse(order.getVoided());
		assertNull(order.getDateVoided());
		assertNull(order.getVoidedBy());
		assertNull(order.getVoidReason());
	}

	/**
	 * @see OrderService#unvoidOrder(org.openmrs.Order)
	 */
	@Test
	public void unvoidOrder_shouldStopThePreviousOrderIfTheSpecifiedOrderIsADiscontinuation() {
		Order order = orderService.getOrder(22);
		assertEquals(Action.DISCONTINUE, order.getAction());
		Order previousOrder = order.getPreviousOrder();
		assertNotNull(previousOrder.getDateStopped());
		assertFalse(order.getVoided());

		//void the DC order for testing purposes so we can unvoid it later
		orderService.voidOrder(order, "None");
		Context.flushSession();
		assertTrue(order.getVoided());
		assertNull(previousOrder.getDateStopped());

		orderService.unvoidOrder(order);
		Context.flushSession();
		assertFalse(order.getVoided());
		assertNotNull(previousOrder.getDateStopped());
	}

	/**
	 * @see OrderService#unvoidOrder(org.openmrs.Order)
	 */
	@Test
	public void unvoidOrder_shouldStopThePreviousOrderIfTheSpecifiedOrderIsARevision() {
		Order order = orderService.getOrder(111);
		assertEquals(Action.REVISE, order.getAction());
		Order previousOrder = order.getPreviousOrder();
		assertNotNull(previousOrder.getDateStopped());
		assertFalse(order.getVoided());

		//void the revise order for testing purposes so we can unvoid it later
		orderService.voidOrder(order, "None");
		Context.flushSession();
		assertTrue(order.getVoided());
		assertNull(previousOrder.getDateStopped());

		orderService.unvoidOrder(order);
		Context.flushSession();
		assertFalse(order.getVoided());
		assertNotNull(previousOrder.getDateStopped());
	}

	/**
	 * @throws InterruptedException
	 * @see OrderService#unvoidOrder(org.openmrs.Order)
	 */
	@Test
	public void unvoidOrder_shouldFailForADiscontinuationOrderIfThePreviousOrderIsInactive() throws InterruptedException {
		Order order = orderService.getOrder(22);
		assertEquals(Action.DISCONTINUE, order.getAction());
		Order previousOrder = order.getPreviousOrder();
		assertNotNull(previousOrder.getDateStopped());
		assertFalse(order.getVoided());

		//void the DC order for testing purposes so we can unvoid it later
		orderService.voidOrder(order, "None");
		assertTrue(order.getVoided());
		assertNull(previousOrder.getDateStopped());

		//stop the order with a different DC order
		orderService.discontinueOrder(previousOrder, "Testing", null, previousOrder.getOrderer(),
			previousOrder.getEncounter());
		Thread.sleep(10);

		CannotUnvoidOrderException exception = assertThrows(CannotUnvoidOrderException.class, () -> orderService.unvoidOrder(order));
		assertThat(exception.getMessage(), is(messageSourceService.getMessage("Order.action.cannot.unvoid", new Object[]{"discontinuation"}, null)));
	}

	/**
	 * @throws InterruptedException
	 * @see OrderService#unvoidOrder(org.openmrs.Order)
	 */
	@Test
	public void unvoidOrder_shouldFailForAReviseOrderIfThePreviousOrderIsInactive() throws InterruptedException {
		Order order = orderService.getOrder(111);
		assertEquals(Action.REVISE, order.getAction());
		Order previousOrder = order.getPreviousOrder();
		assertNotNull(previousOrder.getDateStopped());
		assertFalse(order.getVoided());

		//void the DC order for testing purposes so we can unvoid it later
		orderService.voidOrder(order, "None");
		assertTrue(order.getVoided());
		assertNull(previousOrder.getDateStopped());

		//stop the order with a different REVISE order
		Order revise = previousOrder.cloneForRevision();
		revise.setOrderer(order.getOrderer());
		revise.setEncounter(order.getEncounter());
		orderService.saveOrder(revise, null);
		Thread.sleep(10);

		CannotUnvoidOrderException exception = assertThrows(CannotUnvoidOrderException.class, () -> orderService.unvoidOrder(order));
		assertThat(exception.getMessage(), is(messageSourceService.getMessage("Order.action.cannot.unvoid", new Object[]{"revision"}, null)));
	}

	/**
	 * @see OrderService#getRevisionOrder(org.openmrs.Order)
	 */
	@Test
	public void getRevisionOrder_shouldReturnRevisionOrderIfOrderHasBeenRevised() {
		assertEquals(orderService.getOrder(111), orderService.getRevisionOrder(orderService.getOrder(1)));
	}

	/**
	 * @see OrderService#getRevisionOrder(org.openmrs.Order)
	 */
	@Test
	public void getRevisionOrder_shouldReturnNullIfOrderHasNotBeenRevised() {
		assertNull(orderService.getRevisionOrder(orderService.getOrder(444)));
	}

	/**
	 * @see OrderService#getDiscontinuationOrder(Order)
	 */
	@Test
	public void getDiscontinuationOrder_shouldReturnNullIfDcOrderIsVoided() {
		Order order = orderService.getOrder(7);
		Order discontinueOrder = orderService.discontinueOrder(order, "Some reason", new Date(),
			providerService.getProvider(1), encounterService.getEncounter(3));
		orderService.voidOrder(discontinueOrder, "Invalid reason");

		Order discontinuationOrder = orderService.getDiscontinuationOrder(order);
		assertThat(discontinuationOrder, is(nullValue()));
	}

	/**
	 * @see OrderService#getDrugDispensingUnits()
	 */
	@Test
	public void getDrugDispensingUnits_shouldReturnTheUnionOfTheDosingAndDispensingUnits() {
		List<Concept> dispensingUnits = orderService.getDrugDispensingUnits();
		assertEquals(2, dispensingUnits.size());
		assertThat(dispensingUnits, containsInAnyOrder(hasId(50), hasId(51)));
	}

	/**
	 * @see OrderService#getDrugDispensingUnits()
	 */
	@Test
	public void getDrugDispensingUnits_shouldReturnAnEmptyListIfNothingIsConfigured() {
		adminService.saveGlobalProperty(new GlobalProperty(OpenmrsConstants.GP_DRUG_DISPENSING_UNITS_CONCEPT_UUID, ""));
		adminService.saveGlobalProperty(new GlobalProperty(OpenmrsConstants.GP_DRUG_DOSING_UNITS_CONCEPT_UUID, ""));
		assertThat(orderService.getDrugDispensingUnits(), is(empty()));
	}

	/**
	 * @see OrderService#getDrugDosingUnits()
	 */
	@Test
	public void getDrugDosingUnits_shouldReturnAListIfGPIsSet() {
		List<Concept> dosingUnits = orderService.getDrugDosingUnits();
		assertEquals(2, dosingUnits.size());
		assertThat(dosingUnits, containsInAnyOrder(hasId(50), hasId(51)));
	}

	/**
	 * @see OrderService#getDrugDosingUnits()
	 */
	@Test
	public void getDrugDosingUnits_shouldReturnAnEmptyListIfNothingIsConfigured() {
		adminService.saveGlobalProperty(new GlobalProperty(OpenmrsConstants.GP_DRUG_DOSING_UNITS_CONCEPT_UUID, ""));
		assertThat(orderService.getDrugDosingUnits(), is(empty()));
	}

	/**
	 * @see OrderService#getDurationUnits()
	 */
	@Test
	public void getDurationUnits_shouldReturnAListIfGPIsSet() {
		List<Concept> durationConcepts = orderService.getDurationUnits();
		assertEquals(1, durationConcepts.size());
		assertEquals(28, durationConcepts.get(0).getConceptId().intValue());
	}

	/**
	 * @see OrderService#getDurationUnits()
	 */
	@Test
	public void getDurationUnits_shouldReturnAnEmptyListIfNothingIsConfigured() {
		adminService.saveGlobalProperty(new GlobalProperty(OpenmrsConstants.GP_DURATION_UNITS_CONCEPT_UUID, ""));
		assertThat(orderService.getDurationUnits(), is(empty()));
	}

	/**
	 * @see OrderService#getRevisionOrder(org.openmrs.Order)
	 */
	@Test
	public void getRevisionOrder_shouldNotReturnAVoidedRevisionOrder() {
		Order order = orderService.getOrder(7);
		Order revision1 = order.cloneForRevision();
		revision1.setEncounter(order.getEncounter());
		revision1.setOrderer(order.getOrderer());
		orderService.saveOrder(revision1, null);
		assertEquals(revision1, orderService.getRevisionOrder(order));
		orderService.voidOrder(revision1, "Testing");
		assertThat(orderService.getRevisionOrder(order), is(nullValue()));

		//should return the new unvoided revision
		Order revision2 = order.cloneForRevision();
		revision2.setEncounter(order.getEncounter());
		revision2.setOrderer(order.getOrderer());
		orderService.saveOrder(revision2, null);
		assertEquals(revision2, orderService.getRevisionOrder(order));
	}

	/**
	 * @see OrderService#saveOrder(org.openmrs.Order, OrderContext)
	 */
	@Test
	public void saveOrder_shouldPassForADiscontinuationOrderWithNoPreviousOrder() {
		TestOrder dcOrder = new TestOrder();
		dcOrder.setAction(Action.DISCONTINUE);
		dcOrder.setPatient(patientService.getPatient(2));
		dcOrder.setCareSetting(orderService.getCareSetting(2));
		dcOrder.setConcept(conceptService.getConcept(5089));
		dcOrder.setEncounter(encounterService.getEncounter(6));
		dcOrder.setOrderer(providerService.getProvider(1));
		orderService.saveOrder(dcOrder, null);
	}

	/**
	 * @see OrderService#getTestSpecimenSources()
	 */
	@Test
	public void getTestSpecimenSources_shouldReturnAListIfGPIsSet() {
		List<Concept> specimenSourceList = orderService.getTestSpecimenSources();
		assertEquals(1, specimenSourceList.size());
		assertEquals(22, specimenSourceList.get(0).getConceptId().intValue());
	}

	/**
	 * @see OrderService#getTestSpecimenSources()
	 */
	@Test
	public void getTestSpecimenSources_shouldReturnAnEmptyListIfNothingIsConfigured() {
		adminService.saveGlobalProperty(new GlobalProperty(OpenmrsConstants.GP_TEST_SPECIMEN_SOURCES_CONCEPT_UUID, ""));
		assertThat(orderService.getTestSpecimenSources(), is(empty()));
	}

	/**
	 * @see OrderService#retireOrderType(org.openmrs.OrderType, String)
	 */
	@Test
	public void retireOrderType_shouldNotRetireIndependentField() {
		OrderType orderType = orderService.getOrderType(2);
		ConceptClass conceptClass = conceptService.getConceptClass(1);
		assertFalse(conceptClass.getRetired());
		orderType.addConceptClass(conceptClass);
		orderService.retireOrderType(orderType, "test retire reason");
		assertFalse(conceptClass.getRetired());
	}

	/**
	 * @see OrderService#saveOrder(org.openmrs.Order, OrderContext)
	 */
	@Test
	public void saveOrder_shouldSetOrderTypeOfDrugOrderToDrugOrderIfNotSetAndConceptNotMapped() {
		Drug drug = conceptService.getDrug(2);
		Concept unmappedConcept = conceptService.getConcept(113);

		assertNull(orderService.getOrderTypeByConcept(unmappedConcept));
		drug.setConcept(unmappedConcept);

		DrugOrder drugOrder = new DrugOrder();
		Encounter encounter = encounterService.getEncounter(3);
		drugOrder.setEncounter(encounter);
		drugOrder.setPatient(patientService.getPatient(7));
		drugOrder.setCareSetting(orderService.getCareSetting(1));
		drugOrder.setOrderer(Context.getProviderService().getProvider(1));
		drugOrder.setDateActivated(encounter.getEncounterDatetime());
		drugOrder.setDrug(drug);
		drugOrder.setDosingType(SimpleDosingInstructions.class);
		drugOrder.setDose(300.0);
		drugOrder.setDoseUnits(conceptService.getConcept(50));
		drugOrder.setQuantity(20.0);
		drugOrder.setQuantityUnits(conceptService.getConcept(51));
		drugOrder.setFrequency(orderService.getOrderFrequency(3));
		drugOrder.setRoute(conceptService.getConcept(22));
		drugOrder.setNumRefills(10);
		drugOrder.setOrderType(null);

		orderService.saveOrder(drugOrder, null);
		assertNotNull(drugOrder.getOrderType());
		assertEquals(orderService.getOrderTypeByUuid(OrderType.DRUG_ORDER_TYPE_UUID), drugOrder.getOrderType());
	}

	/**
	 * @see OrderService#saveOrder(org.openmrs.Order, OrderContext)
	 */
	@Test
	public void saveOrder_shouldSetOrderTypeOfTestOrderToTestOrderIfNotSetAndConceptNotMapped() {
		TestOrder testOrder = new TestOrder();
		testOrder.setPatient(patientService.getPatient(7));
		Concept unmappedConcept = conceptService.getConcept(113);

		assertNull(orderService.getOrderTypeByConcept(unmappedConcept));
		testOrder.setConcept(unmappedConcept);
		testOrder.setOrderer(providerService.getProvider(1));
		testOrder.setCareSetting(orderService.getCareSetting(1));
		Encounter encounter = encounterService.getEncounter(3);
		testOrder.setEncounter(encounter);
		testOrder.setDateActivated(encounter.getEncounterDatetime());
		testOrder.setClinicalHistory("Patient had a negative reaction to the test in the past");
		testOrder.setFrequency(orderService.getOrderFrequency(3));
		testOrder.setSpecimenSource(conceptService.getConcept(22));
		testOrder.setNumberOfRepeats(3);

		orderService.saveOrder(testOrder, null);
		assertNotNull(testOrder.getOrderType());
		assertEquals(orderService.getOrderTypeByUuid(OrderType.TEST_ORDER_TYPE_UUID), testOrder.getOrderType());
	}

	@Test
	public void saveOrder_shouldSetAutoExpireDateOfDrugOrderIfAutoExpireDateIsNotSet() throws ParseException {
		executeDataSet("org/openmrs/api/include/OrderServiceTest-drugOrderAutoExpireDate.xml");
		Drug drug = conceptService.getDrug(3000);
		DrugOrder drugOrder = new DrugOrder();
		Encounter encounter = encounterService.getEncounter(3);
		drugOrder.setEncounter(encounter);
		drugOrder.setPatient(patientService.getPatient(7));
		drugOrder.setCareSetting(orderService.getCareSetting(1));
		drugOrder.setOrderer(Context.getProviderService().getProvider(1));
		drugOrder.setDrug(drug);
		drugOrder.setDosingType(SimpleDosingInstructions.class);
		drugOrder.setDose(300.0);
		drugOrder.setDoseUnits(conceptService.getConcept(50));
		drugOrder.setQuantity(20.0);
		drugOrder.setQuantityUnits(conceptService.getConcept(51));
		drugOrder.setFrequency(orderService.getOrderFrequency(3));
		drugOrder.setRoute(conceptService.getConcept(22));
		drugOrder.setNumRefills(0);
		drugOrder.setOrderType(null);
		drugOrder.setDateActivated(TestUtil.createDateTime("2014-08-03"));
		drugOrder.setDuration(20);// 20 days
		drugOrder.setDurationUnits(conceptService.getConcept(1001));

		Order savedOrder = orderService.saveOrder(drugOrder, null);

		Order loadedOrder = orderService.getOrder(savedOrder.getId());
		assertEquals(TestUtil.createDateTime("2014-08-22 23:59:59"), loadedOrder.getAutoExpireDate());
	}

	@Test
	public void saveOrder_shouldSetAutoExpireDateForReviseOrderWithSimpleDosingInstructions() {
		executeDataSet("org/openmrs/api/include/OrderServiceTest-drugOrderAutoExpireDate.xml");
		DrugOrder originalOrder = (DrugOrder) orderService.getOrder(111);
		assertTrue(originalOrder.isActive());
		DrugOrder revisedOrder = originalOrder.cloneForRevision();
		revisedOrder.setOrderer(originalOrder.getOrderer());
		revisedOrder.setEncounter(originalOrder.getEncounter());

		revisedOrder.setNumRefills(0);
		revisedOrder.setAutoExpireDate(null);
		revisedOrder.setDuration(10);
		revisedOrder.setDurationUnits(conceptService.getConcept(1001));

		orderService.saveOrder(revisedOrder, null);

		assertNotNull(revisedOrder.getAutoExpireDate());
	}

	/**
	 * @see OrderServiceImpl#discontinueExistingOrdersIfNecessary()
	 */
	@Test
	public void saveOrder_shouldThrowAmbiguousOrderExceptionIfDisconnectingMultipleActiveOrdersForTheGivenConcepts() {
		executeDataSet("org/openmrs/api/include/OrderServiceTest-discontinueAmbiguousOrderByConcept.xml");
		DrugOrder order = new DrugOrder();
		order.setAction(Order.Action.DISCONTINUE);
		order.setOrderReasonNonCoded("Discontinue this");
		order.setConcept(conceptService.getConcept(88));
		order.setEncounter(encounterService.getEncounter(7));
		order.setPatient(patientService.getPatient(9));
		order.setOrderer(providerService.getProvider(1));
		order.setCareSetting(orderService.getCareSetting(1));
		assertThrows(AmbiguousOrderException.class, () -> orderService.saveOrder(order, null));
	}

	/**
	 * @see OrderServiceImpl#discontinueExistingOrdersIfNecessary()
	 */
	@Test
	public void saveOrder_shouldThrowAmbiguousOrderExceptionIfDisconnectingMultipleActiveDrugOrdersWithTheSameDrug() {
		executeDataSet("org/openmrs/api/include/OrderServiceTest-ambiguousDrugOrders.xml");
		DrugOrder order = new DrugOrder();
		order.setAction(Order.Action.DISCONTINUE);
		order.setOrderReasonNonCoded("Discontinue this");
		order.setDrug(conceptService.getDrug(3));
		order.setEncounter(encounterService.getEncounter(7));
		order.setPatient(patientService.getPatient(9));
		order.setOrderer(providerService.getProvider(1));
		order.setCareSetting(orderService.getCareSetting(1));
		assertThrows(AmbiguousOrderException.class, () -> orderService.saveOrder(order, null));
	}

	/**
	 * @see OrderService#saveOrder(org.openmrs.Order, OrderContext, org.openmrs.Order[])
	 */
	@Test
	public void saveOrder_shouldPassIfAnKnownDrugOrderForTheSameDrugFormulationSpecified() {
		executeDataSet("org/openmrs/api/include/OrderServiceTest-drugOrdersWithSameConceptAndDifferentFormAndStrength.xml");
		final Patient patient = patientService.getPatient(2);
		//sanity check that we have an active order for the same concept
		DrugOrder existingOrder = (DrugOrder) orderService.getOrder(1000);
		assertTrue(existingOrder.isActive());

		//New Drug order
		DrugOrder order = new DrugOrder();
		order.setPatient(patient);
		order.setDrug(existingOrder.getDrug());
		order.setEncounter(encounterService.getEncounter(6));
		order.setOrderer(providerService.getProvider(1));
		order.setCareSetting(existingOrder.getCareSetting());
		order.setDosingType(FreeTextDosingInstructions.class);
		order.setDosingInstructions("2 for 5 days");
		order.setQuantity(10.0);
		order.setQuantityUnits(conceptService.getConcept(51));
		order.setNumRefills(2);
		OrderContext orderContext = new OrderContext();
		orderContext.setAttribute(OrderService.PARALLEL_ORDERS, new String[]{existingOrder.getUuid()});
		orderService.saveOrder(order, orderContext);
		assertNotNull(orderService.getOrder(order.getOrderId()));
	}

	/**
	 * @see OrderService#getNonCodedDrugConcept()
	 */
	@Test
	public void getNonCodedDrugConcept_shouldReturnNullIfNothingIsConfigured() {
		adminService.saveGlobalProperty(new GlobalProperty(OpenmrsConstants.GP_DRUG_ORDER_DRUG_OTHER, ""));
		assertNull(orderService.getNonCodedDrugConcept());
	}

	/**
	 * @see OrderService#getNonCodedDrugConcept()
	 */
	@Test
	public void getNonCodedDrugConcept_shouldReturnAConceptIfGPIsSet() {
		executeDataSet("org/openmrs/api/include/OrderServiceTest-nonCodedDrugs.xml");
		Concept nonCodedDrugConcept = orderService.getNonCodedDrugConcept();
		assertNotNull(nonCodedDrugConcept);
		assertThat(nonCodedDrugConcept.getConceptId(), is(5584));
		assertEquals(nonCodedDrugConcept.getName().getName(), "DRUG OTHER");

	}

	/**
	 * @see OrderService#saveOrder(Order, OrderContext)
	 */
	@Test
	public void saveOrder_shouldPassIfAnActiveDrugOrderForTheSameConceptAndDifferentDrugNonCodedExists() {
		executeDataSet("org/openmrs/api/include/OrderServiceTest-nonCodedDrugs.xml");
		final Concept nonCodedConcept = orderService.getNonCodedDrugConcept();
		//sanity check that we have an active order for the same concept
		DrugOrder duplicateOrder = (DrugOrder) orderService.getOrder(584);
		assertTrue(duplicateOrder.isActive());
		assertEquals(nonCodedConcept, duplicateOrder.getConcept());

		DrugOrder drugOrder = duplicateOrder.copy();
		drugOrder.setDrugNonCoded("non coded drug paracetemol");

		Order savedOrder = orderService.saveOrder(drugOrder, null);
		assertNotNull(orderService.getOrder(savedOrder.getOrderId()));
	}

	/**
	 * @see OrderService#saveOrder(Order, OrderContext)
	 */
	@Test
	public void saveOrder_shouldFailIfAnActiveDrugOrderForTheSameConceptAndDrugNonCodedAndCareSettingExists() {
		executeDataSet("org/openmrs/api/include/OrderServiceTest-nonCodedDrugs.xml");
		final Concept nonCodedConcept = orderService.getNonCodedDrugConcept();
		//sanity check that we have an active order for the same concept
		DrugOrder duplicateOrder = (DrugOrder) orderService.getOrder(584);
		assertTrue(duplicateOrder.isActive());
		assertEquals(nonCodedConcept, duplicateOrder.getConcept());

		DrugOrder drugOrder = duplicateOrder.copy();
		drugOrder.setDrugNonCoded("non coded drug crocine");

		AmbiguousOrderException exception = assertThrows(AmbiguousOrderException.class, () -> orderService.saveOrder(drugOrder, null));
		assertThat(exception.getMessage(), is("Order.cannot.have.more.than.one"));
	}

	@Test
	public void saveOrder_shouldDiscontinuePreviousNonCodedOrderIfItIsNotAlreadyDiscontinued() {
		//We are trying to discontinue order id 584 in OrderServiceTest-nonCodedDrugs.xml
		executeDataSet("org/openmrs/api/include/OrderServiceTest-nonCodedDrugs.xml");
		DrugOrder previousOrder = (DrugOrder) orderService.getOrder(584);
		DrugOrder drugOrder = previousOrder.cloneForDiscontinuing();
		drugOrder.setPreviousOrder(previousOrder);
		drugOrder.setDateActivated(new Date());
		drugOrder.setOrderer(previousOrder.getOrderer());
		drugOrder.setEncounter(previousOrder.getEncounter());

		Order saveOrder = orderService.saveOrder(drugOrder, null);
		assertNotNull(previousOrder.getDateStopped(), "previous order should be discontinued");
		assertNotNull(orderService.getOrder(saveOrder.getOrderId()));
	}

	@Test
	public void saveOrder_shouldFailDiscontinueNonCodedDrugOrderIfOrderableOfPreviousAndNewOrderDontMatch() {
		executeDataSet("org/openmrs/api/include/OrderServiceTest-nonCodedDrugs.xml");
		DrugOrder previousOrder = (DrugOrder) orderService.getOrder(584);
		DrugOrder drugOrder = previousOrder.cloneForDiscontinuing();
		drugOrder.setDrugNonCoded("non coded drug citrigine");
		drugOrder.setPreviousOrder(previousOrder);
		drugOrder.setDateActivated(new Date());
		drugOrder.setOrderer(providerService.getProvider(1));
		drugOrder.setEncounter(encounterService.getEncounter(6));

		EditedOrderDoesNotMatchPreviousException exception = assertThrows(EditedOrderDoesNotMatchPreviousException.class, () -> orderService.saveOrder(drugOrder, null));
		assertThat(exception.getMessage(), is("The orderable of the previous order and the new one order don't match"));
	}

	@Test
	public void saveOrder_shouldFailIfDrugNonCodedInPreviousDrugOrderDoesNotMatchThatOfTheRevisedDrugOrder() {
		executeDataSet("org/openmrs/api/include/OrderServiceTest-nonCodedDrugs.xml");
		DrugOrder previousOrder = (DrugOrder) orderService.getOrder(584);
		DrugOrder order = previousOrder.cloneForRevision();
		String drugNonCodedParacetemol = "non coded aspirin";

		order.setDateActivated(new Date());
		order.setOrderer(providerService.getProvider(1));
		order.setEncounter(encounterService.getEncounter(6));
		assertFalse(previousOrder.getDrugNonCoded().equals(drugNonCodedParacetemol));
		order.setDrugNonCoded(drugNonCodedParacetemol);
		order.setPreviousOrder(previousOrder);

		EditedOrderDoesNotMatchPreviousException exception = assertThrows(EditedOrderDoesNotMatchPreviousException.class, () -> orderService.saveOrder(order, null));
		assertThat(exception.getMessage(), is("The orderable of the previous order and the new one order don't match"));
	}

	@Test
	public void saveOrder_shouldRevisePreviousNonCodedOrderIfItIsAlreadyExisting() {
		//We are trying to discontinue order id 584 in OrderServiceTest-nonCodedDrugs.xml
		executeDataSet("org/openmrs/api/include/OrderServiceTest-nonCodedDrugs.xml");
		DrugOrder previousOrder = (DrugOrder) orderService.getOrder(584);
		DrugOrder order = previousOrder.cloneForRevision();

		order.setDateActivated(new Date());
		order.setOrderer(providerService.getProvider(1));
		order.setEncounter(encounterService.getEncounter(6));
		order.setAsNeeded(true);
		order.setPreviousOrder(previousOrder);

		DrugOrder saveOrder = (DrugOrder) orderService.saveOrder(order, null);
		assertTrue(saveOrder.getAsNeeded());
		assertNotNull(orderService.getOrder(saveOrder.getOrderId()));
	}

	@Test
	public void saveRetrospectiveOrder_shouldDiscontinueOrderInRetrospectiveEntry() throws ParseException {
		executeDataSet("org/openmrs/api/include/OrderServiceTest-ordersWithAutoExpireDate.xml");
		SimpleDateFormat dateFormat = new SimpleDateFormat("yyyy-MM-dd hh:mm:ss.S");
		Date originalOrderDateActivated = dateFormat.parse("2008-11-19 09:24:10.0");
		Date discontinuationOrderDate = DateUtils.addDays(originalOrderDateActivated, 2);

		Order originalOrder = orderService.getOrder(201);
		assertNull(originalOrder.getDateStopped());
		assertEquals(dateFormat.parse("2008-11-23 09:24:09.0"), originalOrder.getAutoExpireDate());
		assertFalse(originalOrder.isActive());
		assertTrue(originalOrder.isActive(discontinuationOrderDate));

		Order discontinueationOrder = originalOrder.cloneForDiscontinuing();
		discontinueationOrder.setPreviousOrder(originalOrder);
		discontinueationOrder.setEncounter(encounterService.getEncounter(17));
		discontinueationOrder.setOrderer(providerService.getProvider(1));
		discontinueationOrder.setDateActivated(discontinuationOrderDate);
		orderService.saveRetrospectiveOrder(discontinueationOrder, null);

		assertNotNull(originalOrder.getDateStopped());
		assertEquals(discontinueationOrder.getAutoExpireDate(), discontinueationOrder.getDateActivated());
	}

	@Test
	public void saveRetrospectiveOrder_shouldDiscontinueAndStopActiveOrderInRetrospectiveEntry() throws ParseException {
		executeDataSet("org/openmrs/api/include/OrderServiceTest-ordersWithAutoExpireDate.xml");
		SimpleDateFormat dateFormat = new SimpleDateFormat("yyyy-MM-dd hh:mm:ss.S");
		Date originalOrderDateActivated = dateFormat.parse("2008-11-19 09:24:10.0");
		Date discontinuationOrderDate = DateUtils.addDays(originalOrderDateActivated, 2);

		Order originalOrder = orderService.getOrder(202);
		assertNull(originalOrder.getDateStopped());
		assertEquals(dateFormat.parse("2008-11-23 09:24:09.0"), originalOrder.getAutoExpireDate());
		assertFalse(originalOrder.isActive());
		assertTrue(originalOrder.isActive(discontinuationOrderDate));

		Order discontinuationOrder = originalOrder.cloneForDiscontinuing();
		discontinuationOrder.setPreviousOrder(null);
		discontinuationOrder.setEncounter(encounterService.getEncounter(17));
		discontinuationOrder.setOrderer(providerService.getProvider(1));
		discontinuationOrder.setDateActivated(discontinuationOrderDate);
		orderService.saveRetrospectiveOrder(discontinuationOrder, null);

		assertNotNull(originalOrder.getDateStopped());
		assertEquals(discontinuationOrder.getAutoExpireDate(), discontinuationOrder.getDateActivated());
	}

	@Test
	public void saveOrder_shouldNotRevisePreviousIfAlreadyStopped() throws ParseException {
		executeDataSet("org/openmrs/api/include/OrderServiceTest-ordersWithAutoExpireDate.xml");
		Order previousOrder = orderService.getOrder(203);
		Date dateActivated = new SimpleDateFormat("yyyy-MM-dd hh:mm:ss").parse("2008-10-19 13:00:00");
		Order order = previousOrder.cloneForRevision();

		order.setDateActivated(dateActivated);
		order.setOrderer(providerService.getProvider(1));
		order.setEncounter(encounterService.getEncounter(18));
		order.setPreviousOrder(previousOrder);

		CannotStopInactiveOrderException exception = assertThrows(CannotStopInactiveOrderException.class, () -> orderService.saveRetrospectiveOrder(order, null));
		assertThat(exception.getMessage(), is(messageSourceService.getMessage("Order.cannot.discontinue.inactive")));
	}

	@Test
	public void saveRetrospectiveOrder_shouldFailIfAnActiveDrugOrderForTheSameConceptAndCareSettingExistsAtOrderDateActivated()
		throws ParseException {
		executeDataSet("org/openmrs/api/include/OrderServiceTest-ordersWithAutoExpireDate.xml");
		Date newOrderDateActivated = new SimpleDateFormat("yyyy-MM-dd hh:mm:ss").parse("2008-11-19 13:00:10");
		final Patient patient = patientService.getPatient(12);
		final Concept orderConcept = conceptService.getConcept(88);
		//sanity check that we have an active order for the same concept
		DrugOrder duplicateOrder = (DrugOrder) orderService.getOrder(202);
		assertTrue(duplicateOrder.isActive(newOrderDateActivated));
		assertEquals(orderConcept, duplicateOrder.getConcept());

		DrugOrder order = new DrugOrder();
		order.setPatient(patient);
		order.setConcept(orderConcept);
		order.setEncounter(encounterService.getEncounter(17));
		order.setOrderer(providerService.getProvider(1));
		order.setCareSetting(duplicateOrder.getCareSetting());
		order.setDateActivated(newOrderDateActivated);
		order.setDrug(duplicateOrder.getDrug());
		order.setDose(duplicateOrder.getDose());
		order.setDoseUnits(duplicateOrder.getDoseUnits());
		order.setRoute(duplicateOrder.getRoute());
		order.setFrequency(duplicateOrder.getFrequency());
		order.setQuantity(duplicateOrder.getQuantity());
		order.setQuantityUnits(duplicateOrder.getQuantityUnits());
		order.setNumRefills(duplicateOrder.getNumRefills());

		AmbiguousOrderException exception = assertThrows(AmbiguousOrderException.class, () -> orderService.saveRetrospectiveOrder(order, null));
		assertThat(exception.getMessage(), is("Order.cannot.have.more.than.one"));
	}

	@Test
	public void shouldSaveOrdersWithSortWeightWhenWithinAOrderGroup() {
		executeDataSet(ORDER_SET);

		Encounter encounter = encounterService.getEncounter(3);

		OrderSet orderSet = Context.getOrderSetService().getOrderSet(2000);
		OrderGroup orderGroup = new OrderGroup();
		orderGroup.setOrderSet(orderSet);
		orderGroup.setPatient(encounter.getPatient());

		orderGroup.setEncounter(encounter);

		Order firstOrderWithOrderGroup = new OrderBuilder().withAction(Order.Action.NEW).withPatient(7).withConcept(1000)
			.withCareSetting(1).withOrderer(1).withEncounter(3).withDateActivated(new Date()).withOrderType(17)
			.withUrgency(Order.Urgency.ON_SCHEDULED_DATE).withScheduledDate(new Date()).withOrderGroup(orderGroup)
			.build();

		Order secondOrderWithOrderGroup = new OrderBuilder().withAction(Order.Action.NEW).withPatient(7).withConcept(1001)
			.withCareSetting(1).withOrderer(1).withEncounter(3).withDateActivated(new Date()).withOrderType(17)
			.withUrgency(Order.Urgency.ON_SCHEDULED_DATE).withScheduledDate(new Date()).withOrderGroup(orderGroup)
			.build();

		Order orderWithoutOrderGroup = new OrderBuilder().withAction(Order.Action.NEW).withPatient(7).withConcept(1000)
			.withCareSetting(1).withOrderer(1).withEncounter(3).withDateActivated(new Date()).withOrderType(17)
			.withUrgency(Order.Urgency.ON_SCHEDULED_DATE).withScheduledDate(new Date()).build();

		Set<Order> orders = new LinkedHashSet<>();
		orders.add(firstOrderWithOrderGroup);
		orders.add(secondOrderWithOrderGroup);
		orders.add(orderWithoutOrderGroup);

		encounter.setOrders(orders);

		for (OrderGroup og : encounter.getOrderGroups()) {
			if (og.getId() == null) {
				Context.getOrderService().saveOrderGroup(og);
			}
		}

		for (Order o : encounter.getOrdersWithoutOrderGroups()) {
			if (o.getId() == null) {
				Context.getOrderService().saveOrder(o, null);
			}
		}

		Context.flushSession();

		OrderGroup savedOrderGroup = Context.getOrderService().getOrderGroupByUuid(orderGroup.getUuid());
		Order savedOrder = Context.getOrderService().getOrderByUuid(orderWithoutOrderGroup.getUuid());

		assertEquals(firstOrderWithOrderGroup.getUuid(), savedOrderGroup.getOrders().get(0).getUuid(),
			"The first order in  savedOrderGroup is the same which is sent first in the List");

		assertEquals(secondOrderWithOrderGroup.getUuid(), savedOrderGroup.getOrders().get(1).getUuid(),
			"The second order in  savedOrderGroup is the same which is sent second in the List");
		assertNull(savedOrder.getSortWeight(), "The order which doesn't belong to an orderGroup has no sortWeight");
		assertThat("The first order has a lower sortWeight than the second", savedOrderGroup.getOrders().get(0)
			.getSortWeight().compareTo(savedOrderGroup.getOrders().get(1).getSortWeight()), is(-1));
	}

	@Test
	public void shouldSetTheCorrectSortWeightWhenAddingAnOrderInOrderGroup() {
		executeDataSet(ORDER_SET);

		Encounter encounter = encounterService.getEncounter(3);

		OrderSet orderSet = Context.getOrderSetService().getOrderSet(2000);
		OrderGroup orderGroup = new OrderGroup();
		orderGroup.setOrderSet(orderSet);
		orderGroup.setPatient(encounter.getPatient());

		orderGroup.setEncounter(encounter);

		Order firstOrderWithOrderGroup = new OrderBuilder().withAction(Order.Action.NEW).withPatient(7).withConcept(1000)
			.withCareSetting(1).withOrderer(1).withEncounter(3).withDateActivated(new Date()).withOrderType(17)
			.withUrgency(Order.Urgency.ON_SCHEDULED_DATE).withScheduledDate(new Date()).withOrderGroup(orderGroup)
			.build();

		Order secondOrderWithOrderGroup = new OrderBuilder().withAction(Order.Action.NEW).withPatient(7).withConcept(1001)
			.withCareSetting(1).withOrderer(1).withEncounter(3).withDateActivated(new Date()).withOrderType(17)
			.withUrgency(Order.Urgency.ON_SCHEDULED_DATE).withScheduledDate(new Date()).withOrderGroup(orderGroup)
			.build();

		Set<Order> orders = new LinkedHashSet<>();
		orders.add(firstOrderWithOrderGroup);
		orders.add(secondOrderWithOrderGroup);

		encounter.setOrders(orders);

		for (OrderGroup og : encounter.getOrderGroups()) {
			if (og.getId() == null) {
				Context.getOrderService().saveOrderGroup(og);
			}
		}

		Context.flushSession();

		OrderGroup savedOrderGroup = Context.getOrderService().getOrderGroupByUuid(orderGroup.getUuid());
		assertEquals(firstOrderWithOrderGroup.getUuid(), savedOrderGroup.getOrders().get(0).getUuid(),
			"The first order in  savedOrderGroup is the same which is sent first in the List");

		assertEquals(secondOrderWithOrderGroup.getUuid(), savedOrderGroup.getOrders().get(1).getUuid(),
			"The second order in  savedOrderGroup is the same which is sent second in the List");
		assertThat("The first order has a lower sortWeight than the second", savedOrderGroup.getOrders().get(0)
			.getSortWeight().compareTo(savedOrderGroup.getOrders().get(1).getSortWeight()), is(-1));

		Order newOrderWithoutAnyPosition = new OrderBuilder().withAction(Order.Action.NEW).withPatient(7).withConcept(1000)
			.withCareSetting(1).withOrderer(1).withEncounter(3).withDateActivated(new Date()).withOrderType(17)
			.withUrgency(Order.Urgency.ON_SCHEDULED_DATE).withScheduledDate(new Date()).withOrderGroup(savedOrderGroup)
			.build();

		savedOrderGroup.addOrder(newOrderWithoutAnyPosition);

		Context.getOrderService().saveOrderGroup(savedOrderGroup);
		Context.flushSession();

		OrderGroup secondSavedOrderGroup = Context.getOrderService().getOrderGroupByUuid(orderGroup.getUuid());

		assertEquals(firstOrderWithOrderGroup.getUuid(), savedOrderGroup.getOrders().get(0).getUuid(), "The first order in  savedOrderGroup is the same which is sent first in the List");

		assertEquals(secondOrderWithOrderGroup.getUuid(), savedOrderGroup.getOrders().get(1).getUuid(), "The second order in  savedOrderGroup is the same which is sent second in the List");

		assertEquals(secondSavedOrderGroup.getOrders().get(2).getUuid(), newOrderWithoutAnyPosition.getUuid(), "The third order in  savedOrderGroup is the same which is sent third in the List");

		assertThat("The third order has a higher sortWeight than the second", savedOrderGroup.getOrders().get(2)
			.getSortWeight().compareTo(savedOrderGroup.getOrders().get(1).getSortWeight()), is(1));
	}

	@Test
	public void shouldSetTheCorrectSortWeightWhenAddingAnOrderAtAPosition() {
		executeDataSet(ORDER_SET);

		Encounter encounter = encounterService.getEncounter(3);

		OrderSet orderSet = Context.getOrderSetService().getOrderSet(2000);
		OrderGroup orderGroup = new OrderGroup();
		orderGroup.setOrderSet(orderSet);
		orderGroup.setPatient(encounter.getPatient());
		orderGroup.setEncounter(encounter);

		Order firstOrderWithOrderGroup = new OrderBuilder().withAction(Order.Action.NEW).withPatient(7).withConcept(1000)
			.withCareSetting(1).withOrderer(1).withEncounter(3).withDateActivated(new Date()).withOrderType(17)
			.withUrgency(Order.Urgency.ON_SCHEDULED_DATE).withScheduledDate(new Date()).withOrderGroup(orderGroup)
			.build();

		Order secondOrderWithOrderGroup = new OrderBuilder().withAction(Order.Action.NEW).withPatient(7).withConcept(1001)
			.withCareSetting(1).withOrderer(1).withEncounter(3).withDateActivated(new Date()).withOrderType(17)
			.withUrgency(Order.Urgency.ON_SCHEDULED_DATE).withScheduledDate(new Date()).withOrderGroup(orderGroup)
			.build();

		Set<Order> orders = new LinkedHashSet<>();
		orders.add(firstOrderWithOrderGroup);
		orders.add(secondOrderWithOrderGroup);

		encounter.setOrders(orders);

		for (OrderGroup og : encounter.getOrderGroups()) {
			if (og.getId() == null) {
				Context.getOrderService().saveOrderGroup(og);
			}
		}

		Context.flushSession();

		OrderGroup savedOrderGroup = Context.getOrderService().getOrderGroupByUuid(orderGroup.getUuid());
		assertEquals(firstOrderWithOrderGroup.getUuid(), savedOrderGroup.getOrders().get(0).getUuid(),
			"The first order in  savedOrderGroup is the same which is sent first in the List");

		assertEquals(secondOrderWithOrderGroup.getUuid(), savedOrderGroup.getOrders().get(1).getUuid(),
			"The second order in  savedOrderGroup is the same which is sent second in the List");
		assertThat("The first order has a lower sortWeight than the second", savedOrderGroup.getOrders().get(0)
			.getSortWeight().compareTo(savedOrderGroup.getOrders().get(1).getSortWeight()), is(-1));

		Order newOrderAtPosition1 = new OrderBuilder().withAction(Order.Action.NEW).withPatient(7).withConcept(1000)
			.withCareSetting(1).withOrderer(1).withEncounter(3).withDateActivated(new Date()).withOrderType(17)
			.withUrgency(Order.Urgency.ON_SCHEDULED_DATE).withScheduledDate(new Date()).withOrderGroup(savedOrderGroup)
			.build();

		Order newOrderAtPosition2 = new OrderBuilder().withAction(Order.Action.NEW).withPatient(7).withConcept(1000)
			.withCareSetting(1).withOrderer(1).withEncounter(3).withDateActivated(new Date()).withOrderType(17)
			.withUrgency(Order.Urgency.ON_SCHEDULED_DATE).withScheduledDate(new Date()).withOrderGroup(savedOrderGroup)
			.build();

		savedOrderGroup.addOrder(newOrderAtPosition1, 0);
		savedOrderGroup.addOrder(newOrderAtPosition2, 1);

		Context.getOrderService().saveOrderGroup(savedOrderGroup);

		OrderGroup secondSavedOrderGroup = Context.getOrderService().getOrderGroupByUuid(orderGroup.getUuid());
		assertEquals(4, savedOrderGroup.getOrders().size());

		assertEquals(newOrderAtPosition1.getUuid(), secondSavedOrderGroup.getOrders().get(0).getUuid(), "The first order in  savedOrderGroup is the same which is sent first in the List");

		assertEquals(newOrderAtPosition2.getUuid(), secondSavedOrderGroup.getOrders().get(1).getUuid(), "The second order in  savedOrderGroup is the same which is sent second in the List");

		assertEquals(firstOrderWithOrderGroup.getUuid(), savedOrderGroup.getOrders().get(2).getUuid(), "The third order in  savedOrderGroup is the same which is sent third in the List");

		assertEquals(secondOrderWithOrderGroup.getUuid(), savedOrderGroup.getOrders().get(3).getUuid(), "The fourth order in  savedOrderGroup is the same which is sent first in the List");

		assertThat("The third order has a lower sortWeight than the fourth", savedOrderGroup.getOrders().get(2)
			.getSortWeight().compareTo(savedOrderGroup.getOrders().get(3).getSortWeight()), is(-1));
		assertThat("The second order has a lower sortWeight than the third", savedOrderGroup.getOrders().get(1)
			.getSortWeight().compareTo(savedOrderGroup.getOrders().get(2).getSortWeight()), is(-1));
		assertThat("The first order has a lower sortWeight than the second", savedOrderGroup.getOrders().get(0)
			.getSortWeight().compareTo(savedOrderGroup.getOrders().get(1).getSortWeight()), is(-1));
	}

	@Test
	public void shouldSetTheCorrectSortWeightWhenAddingAnOrderWithANegativePosition() {
		executeDataSet(ORDER_SET);

		Encounter encounter = encounterService.getEncounter(3);

		OrderSet orderSet = Context.getOrderSetService().getOrderSet(2000);
		OrderGroup orderGroup = new OrderGroup();
		orderGroup.setOrderSet(orderSet);
		orderGroup.setPatient(encounter.getPatient());
		orderGroup.setEncounter(encounter);

		Order firstOrderWithOrderGroup = new OrderBuilder().withAction(Order.Action.NEW).withPatient(7).withConcept(1000)
			.withCareSetting(1).withOrderer(1).withEncounter(3).withDateActivated(new Date()).withOrderType(17)
			.withUrgency(Order.Urgency.ON_SCHEDULED_DATE).withScheduledDate(new Date()).withOrderGroup(orderGroup)
			.build();

		Order secondOrderWithOrderGroup = new OrderBuilder().withAction(Order.Action.NEW).withPatient(7).withConcept(1001)
			.withCareSetting(1).withOrderer(1).withEncounter(3).withDateActivated(new Date()).withOrderType(17)
			.withUrgency(Order.Urgency.ON_SCHEDULED_DATE).withScheduledDate(new Date()).withOrderGroup(orderGroup)
			.build();

		Set<Order> orders = new LinkedHashSet<>();
		orders.add(firstOrderWithOrderGroup);
		orders.add(secondOrderWithOrderGroup);

		encounter.setOrders(orders);

		for (OrderGroup og : encounter.getOrderGroups()) {
			if (og.getId() == null) {
				Context.getOrderService().saveOrderGroup(og);
			}
		}

		Context.flushSession();

		OrderGroup savedOrderGroup = Context.getOrderService().getOrderGroupByUuid(orderGroup.getUuid());

		Order newOrderWithNegativePosition = new OrderBuilder().withAction(Order.Action.NEW).withPatient(7)
			.withConcept(1000).withCareSetting(1).withOrderer(1).withEncounter(3).withDateActivated(new Date())
			.withOrderType(17).withUrgency(Order.Urgency.ON_SCHEDULED_DATE).withScheduledDate(new Date())
			.withOrderGroup(savedOrderGroup).build();

		savedOrderGroup.addOrder(newOrderWithNegativePosition, -1);

		Context.getOrderService().saveOrderGroup(savedOrderGroup);
		Context.flushSession();

		OrderGroup secondSavedOrderGroup = Context.getOrderService().getOrderGroupByUuid(orderGroup.getUuid());
		assertEquals(3, secondSavedOrderGroup.getOrders().size());

		assertEquals(newOrderWithNegativePosition.getUuid(), secondSavedOrderGroup.getOrders().get(2).getUuid(),
			"The new order gets added at the last position");

		assertThat("The new order has a higher sortWeight than the second", secondSavedOrderGroup.getOrders().get(2)
			.getSortWeight().compareTo(secondSavedOrderGroup.getOrders().get(1).getSortWeight()), is(1));

		Order newOrderWithInvalidPosition = new OrderBuilder().withAction(Order.Action.NEW).withPatient(7).withConcept(1000)
			.withCareSetting(1).withOrderer(1).withEncounter(3).withDateActivated(new Date()).withOrderType(17)
			.withUrgency(Order.Urgency.ON_SCHEDULED_DATE).withScheduledDate(new Date()).withOrderGroup(savedOrderGroup)
			.build();
		APIException exception = assertThrows(APIException.class, () -> secondSavedOrderGroup.addOrder(newOrderWithInvalidPosition, secondSavedOrderGroup.getOrders().size() + 1));
		assertThat(exception.getMessage(), is("Cannot add a member which is out of range of the list"));
	}

	/**
	 * @see OrderService#saveOrder(Order, OrderContext)
	 */
	@Test
	public void saveOrderGroup_shouldFailValidationIfAnyOrdersFailValidation() {
		executeDataSet(ORDER_SET);

		Encounter encounter = encounterService.getEncounter(3);
		OrderContext context = new OrderContext();

		// First we confirm that saving a Drug Order on it's own with missing required fields will fail validation

		DrugOrder drugOrder = new DrugOrderBuilder().withPatient(encounter.getPatient().getPatientId())
			.withEncounter(encounter.getEncounterId()).withCareSetting(1).withOrderer(1)
			.withOrderType(1).withDrug(2)
			.withUrgency(Order.Urgency.ROUTINE).withDateActivated(new Date())
			.build();

		Exception expectedValidationError = null;
		try {
			Context.getOrderService().saveOrder(drugOrder, context);
		} catch (Exception e) {
			expectedValidationError = e;
		}

		assertNotNull(expectedValidationError);
		assertEquals(ValidationException.class, expectedValidationError.getClass());
		assertTrue(expectedValidationError.getMessage().contains("Dose is required"));

		// Next, add this to an Order Group and save it within that group, and it should also fail

		OrderSet orderSet = Context.getOrderSetService().getOrderSet(2000);
		OrderGroup orderGroup = new OrderGroup();
		orderGroup.setOrderSet(orderSet);
		orderGroup.setPatient(encounter.getPatient());
		orderGroup.setEncounter(encounter);
		orderGroup.addOrder(drugOrder);
		drugOrder.setOrderGroup(orderGroup);

		Exception expectedGroupValidationError = null;
		try {
			Context.getOrderService().saveOrderGroup(orderGroup);
		} catch (Exception e) {
			expectedGroupValidationError = e;
		}

		assertNotNull(expectedGroupValidationError, "Validation should cause order group to fail to save");
		assertEquals(expectedValidationError.getMessage(), expectedGroupValidationError.getMessage());
	}
	
	@Test
	public void getOrderGroupAttributeTypes_shouldReturnAllOrderGroupAttributeTypes() {
		List<OrderGroupAttributeType> orderGroupAttributeTypes = orderService.getAllOrderGroupAttributeTypes();
		assertEquals(4, orderGroupAttributeTypes.size());
	}
	
	@Test
	public void getOrderGroupAttributeType_shouldReturnNullIfNoOrderGroupAttributeTypeHasTheGivenId() {
		assertNull(orderService.getOrderGroupAttributeType(10));
	}
	
	@Test
	public void getOrderGroupAttributeType_shouldReturnOrderGroupAttributeType() {
		OrderGroupAttributeType orderGroupAttributeType = orderService.getOrderGroupAttributeType(2);
		assertThat(orderGroupAttributeType.getId(), is(2));
	}
	
	@Test
	public void getOrderGroupAttributeTypeByUuid_shouldReturnOrderGroupAttributeTypeByUuid() {
		OrderGroupAttributeType orderGroupAttributeType = orderService
		        .getOrderGroupAttributeTypeByUuid("9cf1bce0-d18e-11ea-87d0-0242ac130003");
		assertEquals("Bacteriology", orderGroupAttributeType.getName());
	}
	
	@Test
	public void saveOrderGroupAttributeType_shouldSaveOrderGroupAttributeTypeGivenOrderGroupAttributeType()
	        throws ParseException {
		int initialGroupOrderAttributeTypeCount = orderService.getAllOrderGroupAttributeTypes().size();
		OrderGroupAttributeType orderGroupAttributeType = new OrderGroupAttributeType();
		orderGroupAttributeType.setName("Surgery");
		orderGroupAttributeType.setDatatypeClassname(FreeTextDatatype.class.getName());
		orderService.saveOrderGroupAttributeType(orderGroupAttributeType);
		assertNotNull(orderGroupAttributeType.getId());
		assertEquals(initialGroupOrderAttributeTypeCount + 1, orderService.getAllOrderGroupAttributeTypes().size());
	}
	
	@Test
	public void saveOrderGroupAttributeType_shouldEditAnExistingOrderGroupAttributeType() {
		//Check for values in the database
		OrderGroupAttributeType orderGroupAttributeType = orderService.getOrderGroupAttributeType(4);
		assertEquals("ECG", orderGroupAttributeType.getName());
		//edit existing values in the database
		orderGroupAttributeType.setName("Laparascopy");
		orderService.saveOrderGroupAttributeType(orderGroupAttributeType);
		//confirm new values are persisted
		assertEquals("Laparascopy", orderGroupAttributeType.getName());
	}
	
	@Test
	public void retireOrderGroupAttributeType_shouldRetireOrderGroupAttributeType() throws ParseException {
		OrderGroupAttributeType orderGroupAttributeType = orderService.getOrderGroupAttributeType(2);
		assertFalse(orderGroupAttributeType.getRetired());
		assertNotNull(orderGroupAttributeType.getRetiredBy());
		assertNull(orderGroupAttributeType.getRetireReason());
		assertNull(orderGroupAttributeType.getDateRetired());
		orderService.retireOrderGroupAttributeType(orderGroupAttributeType, "Test Retire");
		orderGroupAttributeType = orderService.getOrderGroupAttributeType(2);
		assertTrue(orderGroupAttributeType.getRetired());
		assertNotNull(orderGroupAttributeType.getRetiredBy());
		assertEquals("Test Retire", orderGroupAttributeType.getRetireReason());
		assertNotNull(orderGroupAttributeType.getDateRetired());
	}
	
	@Test
	public void unretireOrderGroupAttributeType_shouldUnretireOrderGroupAttributeType() {
		OrderGroupAttributeType orderGroupAttributeType = orderService.getOrderGroupAttributeType(4);
		assertTrue(orderGroupAttributeType.getRetired());
		assertNotNull(orderGroupAttributeType.getRetiredBy());
		assertNotNull(orderGroupAttributeType.getDateRetired());
		assertNotNull(orderGroupAttributeType.getRetireReason());
		orderService.unretireOrderGroupAttributeType(orderGroupAttributeType);
		assertFalse(orderGroupAttributeType.getRetired());
		assertNull(orderGroupAttributeType.getRetiredBy());
		assertNull(orderGroupAttributeType.getDateRetired());
		assertNull(orderGroupAttributeType.getRetireReason());
	}
	
	@Test
	public void getOrderGroupAttributeTypeByName_shouldReturnOrderGroupAttributeTypeUsingName() {
		OrderGroupAttributeType orderGroupAttributeType = orderService.getOrderGroupAttributeTypeByName("Bacteriology");
		assertEquals("9cf1bce0-d18e-11ea-87d0-0242ac130003", orderGroupAttributeType.getUuid());
	}
	
	@Test
	public void purgeOrderGroupAttributeType_shouldPurgeOrderGroupAttributeType() {
		int initialOrderGroupAttributeTypeCount = orderService.getAllOrderGroupAttributeTypes().size();
		orderService.purgeOrderGroupAttributeType(orderService.getOrderGroupAttributeType(4));
		assertEquals(initialOrderGroupAttributeTypeCount - 1, orderService.getAllOrderGroupAttributeTypes().size());
	}
	
	@Test
	public void getOrderGroupAttributeByUuid_shouldReturnNullIfNonExistingUuidIsProvided() {
		assertNull(orderService.getOrderGroupAttributeTypeByUuid("cbf580ee-d7fb-11ea-87d0-0242ac130003"));
	}
	
	@Test
	public void getOrderGroupAttributeByUuid_shouldReturnOrderGroupAttributeGivenUuid() {
		OrderGroupAttribute orderGroupAttribute = orderService
		        .getOrderGroupAttributeByUuid("86bdcc12-d18d-11ea-87d0-0242ac130003");
		orderGroupAttribute.getValueReference();
		assertEquals("Test 1", orderGroupAttribute.getValueReference());
		assertEquals(1, orderGroupAttribute.getId());
	}
	
<<<<<<< HEAD
=======
	@Test
	public void saveOrder_shouldAllowARetrospectiveOrderToCloseAnOrderThatExpiredInThePast() throws Exception {

		// Ensure that duration units are configured correctly to a snomed duration code
		ConceptReferenceTerm days = new ConceptReferenceTerm();
		days.setConceptSource(conceptService.getConceptSourceByName("SNOMED CT"));
		days.setCode("258703001");
		days.setName("Day(s)");
		conceptService.saveConceptReferenceTerm(days);

		Concept daysConcept = conceptService.getConcept(28);
		daysConcept.addConceptMapping(new ConceptMap(days, conceptService.getConceptMapType(2)));
		conceptService.saveConcept(daysConcept);

		// First create a retrospective Order on 8/1/2008 with a duration of 60 days.
		// This will set the auto-expire date to 9/29/2008

		Encounter e1 = encounterService.getEncounter(3);
		DrugOrder o1 = new DrugOrderBuilder().withPatient(e1.getPatient().getPatientId())
			.withEncounter(e1.getEncounterId()).withCareSetting(2).withOrderer(1).withUrgency(Order.Urgency.ROUTINE)
			.withDateActivated(e1.getEncounterDatetime())
			.withOrderType(1).withDrug(2)
			.withDosingType(SimpleDosingInstructions.class)
			.build();
		o1.setDose(2d);
		o1.setDoseUnits(conceptService.getConcept(51)); // tab(s)
		o1.setRoute(conceptService.getConcept(22)); // unknown
		o1.setFrequency(orderService.getOrderFrequency(1));
		o1.setDuration(60);
		o1.setDurationUnits(daysConcept); // days
		e1.addOrder(o1);
		encounterService.saveEncounter(e1);
		assertThat(new SimpleDateFormat("yyyy-MM-dd").format(o1.getAutoExpireDate()), is("2008-09-29"));
		assertThat(o1.getDateStopped(), is(nullValue()));

		// Next, create a new Order on 8/15/2008 that revises the above order
		// Encounter 4 is on 8/15/2008 for patient 7
		Encounter e2 = encounterService.getEncounter(4);
		DrugOrder o2 = o1.cloneForRevision();
		o2.setOrderer(providerService.getProvider(1));
		o2.setDateActivated(e2.getEncounterDatetime());
		o2.setDose(3d);
		e2.addOrder(o2);
		encounterService.saveEncounter(e2);
		assertThat(new SimpleDateFormat("yyyy-MM-dd").format(o1.getDateStopped()), is("2008-08-14"));
	}
	
>>>>>>> 8c95488a
	/**
	 * @see OrderService#saveOrderGroup(org.openmrs.OrderGroup, OrderContext)
	 */
	@Test
	public void saveOrderGroup_shouldReturnOrderGroupWithSpecificContext(){
<<<<<<< HEAD
		Encounter encounter = encounterService.getEncounter(3);
		OrderSet orderSet = Context.getOrderSetService().getOrderSet(2000);
			
=======
		executeDataSet("org/openmrs/api/include/OrderServiceTest-createOrderGroupAttributes.xml");
		Encounter encounter = encounterService.getEncounter(6);
		OrderSet orderSet = Context.getOrderSetService().getOrderSet(2000);
>>>>>>> 8c95488a
		OrderGroup orderGroup = new OrderGroup();
		orderGroup.setOrderSet(orderSet);
		orderGroup.setPatient(encounter.getPatient());
		orderGroup.setEncounter(encounter);

<<<<<<< HEAD
		OrderContext orderContext = new OrderContext();
		orderContext.setCareSetting(orderService.getCareSetting(1));
		orderContext.setOrderType(orderService.getOrderType(1));
		orderService.saveOrderGroup(orderGroup, orderContext);
		
		assertNotNull(orderService.saveOrderGroup(orderGroup, orderContext));
=======
		OrderType orderType = new OrderType();
		orderGroup.setId(1);
		orderType.setOrderTypeId(17);
		orderType.setName("Plain Order");
		orderType.setJavaClassName("org.openmrs.Order");
		
		CareSetting careSetting = new CareSetting();
		careSetting.setCareSettingId(1);
		careSetting.setId(1);
		
		OrderContext orderContext = new OrderContext();
		orderContext.setCareSetting(orderService.getCareSetting(1));
		orderContext.setCareSetting(careSetting);
		orderContext.setOrderType(orderService.getOrderType(16));
		orderService.saveOrderGroup(orderGroup, orderContext);
		assertEquals(orderType.getJavaClassName(), orderService.getOrderGroup(5)
				.getOrderType().getJavaClassName());
		assertEquals(careSetting.getCareSettingId(), orderService.getOrderGroup(5)
			.getCareSetting()
			.getId());
>>>>>>> 8c95488a
	}
}<|MERGE_RESOLUTION|>--- conflicted
+++ resolved
@@ -23,36 +23,27 @@
 import org.openmrs.Concept;
 import org.openmrs.ConceptClass;
 import org.openmrs.ConceptDatatype;
-<<<<<<< HEAD
 import org.openmrs.ConceptDescription;
 import org.openmrs.ConceptName;
-=======
 import org.openmrs.ConceptMap;
-import org.openmrs.ConceptName;
 import org.openmrs.ConceptReferenceTerm;
 import org.openmrs.Encounter;
 import org.openmrs.GlobalProperty;
 import org.openmrs.Order;
 import org.openmrs.OrderType;
-import org.openmrs.Allergy;
->>>>>>> 8c95488a
 import org.openmrs.Condition;
 import org.openmrs.Diagnosis;
 import org.openmrs.DosingInstructions;
 import org.openmrs.Drug;
 import org.openmrs.DrugOrder;
-import org.openmrs.Encounter;
 import org.openmrs.FreeTextDosingInstructions;
-import org.openmrs.GlobalProperty;
 import org.openmrs.Obs;
-import org.openmrs.Order;
 import org.openmrs.Order.Action;
 import org.openmrs.OrderFrequency;
 import org.openmrs.OrderGroup;
 import org.openmrs.OrderGroupAttribute;
 import org.openmrs.OrderGroupAttributeType;
 import org.openmrs.OrderSet;
-import org.openmrs.OrderType;
 import org.openmrs.Patient;
 import org.openmrs.Provider;
 import org.openmrs.SimpleDosingInstructions;
@@ -1078,8 +1069,8 @@
 	 */
 	@Test                                                   
 	public void getCareSettingByUuid_shouldReturnTheCareSettingWithTheSpecifiedUuid() {
-		CareSetting cs = orderService.getCareSettingByUuid("6f0c9a92-6f24-11e3-af88-005056821db0");
-		assertEquals(1, cs.getId().intValue());
+		CareSetting cs = orderService.getCareSettingByUuid("c365e560-c3ec-11e3-9c1a-0800200c9a66");
+		assertEquals(2, cs.getId().intValue());
 	}
 
 	/**
@@ -3915,8 +3906,6 @@
 		assertEquals(1, orderGroupAttribute.getId());
 	}
 	
-<<<<<<< HEAD
-=======
 	@Test
 	public void saveOrder_shouldAllowARetrospectiveOrderToCloseAnOrderThatExpiredInThePast() throws Exception {
 
@@ -3964,34 +3953,19 @@
 		assertThat(new SimpleDateFormat("yyyy-MM-dd").format(o1.getDateStopped()), is("2008-08-14"));
 	}
 	
->>>>>>> 8c95488a
 	/**
 	 * @see OrderService#saveOrderGroup(org.openmrs.OrderGroup, OrderContext)
 	 */
 	@Test
 	public void saveOrderGroup_shouldReturnOrderGroupWithSpecificContext(){
-<<<<<<< HEAD
-		Encounter encounter = encounterService.getEncounter(3);
-		OrderSet orderSet = Context.getOrderSetService().getOrderSet(2000);
-			
-=======
 		executeDataSet("org/openmrs/api/include/OrderServiceTest-createOrderGroupAttributes.xml");
 		Encounter encounter = encounterService.getEncounter(6);
 		OrderSet orderSet = Context.getOrderSetService().getOrderSet(2000);
->>>>>>> 8c95488a
 		OrderGroup orderGroup = new OrderGroup();
 		orderGroup.setOrderSet(orderSet);
 		orderGroup.setPatient(encounter.getPatient());
 		orderGroup.setEncounter(encounter);
-
-<<<<<<< HEAD
-		OrderContext orderContext = new OrderContext();
-		orderContext.setCareSetting(orderService.getCareSetting(1));
-		orderContext.setOrderType(orderService.getOrderType(1));
-		orderService.saveOrderGroup(orderGroup, orderContext);
 		
-		assertNotNull(orderService.saveOrderGroup(orderGroup, orderContext));
-=======
 		OrderType orderType = new OrderType();
 		orderGroup.setId(1);
 		orderType.setOrderTypeId(17);
@@ -4012,6 +3986,5 @@
 		assertEquals(careSetting.getCareSettingId(), orderService.getOrderGroup(5)
 			.getCareSetting()
 			.getId());
->>>>>>> 8c95488a
 	}
 }