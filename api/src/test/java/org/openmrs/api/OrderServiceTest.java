--- conflicted
+++ resolved
@@ -2743,12 +2743,9 @@
 			.addAnnotatedClass(ProgramAttributeType.class)
 			.addAnnotatedClass(HL7InError.class)
 			.addAnnotatedClass(OrderType.class)
-<<<<<<< HEAD
 			.addAnnotatedClass(Provider.class)
-=======
 			.addAnnotatedClass(ConceptAnswer.class)
 			.addAnnotatedClass(ConceptClass.class)
->>>>>>> b2855bef
 			.getMetadataBuilder().build();
 
 
