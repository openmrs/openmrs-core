/**
 * This Source Code Form is subject to the terms of the Mozilla Public License,
 * v. 2.0. If a copy of the MPL was not distributed with this file, You can
 * obtain one at http://mozilla.org/MPL/2.0/. OpenMRS is also distributed under
 * the terms of the Healthcare Disclaimer located at http://openmrs.org/license.
 *
 * Copyright (C) OpenMRS Inc. OpenMRS is a registered trademark and the OpenMRS
 * graphic logo is a trademark of OpenMRS Inc.
 */
package org.openmrs.api;

import static org.hamcrest.MatcherAssert.assertThat;
import static org.hamcrest.Matchers.containsInAnyOrder;
import static org.hamcrest.Matchers.containsString;
import static org.hamcrest.Matchers.empty;
import static org.hamcrest.Matchers.hasItems;
import static org.hamcrest.Matchers.is;
import static org.hamcrest.Matchers.nullValue;
import static org.junit.jupiter.api.Assertions.assertEquals;
import static org.junit.jupiter.api.Assertions.assertFalse;
import static org.junit.jupiter.api.Assertions.assertNotEquals;
import static org.junit.jupiter.api.Assertions.assertNotNull;
import static org.junit.jupiter.api.Assertions.assertNull;
import static org.junit.jupiter.api.Assertions.assertThrows;
import static org.junit.jupiter.api.Assertions.assertTrue;
import static org.openmrs.Order.Action.DISCONTINUE;
import static org.openmrs.Order.FulfillerStatus.COMPLETED;
import static org.openmrs.test.OpenmrsMatchers.hasId;
import static org.openmrs.test.TestUtil.containsId;

import javax.persistence.Entity;
import javax.persistence.Id;
import java.lang.reflect.Field;
import java.text.DateFormat;
import java.text.ParseException;
import java.text.SimpleDateFormat;
import java.util.ArrayList;
import java.util.Calendar;
import java.util.Date;
import java.util.GregorianCalendar;
import java.util.HashSet;
import java.util.LinkedHashSet;
import java.util.List;
import java.util.Locale;
import java.util.Set;

import org.apache.commons.lang3.time.DateUtils;
import org.hibernate.boot.Metadata;
import org.hibernate.boot.MetadataSources;
import org.hibernate.boot.registry.StandardServiceRegistry;
import org.hibernate.boot.registry.StandardServiceRegistryBuilder;
import org.hibernate.cfg.Configuration;
import org.junit.jupiter.api.BeforeEach;
import org.junit.jupiter.api.Disabled;
import org.junit.jupiter.api.Test;

import org.openmrs.Allergy;
import org.openmrs.CareSetting;
import org.openmrs.Concept;
import org.openmrs.ConceptClass;
import org.openmrs.ConceptDatatype;
import org.openmrs.ConceptDescription;
import org.openmrs.ConceptName;
import org.openmrs.ConceptMap;
import org.openmrs.ConceptReferenceTerm;
import org.openmrs.Encounter;
import org.openmrs.GlobalProperty;
import org.openmrs.Order;
import org.openmrs.OrderType;
import org.openmrs.Condition;
import org.openmrs.Diagnosis;
import org.openmrs.DosingInstructions;
import org.openmrs.Drug;
import org.openmrs.DrugOrder;
import org.openmrs.FreeTextDosingInstructions;
import org.openmrs.Obs;
import org.openmrs.Order.Action;
import org.openmrs.OrderFrequency;
import org.openmrs.OrderGroup;
import org.openmrs.OrderGroupAttribute;
import org.openmrs.OrderGroupAttributeType;
import org.openmrs.OrderSet;
import org.openmrs.Patient;
import org.openmrs.Provider;
import org.openmrs.SimpleDosingInstructions;
import org.openmrs.TestOrder;
import org.openmrs.Visit;
import org.openmrs.api.builder.DrugOrderBuilder;
import org.openmrs.api.builder.OrderBuilder;
import org.openmrs.api.context.Context;
import org.openmrs.api.db.hibernate.HibernateAdministrationDAO;
import org.openmrs.api.db.hibernate.HibernateSessionFactoryBean;
import org.openmrs.api.impl.OrderServiceImpl;
import org.openmrs.customdatatype.datatype.FreeTextDatatype;
import org.openmrs.messagesource.MessageSourceService;
import org.openmrs.order.OrderUtil;
import org.openmrs.order.OrderUtilTest;
import org.openmrs.orders.TimestampOrderNumberGenerator;
import org.openmrs.parameter.OrderSearchCriteria;
import org.openmrs.parameter.OrderSearchCriteriaBuilder;
import org.openmrs.test.TestUtil;
import org.openmrs.test.jupiter.BaseContextSensitiveTest;
import org.openmrs.util.DateUtil;
import org.openmrs.util.OpenmrsConstants;
import org.openmrs.util.PrivilegeConstants;
import org.springframework.beans.factory.annotation.Autowired;

/**
 * TODO clean up and test all methods in OrderService
 */
public class OrderServiceTest extends BaseContextSensitiveTest {

	private static final String OTHER_ORDER_FREQUENCIES_XML = "org/openmrs/api/include/OrderServiceTest-otherOrderFrequencies.xml";

	protected static final String ORDER_SET = "org/openmrs/api/include/OrderSetServiceTest-general.xml";

	private static final String ORDER_GROUP_ATTRIBUTES = "org/openmrs/api/include/OrderServiceTest-createOrderGroupAttributes.xml";
	
	@Autowired
	private ConceptService conceptService;

	@Autowired
	private OrderService orderService;

	@Autowired
	private PatientService patientService;

	@Autowired
	private EncounterService encounterService;

	@Autowired
	private ProviderService providerService;

	@Autowired
	private AdministrationService adminService;
	
	@Autowired
	private OrderSetService orderSetService;

	@Autowired
	private MessageSourceService messageSourceService;
	
	@BeforeEach
	public void setUp(){
		executeDataSet(ORDER_GROUP_ATTRIBUTES);
	}

	@Entity
	public class SomeTestOrder extends TestOrder {
		@Id
		private Integer orderId;
		private Patient patient;
		private OrderType orderType;
		private Concept concept;
		private String instructions;
		private Date dateActivated;
		private Date autoExpireDate;
		private Encounter encounter;
		private Provider orderer;
		private Date dateStopped;
		private Concept orderReason;
		private String accessionNumber;
		private String orderReasonNonCoded;
		private Urgency urgency = Urgency.ROUTINE;
		private String orderNumber;
		private String commentToFulfiller;
		private CareSetting careSetting;
		private Date scheduledDate;
		private Double sortWeight;
		private Order previousOrder;
		private Action action = Action.NEW;
		private OrderGroup orderGroup;
		private FulfillerStatus fulfillerStatus;
		private String fulfillerComment;
		private Double dose;
		private Concept doseUnits;
		private OrderFrequency frequency;
		private Boolean asNeeded = false;
		private Double quantity;
		private Concept quantityUnits;
		private Drug drug;
		private String asNeededCondition;
		private Class<? extends DosingInstructions> dosingType = SimpleDosingInstructions.class;
		private Integer numRefills;
		private String dosingInstructions;
		private Integer duration;
		private Concept durationUnits;
		private Concept route;
		private String brandName;
		private Boolean dispenseAsWritten = Boolean.FALSE;
		private String drugNonCoded;
	}
	

	/**
	 * @see OrderService#saveOrder(org.openmrs.Order, OrderContext)
	 */
	@Test
	public void saveOrder_shouldNotSaveOrderIfOrderDoesntValidate() {
		Order order = new Order();
		order.setPatient(null);
		order.setOrderer(null);
		APIException exception = assertThrows(APIException.class, () -> orderService.saveOrder(order, null));
		assertThat(exception.getMessage(), containsString("failed to validate with reason:"));
	}

	/**
	 * @see OrderService#getOrderByUuid(String)
	 */
	@Test
	public void getOrderByUuid_shouldFindObjectGivenValidUuid() {
		String uuid = "921de0a3-05c4-444a-be03-e01b4c4b9142";
		Order order = orderService.getOrderByUuid(uuid);
		assertEquals(1, (int) order.getOrderId());
	}

	/**
	 * @see OrderService#getOrderByUuid(String)
	 */
	@Test
	public void getOrderByUuid_shouldReturnNullIfNoObjectFoundWithGivenUuid() {
		assertNull(orderService.getOrderByUuid("some invalid uuid"));
	}

	/**
	 * @see OrderService#purgeOrder(org.openmrs.Order, boolean)
	 */
	@Test
	public void purgeOrder_shouldDeleteAnyObsAssociatedToTheOrderWhenCascadeIsTrue() {
		executeDataSet("org/openmrs/api/include/OrderServiceTest-deleteObsThatReference.xml");
		final String ordUuid = "0c96f25c-4949-4f72-9931-d808fbcdb612";
		final String obsUuid = "be3a4d7a-f9ab-47bb-aaad-bc0b452fcda4";
		ObsService os = Context.getObsService();

		Obs obs = os.getObsByUuid(obsUuid);
		assertNotNull(obs);

		Order order = orderService.getOrderByUuid(ordUuid);
		assertNotNull(order);

		//sanity check to ensure that the obs and order are actually related
		assertEquals(order, obs.getOrder());

		//Ensure that passing false does not delete the related obs
		orderService.purgeOrder(order, false);
		assertNotNull(os.getObsByUuid(obsUuid));

		orderService.purgeOrder(order, true);

		//Ensure that actually the order got purged
		assertNull(orderService.getOrderByUuid(ordUuid));

		//Ensure that the related obs got deleted
		assertNull(os.getObsByUuid(obsUuid));
	}

	/**
	 * @see OrderService#purgeOrder(org.openmrs.Order, boolean)
	 */
	@Test
	public void purgeOrder_shouldDeleteOrderFromTheDatabase() {
		final String uuid = "9c21e407-697b-11e3-bd76-0800271c1b75";
		Order order = orderService.getOrderByUuid(uuid);
		assertNotNull(order);
		orderService.purgeOrder(order);
		assertNull(orderService.getOrderByUuid(uuid));
	}

	/**
	 * @throws InterruptedException
	 * @see OrderNumberGenerator#getNewOrderNumber(OrderContext)
	 */
	@Test
	public void getNewOrderNumber_shouldAlwaysReturnUniqueOrderNumbersWhenCalledMultipleTimesWithoutSavingOrders()
		throws InterruptedException {

		int N = 50;
		final Set<String> uniqueOrderNumbers = new HashSet<>(50);
		List<Thread> threads = new ArrayList<>();
		for (int i = 0; i < N; i++) {
			threads.add(new Thread(() -> {
				try {
					Context.openSession();
					Context.addProxyPrivilege(PrivilegeConstants.ADD_ORDERS);
					uniqueOrderNumbers.add(((OrderNumberGenerator) orderService).getNewOrderNumber(null));
				} finally {
					Context.removeProxyPrivilege(PrivilegeConstants.ADD_ORDERS);
					Context.closeSession();
				}
			}));
		}
		for (int i = 0; i < N; ++i) {
			threads.get(i).start();
		}
		for (int i = 0; i < N; ++i) {
			threads.get(i).join();
		}
		//since we used a set we should have the size as N indicating that there were no duplicates
		assertEquals(N, uniqueOrderNumbers.size());
	}

	/**
	 * @see OrderService#getOrderByOrderNumber(String)
	 */
	@Test
	public void getOrderByOrderNumber_shouldFindObjectGivenValidOrderNumber() {
		Order order = orderService.getOrderByOrderNumber("1");
		assertNotNull(order);
		assertEquals(1, (int) order.getOrderId());
	}

	/**
	 * @see OrderService#getOrderByOrderNumber(String)
	 */
	@Test
	public void getOrderByOrderNumber_shouldReturnNullIfNoObjectFoundWithGivenOrderNumber() {
		assertNull(orderService.getOrderByOrderNumber("some invalid order number"));
	}

	/**
	 * @see OrderService#getOrderHistoryByConcept(Patient, Concept)
	 */
	@Test
	public void getOrderHistoryByConcept_shouldReturnOrdersWithTheGivenConcept() {
		//We should have two orders with this concept.
		Concept concept = Context.getConceptService().getConcept(88);
		Patient patient = Context.getPatientService().getPatient(2);
		List<Order> orders = orderService.getOrderHistoryByConcept(patient, concept);

		//They must be sorted by dateActivated starting with the latest
		assertEquals(3, orders.size());
		assertEquals(444, orders.get(0).getOrderId().intValue());
		assertEquals(44, orders.get(1).getOrderId().intValue());
		assertEquals(4, orders.get(2).getOrderId().intValue());

		concept = Context.getConceptService().getConcept(792);
		orders = orderService.getOrderHistoryByConcept(patient, concept);

		//They must be sorted by dateActivated starting with the latest
		assertEquals(4, orders.size());
		assertEquals(3, orders.get(0).getOrderId().intValue());
		assertEquals(222, orders.get(1).getOrderId().intValue());
		assertEquals(22, orders.get(2).getOrderId().intValue());
		assertEquals(2, orders.get(3).getOrderId().intValue());
	}

	/**
	 * @see OrderService#getOrderHistoryByConcept(Patient, Concept)
	 */
	@Test
	public void getOrderHistoryByConcept_shouldReturnEmptyListForConceptWithoutOrders() {
		Concept concept = Context.getConceptService().getConcept(21);
		Patient patient = Context.getPatientService().getPatient(2);
		List<Order> orders = orderService.getOrderHistoryByConcept(patient, concept);
		assertEquals(0, orders.size());
	}

	/**
	 * @see OrderService#getOrderHistoryByConcept(org.openmrs.Patient, org.openmrs.Concept)
	 */
	@Test
	public void getOrderHistoryByConcept_shouldRejectANullConcept() {
		IllegalArgumentException exception = assertThrows(IllegalArgumentException.class, () -> orderService.getOrderHistoryByConcept(new Patient(), null));
		assertThat(exception.getMessage(), is("patient and concept are required"));
	}

	/**
	 * @see OrderService#getOrderHistoryByConcept(org.openmrs.Patient, org.openmrs.Concept)
	 */
	@Test
	public void getOrderHistoryByConcept_shouldRejectANullPatient() {
		IllegalArgumentException exception = assertThrows(IllegalArgumentException.class, () -> orderService.getOrderHistoryByConcept(null, new Concept()));
		assertThat(exception.getMessage(), is("patient and concept are required"));
	}

	/**
	 * @see OrderService#getOrderHistoryByOrderNumber(String)
	 */
	@Test
	public void getOrderHistoryByOrderNumber_shouldReturnAllOrderHistoryForGivenOrderNumber() {
		List<Order> orders = orderService.getOrderHistoryByOrderNumber("111");
		assertEquals(2, orders.size());
		assertEquals(111, orders.get(0).getOrderId().intValue());
		assertEquals(1, orders.get(1).getOrderId().intValue());
	}

	/**
	 * @see OrderService#getOrderFrequency(Integer)
	 */
	@Test
	public void getOrderFrequency_shouldReturnTheOrderFrequencyThatMatchesTheSpecifiedId() {
		assertEquals("28090760-7c38-11e3-baa7-0800200c9a66", orderService.getOrderFrequency(1).getUuid());
	}

	/**
	 * @see OrderService#getOrderFrequencyByUuid(String)
	 */
	@Test
	public void getOrderFrequencyByUuid_shouldReturnTheOrderFrequencyThatMatchesTheSpecifiedUuid() {
		assertEquals(1, orderService.getOrderFrequencyByUuid("28090760-7c38-11e3-baa7-0800200c9a66").getOrderFrequencyId()
			.intValue());
	}

	/**
	 * @see OrderService#getOrderFrequencyByConcept(org.openmrs.Concept)
	 */
	@Test
	public void getOrderFrequencyByConcept_shouldReturnTheOrderFrequencyThatMatchesTheSpecifiedConcept() {
		Concept concept = conceptService.getConcept(4);
		assertEquals(3, orderService.getOrderFrequencyByConcept(concept).getOrderFrequencyId().intValue());
	}

	/**
	 * @see OrderService#getOrderFrequencies(boolean)
	 */
	@Test
	public void getOrderFrequencies_shouldReturnOnlyNonRetiredOrderFrequenciesIfIncludeRetiredIsSetToFalse() {
		List<OrderFrequency> orderFrequencies = orderService.getOrderFrequencies(false);
		assertEquals(2, orderFrequencies.size());
		assertTrue(containsId(orderFrequencies, 1));
		assertTrue(containsId(orderFrequencies, 2));
	}

	/**
	 * @see OrderService#getOrderFrequencies(boolean)
	 */
	@Test
	public void getOrderFrequencies_shouldReturnAllTheOrderFrequenciesIfIncludeRetiredIsSetToTrue() {
		List<OrderFrequency> orderFrequencies = orderService.getOrderFrequencies(true);
		assertEquals(3, orderFrequencies.size());
		assertTrue(containsId(orderFrequencies, 1));
		assertTrue(containsId(orderFrequencies, 2));
		assertTrue(containsId(orderFrequencies, 3));
	}

	/**
	 * @see OrderService#getActiveOrders(org.openmrs.Patient, org.openmrs.OrderType,
	 * org.openmrs.CareSetting, java.util.Date)
	 */
	@Test
	public void getActiveOrders_shouldReturnAllActiveOrdersForTheSpecifiedPatient() {
		Patient patient = Context.getPatientService().getPatient(2);
		List<Order> orders = orderService.getActiveOrders(patient, null, null, null);
		assertEquals(5, orders.size());
		Order[] expectedOrders = {orderService.getOrder(222), orderService.getOrder(3), orderService.getOrder(444),
			orderService.getOrder(5), orderService.getOrder(7)};
		assertThat(orders, hasItems(expectedOrders));

		assertTrue(OrderUtilTest.isActiveOrder(orders.get(0), null));
		assertTrue(OrderUtilTest.isActiveOrder(orders.get(1), null));
		assertTrue(OrderUtilTest.isActiveOrder(orders.get(2), null));
		assertTrue(OrderUtilTest.isActiveOrder(orders.get(3), null));
		assertTrue(OrderUtilTest.isActiveOrder(orders.get(4), null));
	}

	/**
	 * @see OrderService#getActiveOrders(org.openmrs.Patient, org.openmrs.OrderType,
	 * org.openmrs.CareSetting, java.util.Date)
	 */
	@Test
	public void getActiveOrders_shouldReturnAllActiveOrdersForTheSpecifiedPatientAndCareSetting() {
		Patient patient = patientService.getPatient(2);
		CareSetting careSetting = orderService.getCareSetting(1);
		List<Order> orders = orderService.getActiveOrders(patient, null, careSetting, null);
		assertEquals(4, orders.size());
		Order[] expectedOrders = {orderService.getOrder(3), orderService.getOrder(444), orderService.getOrder(5),
			orderService.getOrder(7)};
		assertThat(orders, hasItems(expectedOrders));
	}

	/**
	 * @see OrderService#getActiveOrders(org.openmrs.Patient, org.openmrs.OrderType,
	 * org.openmrs.CareSetting, java.util.Date)
	 */
	@Test
	public void getActiveOrders_shouldReturnAllActiveDrugOrdersForTheSpecifiedPatient() {
		Patient patient = patientService.getPatient(2);
		List<Order> orders = orderService.getActiveOrders(patient, orderService.getOrderType(1), null, null);
		assertEquals(4, orders.size());
		Order[] expectedOrders = {orderService.getOrder(222), orderService.getOrder(3), orderService.getOrder(444),
			orderService.getOrder(5)};
		assertThat(orders, hasItems(expectedOrders));
	}

	/**
	 * @see OrderService#getActiveOrders(org.openmrs.Patient, org.openmrs.OrderType,
	 * org.openmrs.CareSetting, java.util.Date)
	 */
	@Test
	public void getActiveOrders_shouldReturnAllActiveTestOrdersForTheSpecifiedPatient() {
		Patient patient = patientService.getPatient(2);
		List<Order> orders = orderService
			.getActiveOrders(patient, orderService.getOrderTypeByName("Test order"), null, null);
		assertEquals(1, orders.size());
		assertEquals(orders.get(0), orderService.getOrder(7));
	}

	/**
	 * @see OrderService#getActiveOrders(org.openmrs.Patient, org.openmrs.OrderType,
	 * org.openmrs.CareSetting, java.util.Date)
	 */
	@Test
	public void getActiveOrders_shouldFailIfPatientIsNull() {
		IllegalArgumentException exception = assertThrows(IllegalArgumentException.class, () -> orderService.getActiveOrders(null, null, orderService.getCareSetting(1), null));
		assertThat(exception.getMessage(), is("Patient is required when fetching active orders"));
	}

	/**
	 * @throws ParseException
	 * @see OrderService#getActiveOrders(org.openmrs.Patient, org.openmrs.OrderType,
	 * org.openmrs.CareSetting, java.util.Date)
	 */
	@Test
	public void getActiveOrders_shouldReturnActiveOrdersAsOfTheSpecifiedDate() throws ParseException {
		Patient patient = Context.getPatientService().getPatient(2);
		List<Order> orders = orderService.getAllOrdersByPatient(patient);
		assertEquals(12, orders.size());

		Date asOfDate = Context.getDateFormat().parse("10/12/2007");
		orders = orderService.getActiveOrders(patient, null, null, asOfDate);
		assertEquals(2, orders.size());
		assertFalse(orders.contains(orderService.getOrder(22)));//DC
		assertFalse(orders.contains(orderService.getOrder(44)));//DC
		assertFalse(orders.contains(orderService.getOrder(8)));//voided

		Order[] expectedOrders = {orderService.getOrder(9)};

		asOfDate = Context.getDateTimeFormat().parse("10/12/2007 00:01:00");
		orders = orderService.getActiveOrders(patient, null, null, asOfDate);
		assertEquals(1, orders.size());
		assertThat(orders, hasItems(expectedOrders));

		Order[] expectedOrders1 = {orderService.getOrder(3), orderService.getOrder(4), orderService.getOrder(222)};

		asOfDate = Context.getDateFormat().parse("10/04/2008");
		orders = orderService.getActiveOrders(patient, null, null, asOfDate);
		assertEquals(3, orders.size());
		assertThat(orders, hasItems(expectedOrders1));

		asOfDate = Context.getDateTimeFormat().parse("10/04/2008 00:01:00");
		orders = orderService.getActiveOrders(patient, null, null, asOfDate);
		assertEquals(2, orders.size());
		Order[] expectedOrders2 = {orderService.getOrder(222), orderService.getOrder(3)};
		assertThat(orders, hasItems(expectedOrders2));

		Order[] expectedOrders3 = {orderService.getOrder(222), orderService.getOrder(3), orderService.getOrder(444),
			orderService.getOrder(5), orderService.getOrder(6)};
		asOfDate = Context.getDateTimeFormat().parse("26/09/2008 09:24:10");
		orders = orderService.getActiveOrders(patient, null, null, asOfDate);
		assertEquals(5, orders.size());
		assertThat(orders, hasItems(expectedOrders3));

		asOfDate = Context.getDateTimeFormat().parse("26/09/2008 09:25:10");
		orders = orderService.getActiveOrders(patient, null, null, asOfDate);
		assertEquals(4, orders.size());
		Order[] expectedOrders4 = {orderService.getOrder(222), orderService.getOrder(3), orderService.getOrder(444),
			orderService.getOrder(5)};
		assertThat(orders, hasItems(expectedOrders4));

		asOfDate = Context.getDateFormat().parse("04/12/2008");
		orders = orderService.getActiveOrders(patient, null, null, asOfDate);
		assertEquals(5, orders.size());
		Order[] expectedOrders5 = {orderService.getOrder(222), orderService.getOrder(3), orderService.getOrder(444),
			orderService.getOrder(5), orderService.getOrder(7)};
		assertThat(orders, hasItems(expectedOrders5));

		asOfDate = Context.getDateFormat().parse("06/12/2008");
		orders = orderService.getActiveOrders(patient, null, null, asOfDate);
		assertEquals(5, orders.size());
		assertThat(orders, hasItems(expectedOrders5));
	}

	/**
	 * @see OrderService#getActiveOrders(org.openmrs.Patient, org.openmrs.OrderType,
	 * org.openmrs.CareSetting, java.util.Date)
	 */
	@Test
	public void getActiveOrders_shouldReturnAllOrdersIfNoOrderTypeIsSpecified() {
		Patient patient = Context.getPatientService().getPatient(2);
		List<Order> orders = orderService.getActiveOrders(patient, null, null, null);
		assertEquals(5, orders.size());
		Order[] expectedOrders = {orderService.getOrder(222), orderService.getOrder(3), orderService.getOrder(444),
			orderService.getOrder(5), orderService.getOrder(7)};
		assertThat(orders, hasItems(expectedOrders));
	}

	/**
	 * @see OrderService#getActiveOrders(org.openmrs.Patient, org.openmrs.OrderType,
	 * org.openmrs.CareSetting, java.util.Date)
	 */
	@Test
	public void getActiveOrders_shouldIncludeOrdersForSubTypesIfOrderTypeIsSpecified() {
		executeDataSet("org/openmrs/api/include/OrderServiceTest-otherOrders.xml");
		Patient patient = Context.getPatientService().getPatient(2);
		OrderType testOrderType = orderService.getOrderType(2);
		List<Order> orders = orderService.getActiveOrders(patient, testOrderType, null, null);
		assertEquals(5, orders.size());
		Order[] expectedOrder1 = {orderService.getOrder(7), orderService.getOrder(101), orderService.getOrder(102),
			orderService.getOrder(103), orderService.getOrder(104)};
		assertThat(orders, hasItems(expectedOrder1));

		OrderType labTestOrderType = orderService.getOrderType(7);
		orders = orderService.getActiveOrders(patient, labTestOrderType, null, null);
		assertEquals(3, orders.size());
		Order[] expectedOrder2 = {orderService.getOrder(101), orderService.getOrder(103), orderService.getOrder(104)};
		assertThat(orders, hasItems(expectedOrder2));
	}

	/**
	 * @see OrderService#discontinueOrder(org.openmrs.Order, String, java.util.Date,
	 * org.openmrs.Provider, org.openmrs.Encounter)
	 */
	@Test
	public void discontinueOrder_shouldPopulateCorrectAttributesOnTheDiscontinueAndDiscontinuedOrders() {
		Order order = orderService.getOrderByOrderNumber("111");
		Encounter encounter = encounterService.getEncounter(3);
		Provider orderer = providerService.getProvider(1);
		assertTrue(OrderUtilTest.isActiveOrder(order, null));
		Date discontinueDate = new Date();
		String discontinueReasonNonCoded = "Test if I can discontinue this";

		Order discontinueOrder = orderService.discontinueOrder(order, discontinueReasonNonCoded, discontinueDate, orderer,
			encounter);

		assertEquals(order.getDateStopped(), discontinueDate);
		assertNotNull(discontinueOrder);
		assertNotNull(discontinueOrder.getId());
		assertEquals(discontinueOrder.getDateActivated(), discontinueOrder.getAutoExpireDate());
		assertEquals(discontinueOrder.getAction(), Action.DISCONTINUE);
		assertEquals(discontinueOrder.getOrderReasonNonCoded(), discontinueReasonNonCoded);
		assertEquals(discontinueOrder.getPreviousOrder(), order);
	}

	/**
	 * @see OrderService#discontinueOrder(Order, String, Date, Provider, Encounter)
	 */
	@Test
	public void discontinueOrder_shouldPassForAnActiveOrderWhichIsScheduledAndNotStartedAsOfDiscontinueDate() {
		Order order = new Order();
		order.setAction(Action.NEW);
		order.setPatient(Context.getPatientService().getPatient(7));
		order.setConcept(Context.getConceptService().getConcept(5497));
		order.setCareSetting(orderService.getCareSetting(1));
		order.setOrderer(orderService.getOrder(1).getOrderer());
		order.setEncounter(encounterService.getEncounter(3));
		order.setEncounter(encounterService.getEncounter(3));
		order.setOrderType(orderService.getOrderType(17));
		order.setDateActivated(new Date());
		order.setScheduledDate(DateUtils.addMonths(new Date(), 2));
		order.setUrgency(Order.Urgency.ON_SCHEDULED_DATE);
		order = orderService.saveOrder(order, null);

		assertTrue(OrderUtilTest.isActiveOrder(order, null));
		assertFalse(order.isStarted());

		Encounter encounter = encounterService.getEncounter(3);
		Provider orderer = providerService.getProvider(1);
		Date discontinueDate = new Date();
		String discontinueReasonNonCoded = "Test if I can discontinue this";

		Order discontinueOrder = orderService.discontinueOrder(order, discontinueReasonNonCoded, discontinueDate, orderer,
			encounter);

		assertEquals(order.getDateStopped(), discontinueDate);
		assertNotNull(discontinueOrder);
		assertNotNull(discontinueOrder.getId());
		assertEquals(discontinueOrder.getDateActivated(), discontinueOrder.getAutoExpireDate());
		assertEquals(discontinueOrder.getAction(), Action.DISCONTINUE);
		assertEquals(discontinueOrder.getOrderReasonNonCoded(), discontinueReasonNonCoded);
		assertEquals(discontinueOrder.getPreviousOrder(), order);
	}

	/**
	 * @see OrderService#discontinueOrder(org.openmrs.Order, org.openmrs.Concept, java.util.Date,
	 * org.openmrs.Provider, org.openmrs.Encounter)
	 */
	@Test
	public void discontinueOrder_shouldSetCorrectAttributesOnTheDiscontinueAndDiscontinuedOrders() {
		executeDataSet("org/openmrs/api/include/OrderServiceTest-discontinueReason.xml");

		Order order = orderService.getOrderByOrderNumber("111");
		Encounter encounter = encounterService.getEncounter(3);
		Provider orderer = providerService.getProvider(1);
		Date discontinueDate = new Date();
		Concept concept = Context.getConceptService().getConcept(1);

		Order discontinueOrder = orderService.discontinueOrder(order, concept, discontinueDate, orderer, encounter);

		assertEquals(order.getDateStopped(), discontinueDate);
		assertNotNull(discontinueOrder);
		assertNotNull(discontinueOrder.getId());
		assertEquals(discontinueOrder.getDateActivated(), discontinueOrder.getAutoExpireDate());
		assertEquals(discontinueOrder.getAction(), Action.DISCONTINUE);
		assertEquals(discontinueOrder.getOrderReason(), concept);
		assertEquals(discontinueOrder.getPreviousOrder(), order);
	}

	/**
	 * @see OrderService#discontinueOrder(Order, Concept, Date, Provider, Encounter)
	 */
	@Test
	public void discontinueOrder_shouldPassForAnActiveOrderWhichIsScheduledAndNotStartedAsOfDiscontinueDateWithParamConcept() {
		Order order = new Order();
		order.setAction(Action.NEW);
		order.setPatient(Context.getPatientService().getPatient(7));
		order.setConcept(Context.getConceptService().getConcept(5497));
		order.setCareSetting(orderService.getCareSetting(1));
		order.setOrderer(orderService.getOrder(1).getOrderer());
		order.setEncounter(encounterService.getEncounter(3));
		order.setEncounter(encounterService.getEncounter(3));
		order.setOrderType(orderService.getOrderType(17));
		order.setDateActivated(new Date());
		order.setScheduledDate(DateUtils.addMonths(new Date(), 2));
		order.setUrgency(Order.Urgency.ON_SCHEDULED_DATE);
		order = orderService.saveOrder(order, null);

		assertTrue(OrderUtilTest.isActiveOrder(order, null));
		assertFalse(order.isStarted());

		Encounter encounter = encounterService.getEncounter(3);
		Provider orderer = providerService.getProvider(1);
		Date discontinueDate = new Date();
		Concept concept = Context.getConceptService().getConcept(1);

		Order discontinueOrder = orderService.discontinueOrder(order, concept, discontinueDate, orderer, encounter);

		assertEquals(order.getDateStopped(), discontinueDate);
		assertNotNull(discontinueOrder);
		assertNotNull(discontinueOrder.getId());
		assertEquals(discontinueOrder.getDateActivated(), discontinueOrder.getAutoExpireDate());
		assertEquals(discontinueOrder.getAction(), Action.DISCONTINUE);
		assertEquals(discontinueOrder.getOrderReason(), concept);
		assertEquals(discontinueOrder.getPreviousOrder(), order);
	}

	/**
	 * @see OrderService#discontinueOrder(org.openmrs.Order, String, java.util.Date,
	 * org.openmrs.Provider, org.openmrs.Encounter)
	 */
	@Test
	public void discontinueOrder_shouldFailForADiscontinuationOrder() {
		executeDataSet("org/openmrs/api/include/OrderServiceTest-discontinuedOrder.xml");
		Order discontinuationOrder = orderService.getOrder(26);
		assertEquals(Action.DISCONTINUE, discontinuationOrder.getAction());
		Encounter encounter = encounterService.getEncounter(3);
		CannotStopDiscontinuationOrderException exception = assertThrows(CannotStopDiscontinuationOrderException.class, () -> orderService.discontinueOrder(discontinuationOrder, "Test if I can discontinue this", null, null, encounter));
		assertThat(exception.getMessage(), is(messageSourceService.getMessage("Order.action.cannot.discontinue")));
	}

	/**
	 * @see OrderService#discontinueOrder(org.openmrs.Order, org.openmrs.Concept, java.util.Date,
	 * org.openmrs.Provider, org.openmrs.Encounter)
	 */
	@Test
	public void discontinueOrder_shouldNotPassForADiscontinuationOrder() {
		executeDataSet("org/openmrs/api/include/OrderServiceTest-discontinuedOrder.xml");
		executeDataSet("org/openmrs/api/include/OrderServiceTest-discontinueReason.xml");
		Order discontinuationOrder = orderService.getOrder(26);
		assertEquals(Action.DISCONTINUE, discontinuationOrder.getAction());
		Encounter encounter = encounterService.getEncounter(3);
		CannotStopDiscontinuationOrderException exception = assertThrows(CannotStopDiscontinuationOrderException.class, () -> orderService.discontinueOrder(discontinuationOrder, (Concept) null, null, null, encounter));
		assertThat(exception.getMessage(), is(messageSourceService.getMessage("Order.action.cannot.discontinue")));
	}

	/**
	 * @see OrderService#discontinueOrder(org.openmrs.Order, String, java.util.Date,
	 * org.openmrs.Provider, org.openmrs.Encounter)
	 */
	@Test
	public void discontinueOrder_shouldFailForADiscontinuedOrder() {
		Order discontinuationOrder = orderService.getOrder(2);
		assertFalse(discontinuationOrder.isActive());
		assertNotNull(discontinuationOrder.getDateStopped());
		Encounter encounter = encounterService.getEncounter(3);
		CannotStopInactiveOrderException exception = assertThrows(CannotStopInactiveOrderException.class, () -> orderService.discontinueOrder(discontinuationOrder, "some reason", null, null, encounter));
		assertThat(exception.getMessage(), is(messageSourceService.getMessage("Order.cannot.discontinue.inactive")));
	}

	/**
	 * @see OrderService#discontinueOrder(org.openmrs.Order, org.openmrs.Concept, java.util.Date,
	 * org.openmrs.Provider, org.openmrs.Encounter)
	 */
	@Test
	public void discontinueOrder_shouldNotPassForADiscontinuedOrder() {
		Order discontinuationOrder = orderService.getOrder(2);
		assertFalse(discontinuationOrder.isActive());
		assertNotNull(discontinuationOrder.getDateStopped());
		Encounter encounter = encounterService.getEncounter(3);
		CannotStopInactiveOrderException exception = assertThrows(CannotStopInactiveOrderException.class, () -> orderService.discontinueOrder(discontinuationOrder, (Concept) null, null, null, encounter));
		assertThat(exception.getMessage(), is(messageSourceService.getMessage("Order.cannot.discontinue.inactive")));
	}

	/**
	 * @see OrderService#saveOrder(org.openmrs.Order, OrderContext)
	 */
	@Test
	public void saveOrder_shouldDiscontinueExistingActiveOrderIfNewOrderBeingSavedWithActionToDiscontinue() {
		DrugOrder order = new DrugOrder();
		order.setAction(Order.Action.DISCONTINUE);
		order.setOrderReasonNonCoded("Discontinue this");
		order.setDrug(conceptService.getDrug(3));
		order.setEncounter(encounterService.getEncounter(5));
		order.setPatient(patientService.getPatient(7));
		order.setOrderer(providerService.getProvider(1));
		order.setCareSetting(orderService.getCareSetting(1));
		order.setEncounter(encounterService.getEncounter(3));
		order.setOrderType(orderService.getOrderType(1));
		order.setDateActivated(new Date());
		order.setDosingType(SimpleDosingInstructions.class);
		order.setDose(500.0);
		order.setDoseUnits(conceptService.getConcept(50));
		order.setFrequency(orderService.getOrderFrequency(1));
		order.setRoute(conceptService.getConcept(22));
		order.setNumRefills(10);
		order.setQuantity(20.0);
		order.setQuantityUnits(conceptService.getConcept(51));

		//We are trying to discontinue order id 111 in standardTestDataset.xml
		Order expectedPreviousOrder = orderService.getOrder(111);
		assertNull(expectedPreviousOrder.getDateStopped());

		order = (DrugOrder) orderService.saveOrder(order, null);

		assertNotNull(expectedPreviousOrder.getDateStopped(), "should populate dateStopped in previous order");
		assertNotNull(order.getId(), "should save discontinue order");
		assertEquals(expectedPreviousOrder, order.getPreviousOrder());
		assertNotNull(expectedPreviousOrder.getDateStopped());
		assertEquals(order.getDateActivated(), order.getAutoExpireDate());
	}

	/**
	 * @see OrderService#saveOrder(org.openmrs.Order, OrderContext)
	 */
	@Test
	public void saveOrder_shouldDiscontinuePreviousOrderIfItIsNotAlreadyDiscontinued() {
		//We are trying to discontinue order id 111 in standardTestDataset.xml
		DrugOrder order = new DrugOrder();
		order.setAction(Order.Action.DISCONTINUE);
		order.setOrderReasonNonCoded("Discontinue this");
		order.setDrug(conceptService.getDrug(3));
		order.setEncounter(encounterService.getEncounter(5));
		order.setPatient(Context.getPatientService().getPatient(7));
		order.setOrderer(Context.getProviderService().getProvider(1));
		order.setCareSetting(orderService.getCareSetting(1));
		order.setEncounter(encounterService.getEncounter(3));
		order.setOrderType(orderService.getOrderType(1));
		order.setDateActivated(new Date());
		order.setDosingType(SimpleDosingInstructions.class);
		order.setDose(500.0);
		order.setDoseUnits(conceptService.getConcept(50));
		order.setFrequency(orderService.getOrderFrequency(1));
		order.setRoute(conceptService.getConcept(22));
		order.setNumRefills(10);
		order.setQuantity(20.0);
		order.setQuantityUnits(conceptService.getConcept(51));
		Order previousOrder = orderService.getOrder(111);
		assertTrue(OrderUtilTest.isActiveOrder(previousOrder, null));
		order.setPreviousOrder(previousOrder);

		orderService.saveOrder(order, null);
		assertEquals(order.getDateActivated(), order.getAutoExpireDate());
		assertNotNull(previousOrder.getDateStopped(), "previous order should be discontinued");
	}

	/**
	 * @see OrderService#saveOrder(org.openmrs.Order, OrderContext)
	 */
	@Test
	public void saveOrder_shouldFailIfConceptInPreviousOrderDoesNotMatchThisConcept() {
		Order previousOrder = orderService.getOrder(7);
		assertTrue(OrderUtilTest.isActiveOrder(previousOrder, null));
		Order order = previousOrder.cloneForDiscontinuing();
		order.setDateActivated(new Date());
		order.setOrderReasonNonCoded("Discontinue this");
		order.setEncounter(encounterService.getEncounter(6));
		order.setOrderer(providerService.getProvider(1));
		Concept newConcept = conceptService.getConcept(5089);
		assertFalse(previousOrder.getConcept().equals(newConcept));
		order.setConcept(newConcept);

		EditedOrderDoesNotMatchPreviousException exception = assertThrows(EditedOrderDoesNotMatchPreviousException.class, () -> orderService.saveOrder(order, null));
		assertThat(exception.getMessage(), is("The orderable of the previous order and the new one order don't match"));
	}

	/**
	 * @see OrderService#discontinueOrder(org.openmrs.Order, org.openmrs.Concept, java.util.Date,
	 * org.openmrs.Provider, org.openmrs.Encounter)
	 */
	@Test
	public void discontinueOrder_shouldRejectAFutureDiscontinueDate() {
		Calendar cal = Calendar.getInstance();
		cal.add(Calendar.HOUR_OF_DAY, 1);
		Patient patient = Context.getPatientService().getPatient(2);
		CareSetting careSetting = orderService.getCareSetting(1);
		Order orderToDiscontinue = orderService.getActiveOrders(patient, null, careSetting, null).get(0);
		Encounter encounter = encounterService.getEncounter(3);
		IllegalArgumentException exception = assertThrows(IllegalArgumentException.class, () -> orderService.discontinueOrder(orderToDiscontinue, new Concept(), cal.getTime(), null, encounter));
		assertThat(exception.getMessage(), is("Discontinue date cannot be in the future"));
	}

	/**
	 * @see OrderService#discontinueOrder(org.openmrs.Order, String, java.util.Date,
	 * org.openmrs.Provider, org.openmrs.Encounter)
	 */
	@Test
	public void discontinueOrder_shouldFailIfDiscontinueDateIsInTheFuture() {
		Calendar cal = Calendar.getInstance();
		cal.add(Calendar.HOUR_OF_DAY, 1);
		Order orderToDiscontinue = orderService.getActiveOrders(Context.getPatientService().getPatient(2), null,
			orderService.getCareSetting(1), null).get(0);
		Encounter encounter = encounterService.getEncounter(3);
		IllegalArgumentException exception = assertThrows(IllegalArgumentException.class, () -> orderService.discontinueOrder(orderToDiscontinue, "Testing", cal.getTime(), null, encounter));
		assertThat(exception.getMessage(), is("Discontinue date cannot be in the future"));
	}

	/**
	 * @see OrderService#saveOrder(org.openmrs.Order, OrderContext)
	 */
	@Test
	public void saveOrder_shouldPassIfTheExistingDrugOrderMatchesTheConceptAndDrugOfTheDCOrder() {
		final DrugOrder orderToDiscontinue = (DrugOrder) orderService.getOrder(444);
		assertTrue(OrderUtilTest.isActiveOrder(orderToDiscontinue, null));

		DrugOrder order = new DrugOrder();
		order.setDrug(orderToDiscontinue.getDrug());
		order.setOrderType(orderService.getOrderTypeByName("Drug order"));
		order.setAction(Order.Action.DISCONTINUE);
		order.setOrderReasonNonCoded("Discontinue this");
		order.setPatient(orderToDiscontinue.getPatient());
		order.setConcept(orderToDiscontinue.getConcept());
		order.setOrderer(orderToDiscontinue.getOrderer());
		order.setCareSetting(orderToDiscontinue.getCareSetting());
		order.setEncounter(encounterService.getEncounter(6));
		order.setDateActivated(new Date());
		order.setDosingType(SimpleDosingInstructions.class);
		order.setDose(orderToDiscontinue.getDose());
		order.setDoseUnits(orderToDiscontinue.getDoseUnits());
		order.setRoute(orderToDiscontinue.getRoute());
		order.setFrequency(orderToDiscontinue.getFrequency());
		order.setQuantity(orderToDiscontinue.getQuantity());
		order.setQuantityUnits(orderToDiscontinue.getQuantityUnits());
		order.setNumRefills(orderToDiscontinue.getNumRefills());

		orderService.saveOrder(order, null);

		assertNotNull(orderToDiscontinue.getDateStopped(), "previous order should be discontinued");
	}

	/**
	 * @see OrderService#saveOrder(org.openmrs.Order, OrderContext)
	 */
	@Test
	public void saveOrder_shouldFailIfTheExistingDrugOrderMatchesTheConceptAndNotDrugOfTheDCOrder() {
		final DrugOrder orderToDiscontinue = (DrugOrder) orderService.getOrder(5);
		assertTrue(OrderUtilTest.isActiveOrder(orderToDiscontinue, null));

		//create a different test drug
		Drug discontinuationOrderDrug = new Drug();
		discontinuationOrderDrug.setConcept(orderToDiscontinue.getConcept());
		discontinuationOrderDrug = conceptService.saveDrug(discontinuationOrderDrug);
		assertNotEquals(discontinuationOrderDrug, orderToDiscontinue.getDrug());
		assertNotNull(orderToDiscontinue.getDrug());

		DrugOrder order = orderToDiscontinue.cloneForRevision();
		order.setDateActivated(new Date());
		order.setOrderer(providerService.getProvider(1));
		order.setEncounter(encounterService.getEncounter(6));
		order.setDrug(discontinuationOrderDrug);
		order.setOrderReasonNonCoded("Discontinue this");

		EditedOrderDoesNotMatchPreviousException exception = assertThrows(EditedOrderDoesNotMatchPreviousException.class, () -> orderService.saveOrder(order, null));
		assertThat(exception.getMessage(), is("The orderable of the previous order and the new one order don't match"));
	}

	/**
	 * previous order
	 *
	 * @see OrderService#saveOrder(org.openmrs.Order, OrderContext)
	 */
	@Test
	public void saveOrder_shouldPassIfTheExistingDrugOrderMatchesTheConceptAndThereIsNoDrugOnThePreviousOrder() {
		DrugOrder orderToDiscontinue = new DrugOrder();
		orderToDiscontinue.setAction(Action.NEW);
		orderToDiscontinue.setPatient(Context.getPatientService().getPatient(7));
		orderToDiscontinue.setConcept(Context.getConceptService().getConcept(5497));
		orderToDiscontinue.setCareSetting(orderService.getCareSetting(1));
		orderToDiscontinue.setOrderer(orderService.getOrder(1).getOrderer());
		orderToDiscontinue.setEncounter(encounterService.getEncounter(3));
		orderToDiscontinue.setDateActivated(new Date());
		orderToDiscontinue.setScheduledDate(new Date());
		orderToDiscontinue.setUrgency(Order.Urgency.ON_SCHEDULED_DATE);
		orderToDiscontinue.setEncounter(encounterService.getEncounter(3));
		orderToDiscontinue.setOrderType(orderService.getOrderType(17));

		orderToDiscontinue.setDrug(null);
		orderToDiscontinue.setDosingType(FreeTextDosingInstructions.class);
		orderToDiscontinue.setDosingInstructions("instructions");
		orderToDiscontinue.setOrderer(providerService.getProvider(1));
		orderToDiscontinue.setDosingInstructions("2 for 5 days");
		orderToDiscontinue.setQuantity(10.0);
		orderToDiscontinue.setQuantityUnits(conceptService.getConcept(51));
		orderToDiscontinue.setNumRefills(2);

		orderService.saveOrder(orderToDiscontinue, null);
		assertTrue(OrderUtilTest.isActiveOrder(orderToDiscontinue, null));

		DrugOrder order = orderToDiscontinue.cloneForDiscontinuing();
		order.setDateActivated(new Date());
		order.setOrderer(providerService.getProvider(1));
		order.setEncounter(encounterService.getEncounter(3));
		order.setOrderReasonNonCoded("Discontinue this");

		orderService.saveOrder(order, null);

		assertNotNull(orderToDiscontinue.getDateStopped(), "previous order should be discontinued");
	}

	/**
	 * @see OrderService#discontinueOrder(org.openmrs.Order, org.openmrs.Concept, java.util.Date,
	 * org.openmrs.Provider, org.openmrs.Encounter)
	 */
	@Test
	public void discontinueOrder_shouldFailForAStoppedOrder() {
		Order orderToDiscontinue = orderService.getOrder(1);
		Encounter encounter = encounterService.getEncounter(3);
		assertNotNull(orderToDiscontinue.getDateStopped());
		CannotStopInactiveOrderException exception = assertThrows(CannotStopInactiveOrderException.class, () -> orderService.discontinueOrder(orderToDiscontinue, Context.getConceptService().getConcept(1), null, null, encounter));
		assertThat(exception.getMessage(), is(messageSourceService.getMessage("Order.cannot.discontinue.inactive")));
	}

	/**
	 * @see OrderService#discontinueOrder(org.openmrs.Order, String, java.util.Date,
	 * org.openmrs.Provider, org.openmrs.Encounter)
	 */
	@Test
	public void discontinueOrder_shouldFailForAVoidedOrder() {
		Order orderToDiscontinue = orderService.getOrder(8);
		Encounter encounter = encounterService.getEncounter(3);
		assertTrue(orderToDiscontinue.getVoided());
		CannotStopInactiveOrderException exception = assertThrows(CannotStopInactiveOrderException.class, () -> orderService.discontinueOrder(orderToDiscontinue, "testing", null, null, encounter));
		assertThat(exception.getMessage(), is(messageSourceService.getMessage("Order.cannot.discontinue.inactive")));
	}

	/**
	 * @see OrderService#discontinueOrder(org.openmrs.Order, org.openmrs.Concept, java.util.Date,
	 * org.openmrs.Provider, org.openmrs.Encounter)
	 */
	@Test
	public void discontinueOrder_shouldFailForAnExpiredOrder() {
		Order orderToDiscontinue = orderService.getOrder(6);
		Encounter encounter = encounterService.getEncounter(3);
		assertNotNull(orderToDiscontinue.getAutoExpireDate());
		assertTrue(orderToDiscontinue.getAutoExpireDate().before(new Date()));
		CannotStopInactiveOrderException exception = assertThrows(CannotStopInactiveOrderException.class, () -> orderService.discontinueOrder(orderToDiscontinue, Context.getConceptService().getConcept(1), null, null, encounter));
		assertThat(exception.getMessage(), is(messageSourceService.getMessage("Order.cannot.discontinue.inactive")));
	}

	/**
	 * @see OrderService#saveOrder(org.openmrs.Order, OrderContext)
	 */
	@Test
	public void saveOrder_shouldNotAllowEditingAnExistingOrder() {
		final DrugOrder order = (DrugOrder) orderService.getOrder(5);
		UnchangeableObjectException exception = assertThrows(UnchangeableObjectException.class, () -> orderService.saveOrder(order, null));
		assertThat(exception.getMessage(), is("Order.cannot.edit.existing"));
	}

	/**
	 * @see OrderService#getCareSettingByUuid(String)
	 */
	@Test                                                   
	public void getCareSettingByUuid_shouldReturnTheCareSettingWithTheSpecifiedUuid() {
		CareSetting cs = orderService.getCareSettingByUuid("c365e560-c3ec-11e3-9c1a-0800200c9a66");
		assertEquals(2, cs.getId().intValue());
	}

	/**
	 * @see OrderService#getCareSettingByName(String)
	 */
	@Test
	public void getCareSettingByName_shouldReturnTheCareSettingWithTheSpecifiedName() {
		CareSetting cs = orderService.getCareSettingByName("INPATIENT");
		assertEquals(2, cs.getId().intValue());

		//should also be case insensitive
		cs = orderService.getCareSettingByName("inpatient");
		assertEquals(2, cs.getId().intValue());
	}

	/**
	 * @see OrderService#getCareSettings(boolean)
	 */
	@Test
	public void getCareSettings_shouldReturnOnlyUnRetiredCareSettingsIfIncludeRetiredIsSetToFalse() {
		List<CareSetting> careSettings = orderService.getCareSettings(false);
		assertEquals(2, careSettings.size());
		assertTrue(containsId(careSettings, 1));
		assertTrue(containsId(careSettings, 2));
	}

	/**
	 * @see OrderService#getCareSettings(boolean)
	 */
	@Test
	public void getCareSettings_shouldReturnRetiredCareSettingsIfIncludeRetiredIsSetToTrue() {
		CareSetting retiredCareSetting = orderService.getCareSetting(3);
		assertTrue(retiredCareSetting.getRetired());
		List<CareSetting> careSettings = orderService.getCareSettings(true);
		assertEquals(3, careSettings.size());
		assertTrue(containsId(careSettings, retiredCareSetting.getCareSettingId()));
	}

	/**
	 * @see OrderService#saveOrder(org.openmrs.Order, OrderContext)
	 */
	@Test
	public void saveOrder_shouldNotAllowRevisingAStoppedOrder() {
		Order originalOrder = orderService.getOrder(1);
		assertNotNull(originalOrder.getDateStopped());
		Order revisedOrder = originalOrder.cloneForRevision();
		revisedOrder.setEncounter(encounterService.getEncounter(4));
		revisedOrder.setInstructions("Take after a meal");
		revisedOrder.setOrderer(providerService.getProvider(1));
		revisedOrder.setDateActivated(new Date());
		CannotStopInactiveOrderException exception = assertThrows(CannotStopInactiveOrderException.class, () -> orderService.saveOrder(revisedOrder, null));
		assertThat(exception.getMessage(), is(messageSourceService.getMessage("Order.cannot.discontinue.inactive")));
	}

	/**
	 * @see OrderService#saveOrder(org.openmrs.Order, OrderContext)
	 */
	@Test
	public void saveOrder_shouldNotAllowRevisingAVoidedOrder() {
		Order originalOrder = orderService.getOrder(8);
		assertTrue(originalOrder.getVoided());
		Order revisedOrder = originalOrder.cloneForRevision();
		revisedOrder.setEncounter(encounterService.getEncounter(6));
		revisedOrder.setInstructions("Take after a meal");
		revisedOrder.setOrderer(providerService.getProvider(1));
		revisedOrder.setDateActivated(new Date());
		CannotStopInactiveOrderException exception = assertThrows(CannotStopInactiveOrderException.class, () -> orderService.saveOrder(revisedOrder, null));
		assertThat(exception.getMessage(), is(messageSourceService.getMessage("Order.cannot.discontinue.inactive")));
	}

	/**
	 * @see OrderService#saveOrder(org.openmrs.Order, OrderContext)
	 */
	@Test
	public void saveOrder_shouldNotAllowRevisingAnExpiredOrder() {
		Order originalOrder = orderService.getOrder(6);
		assertNotNull(originalOrder.getAutoExpireDate());
		assertTrue(originalOrder.getAutoExpireDate().before(new Date()));
		Order revisedOrder = originalOrder.cloneForRevision();
		revisedOrder.setEncounter(encounterService.getEncounter(6));
		revisedOrder.setInstructions("Take after a meal");
		revisedOrder.setOrderer(providerService.getProvider(1));
		revisedOrder.setDateActivated(new Date());
		revisedOrder.setAutoExpireDate(new Date());
		CannotStopInactiveOrderException exception = assertThrows(CannotStopInactiveOrderException.class, () -> orderService.saveOrder(revisedOrder, null));
		assertThat(exception.getMessage(), is(messageSourceService.getMessage("Order.cannot.discontinue.inactive")));
	}

	/**
	 * @see OrderService#saveOrder(org.openmrs.Order, OrderContext)
	 */
	@Test
	public void saveOrder_shouldNotAllowRevisingAnOrderWithNoPreviousOrder() {
		Order originalOrder = orderService.getOrder(111);
		assertTrue(originalOrder.isActive());
		Order revisedOrder = originalOrder.cloneForRevision();
		revisedOrder.setEncounter(encounterService.getEncounter(5));
		revisedOrder.setInstructions("Take after a meal");
		revisedOrder.setPreviousOrder(null);
		revisedOrder.setOrderer(providerService.getProvider(1));
		revisedOrder.setDateActivated(new Date());

		MissingRequiredPropertyException exception = assertThrows(MissingRequiredPropertyException.class, () -> orderService.saveOrder(revisedOrder, null));
		assertThat(exception.getMessage(), is(messageSourceService.getMessage("Order.previous.required")));
	}

	/**
	 * @see OrderService#saveOrder(org.openmrs.Order, OrderContext)
	 */
	@Test
	public void saveOrder_shouldSaveARevisedOrder() {
		Order originalOrder = orderService.getOrder(111);
		assertTrue(originalOrder.isActive());
		final Patient patient = originalOrder.getPatient();
		List<Order> originalActiveOrders = orderService.getActiveOrders(patient, null, null, null);
		final int originalOrderCount = originalActiveOrders.size();
		assertTrue(originalActiveOrders.contains(originalOrder));
		Order revisedOrder = originalOrder.cloneForRevision();
		revisedOrder.setEncounter(encounterService.getEncounter(5));
		revisedOrder.setInstructions("Take after a meal");
		revisedOrder.setDateActivated(new Date());
		revisedOrder.setOrderer(providerService.getProvider(1));
		revisedOrder.setEncounter(encounterService.getEncounter(3));
		orderService.saveOrder(revisedOrder, null);

		List<Order> activeOrders = orderService.getActiveOrders(patient, null, null, null);
		assertEquals(originalOrderCount, activeOrders.size());
		assertEquals(revisedOrder.getDateActivated(), DateUtils.addSeconds(originalOrder.getDateStopped(), 1));
		assertFalse(originalOrder.isActive());
	}

	/**
	 * @see OrderService#updateOrderFulfillerStatus(org.openmrs.Order, Order.FulfillerStatus, String)
	 */
	@Test
	public void updateOrderFulfillerStatus_shouldEditFulfillerStatusInOrder() {
		Order originalOrder = orderService.getOrder(111);
		String commentText = "We got the new order";
		assertNotEquals(originalOrder.getFulfillerStatus(), Order.FulfillerStatus.IN_PROGRESS);

		orderService.updateOrderFulfillerStatus(originalOrder, Order.FulfillerStatus.IN_PROGRESS, commentText);
		Context.flushSession();
		Order updatedOrder = orderService.getOrder(111);

		assertEquals(Order.FulfillerStatus.IN_PROGRESS, updatedOrder.getFulfillerStatus());
		assertEquals(commentText, updatedOrder.getFulfillerComment());
	}

	/**
	 * @see OrderService#updateOrderFulfillerStatus(org.openmrs.Order,
	 * Order.FulfillerStatus, String, String)
	 */
	@Test
	public void updateOrderFulfillerStatus_shouldEditFulfillerStatusWithAccessionNumberInOrder() {
		Order originalOrder = orderService.getOrder(111);
		String commentText = "We got the new order";
		String accessionNumber = "12345";
		assertNotEquals(originalOrder.getAccessionNumber(), accessionNumber);

		orderService.updateOrderFulfillerStatus(originalOrder, Order.FulfillerStatus.IN_PROGRESS, commentText,
			accessionNumber);
		Context.flushSession();
		Order updatedOrder = orderService.getOrder(111);

		assertEquals(Order.FulfillerStatus.IN_PROGRESS, updatedOrder.getFulfillerStatus());
		assertEquals(commentText, updatedOrder.getFulfillerComment());
		assertEquals(accessionNumber, updatedOrder.getAccessionNumber());
	}


	@Test
	public void updateOrderFulfillerStatus_shouldNotUpdateFulfillerStatusNullParameters() {

		// set up the test data
		Order originalOrder = orderService.getOrder(111);
		String commentText = "We got the new order";
		String accessionNumber = "12345";
		assertNotEquals(originalOrder.getAccessionNumber(), accessionNumber);

		orderService.updateOrderFulfillerStatus(originalOrder, Order.FulfillerStatus.IN_PROGRESS, commentText,
			accessionNumber);

		// now call again with all null
		orderService.updateOrderFulfillerStatus(originalOrder, null, null, null);

		Context.flushSession();
		Order updatedOrder = orderService.getOrder(111);

		assertEquals(Order.FulfillerStatus.IN_PROGRESS, updatedOrder.getFulfillerStatus());
		assertEquals(commentText, updatedOrder.getFulfillerComment());
		assertEquals(accessionNumber, updatedOrder.getAccessionNumber());
	}

	@Test
	public void updateOrderFulfillerStatus_shouldUpdateFulfillerStatusWithEmptyStrings() {

		// set up the test data
		Order originalOrder = orderService.getOrder(111);
		String commentText = "We got the new order";
		String accessionNumber = "12345";
		assertNotEquals(originalOrder.getAccessionNumber(), accessionNumber);

		orderService.updateOrderFulfillerStatus(originalOrder, Order.FulfillerStatus.IN_PROGRESS, commentText,
			accessionNumber);

		// now call again with all null
		orderService.updateOrderFulfillerStatus(originalOrder, null, "", "");

		Context.flushSession();
		Order updatedOrder = orderService.getOrder(111);

		assertEquals(Order.FulfillerStatus.IN_PROGRESS, updatedOrder.getFulfillerStatus());
		assertEquals("", updatedOrder.getFulfillerComment());
		assertEquals("", updatedOrder.getAccessionNumber());
	}

	/**
	 * @see OrderService#saveOrder(Order, OrderContext)
	 */
	@Test
	public void saveOrder_shouldSaveARevisedOrderForAScheduledOrderWhichIsNotStarted() {
		Order originalOrder = new Order();
		originalOrder.setAction(Action.NEW);
		originalOrder.setPatient(Context.getPatientService().getPatient(7));
		originalOrder.setConcept(Context.getConceptService().getConcept(5497));
		originalOrder.setCareSetting(orderService.getCareSetting(1));
		originalOrder.setOrderer(orderService.getOrder(1).getOrderer());
		originalOrder.setEncounter(encounterService.getEncounter(3));
		originalOrder.setOrderType(orderService.getOrderType(17));
		originalOrder.setDateActivated(new Date());
		originalOrder.setScheduledDate(DateUtils.addMonths(new Date(), 2));
		originalOrder.setUrgency(Order.Urgency.ON_SCHEDULED_DATE);
		originalOrder = orderService.saveOrder(originalOrder, null);

		assertTrue(originalOrder.isActive());
		final Patient patient = originalOrder.getPatient();
		List<Order> originalActiveOrders = orderService.getActiveOrders(patient, null, null, null);
		final int originalOrderCount = originalActiveOrders.size();
		assertTrue(originalActiveOrders.contains(originalOrder));

		Order revisedOrder = originalOrder.cloneForRevision();
		revisedOrder.setEncounter(encounterService.getEncounter(5));
		revisedOrder.setInstructions("Take after a meal");
		revisedOrder.setDateActivated(new Date());
		revisedOrder.setOrderer(providerService.getProvider(1));
		revisedOrder.setEncounter(encounterService.getEncounter(3));
		orderService.saveOrder(revisedOrder, null);

		List<Order> activeOrders = orderService.getActiveOrders(patient, null, null, null);
		assertEquals(originalOrderCount, activeOrders.size());
		assertEquals(revisedOrder.getDateActivated(), DateUtils.addSeconds(originalOrder.getDateStopped(), 1));
		assertFalse(activeOrders.contains(originalOrder));
		assertFalse(originalOrder.isActive());
	}

	/**
	 * @see OrderService#getOrderFrequencies(String, java.util.Locale, boolean, boolean)
	 */
	@Test
	public void getOrderFrequencies_shouldGetNonRetiredFrequenciesWithNamesMatchingThePhraseIfIncludeRetiredIsFalse() {
		executeDataSet("org/openmrs/api/include/OrderServiceTest-otherOrderFrequencies.xml");
		List<OrderFrequency> orderFrequencies = orderService.getOrderFrequencies("once", Locale.US, false, false);
		assertEquals(2, orderFrequencies.size());
		assertTrue(containsId(orderFrequencies, 100));
		assertTrue(containsId(orderFrequencies, 102));

		//should match anywhere in the concept name
		orderFrequencies = orderService.getOrderFrequencies("nce", Locale.US, false, false);
		assertEquals(2, orderFrequencies.size());
		assertTrue(containsId(orderFrequencies, 100));
		assertTrue(containsId(orderFrequencies, 102));
	}

	/**
	 * @see OrderService#getOrderFrequencies(String, java.util.Locale, boolean, boolean)
	 */
	@Test
	public void getOrderFrequencies_shouldIncludeRetiredFrequenciesIfIncludeRetiredIsSetToTrue() {
		executeDataSet("org/openmrs/api/include/OrderServiceTest-otherOrderFrequencies.xml");
		List<OrderFrequency> orderFrequencies = orderService.getOrderFrequencies("ce", Locale.US, false, true);
		assertEquals(4, orderFrequencies.size());
		assertTrue(containsId(orderFrequencies, 100));
		assertTrue(containsId(orderFrequencies, 101));
		assertTrue(containsId(orderFrequencies, 102));
		assertTrue(containsId(orderFrequencies, 103));
	}

	/**
	 * @see OrderService#getOrderFrequencies(String, java.util.Locale, boolean, boolean)
	 */
	@Test
	public void getOrderFrequencies_shouldGetFrequenciesWithNamesThatMatchThePhraseAndLocalesIfExactLocaleIsFalse() {
		executeDataSet("org/openmrs/api/include/OrderServiceTest-otherOrderFrequencies.xml");
		List<OrderFrequency> orderFrequencies = orderService.getOrderFrequencies("ce", Locale.US, false, false);
		assertEquals(3, orderFrequencies.size());
		assertTrue(containsId(orderFrequencies, 100));
		assertTrue(containsId(orderFrequencies, 101));
		assertTrue(containsId(orderFrequencies, 102));
	}

	/**
	 * @see OrderService#getOrderFrequencies(String, java.util.Locale, boolean, boolean)
	 */
	@Test
	public void getOrderFrequencies_shouldGetFrequenciesWithNamesThatMatchThePhraseAndLocaleIfExactLocaleIsTrue() {
		executeDataSet("org/openmrs/api/include/OrderServiceTest-otherOrderFrequencies.xml");
		List<OrderFrequency> orderFrequencies = orderService.getOrderFrequencies("ce", Locale.US, true, false);
		assertEquals(1, orderFrequencies.size());
		assertEquals(102, orderFrequencies.get(0).getOrderFrequencyId().intValue());

		orderFrequencies = orderService.getOrderFrequencies("ce", Locale.ENGLISH, true, false);
		assertEquals(2, orderFrequencies.size());
		assertTrue(containsId(orderFrequencies, 100));
		assertTrue(containsId(orderFrequencies, 101));
	}

	/**
	 * @see OrderService#getOrderFrequencies(String, java.util.Locale, boolean, boolean)
	 */
	@Test
	public void getOrderFrequencies_shouldReturnUniqueFrequencies() {
		executeDataSet("org/openmrs/api/include/OrderServiceTest-otherOrderFrequencies.xml");
		final String searchPhrase = "once";
		final Locale locale = Locale.ENGLISH;
		List<OrderFrequency> orderFrequencies = orderService.getOrderFrequencies(searchPhrase, locale, true, false);
		assertEquals(1, orderFrequencies.size());
		final OrderFrequency expectedOrderFrequency = orderService.getOrderFrequency(100);
		assertEquals(expectedOrderFrequency, orderFrequencies.get(0));

		//Add a new name to the frequency concept so that our search phrase matches on 2
		//concept names for the same frequency concept
		Concept frequencyConcept = expectedOrderFrequency.getConcept();
		final String newConceptName = searchPhrase + " A Day";
		frequencyConcept.addName(new ConceptName(newConceptName, locale));
		frequencyConcept.addDescription(new ConceptDescription("some description", null));
		conceptService.saveConcept(frequencyConcept);

		orderFrequencies = orderService.getOrderFrequencies(searchPhrase, locale, true, false);
		assertEquals(1, orderFrequencies.size());
		assertEquals(expectedOrderFrequency, orderFrequencies.get(0));
	}

	/**
	 * @see OrderService#getOrderFrequencies(String, java.util.Locale, boolean, boolean)
	 */
	@Test
	public void getOrderFrequencies_shouldRejectANullSearchPhrase() {
		IllegalArgumentException exception = assertThrows(IllegalArgumentException.class, () -> orderService.getOrderFrequencies(null, Locale.ENGLISH, false, false));
		assertThat(exception.getMessage(), is("searchPhrase is required"));
	}

	@Test
	public void retireOrderFrequency_shouldRetireGivenOrderFrequency() {
		OrderFrequency orderFrequency = orderService.getOrderFrequency(1);
		assertNotNull(orderFrequency);
		assertFalse(orderFrequency.getRetired());
		assertNull(orderFrequency.getRetireReason());
		assertNull(orderFrequency.getDateRetired());

		orderService.retireOrderFrequency(orderFrequency, "retire reason");

		orderFrequency = orderService.getOrderFrequency(1);
		assertNotNull(orderFrequency);
		assertTrue(orderFrequency.getRetired());
		assertEquals("retire reason", orderFrequency.getRetireReason());
		assertNotNull(orderFrequency.getDateRetired());

		//Should not change the number of order frequencies.
		assertEquals(3, orderService.getOrderFrequencies(true).size());
	}

	@Test
	public void unretireOrderFrequency_shouldUnretireGivenOrderFrequency() {
		executeDataSet("org/openmrs/api/include/OrderServiceTest-otherOrderFrequencies.xml");
		OrderFrequency orderFrequency = orderService.getOrderFrequency(103);
		assertNotNull(orderFrequency);
		assertTrue(orderFrequency.getRetired());
		assertNotNull(orderFrequency.getRetireReason());
		assertNotNull(orderFrequency.getDateRetired());

		orderService.unretireOrderFrequency(orderFrequency);

		orderFrequency = orderService.getOrderFrequency(103);
		assertNotNull(orderFrequency);
		assertFalse(orderFrequency.getRetired());
		assertNull(orderFrequency.getRetireReason());
		assertNull(orderFrequency.getDateRetired());

		//Should not change the number of order frequencies.
		assertEquals(7, orderService.getOrderFrequencies(true).size());
	}

	@Test
	public void purgeOrderFrequency_shouldDeleteGivenOrderFrequency() {
		OrderFrequency orderFrequency = orderService.getOrderFrequency(3);
		assertNotNull(orderFrequency);

		orderService.purgeOrderFrequency(orderFrequency);

		orderFrequency = orderService.getOrderFrequency(3);
		assertNull(orderFrequency);

		//Should reduce the existing number of order frequencies.
		assertEquals(2, orderService.getOrderFrequencies(true).size());
	}

	/**
	 * @see OrderService#saveOrderFrequency(OrderFrequency)
	 */
	@Test
	public void saveOrderFrequency_shouldAddANewOrderFrequencyToTheDatabase() {
		Concept concept = new Concept();
		concept.addName(new ConceptName("new name", Context.getLocale()));
		concept.addDescription(new ConceptDescription("some description", null));
		concept.setDatatype(new ConceptDatatype(1));
		concept.setConceptClass(conceptService.getConceptClassByName("Frequency"));
		concept = conceptService.saveConcept(concept);
		Integer originalSize = orderService.getOrderFrequencies(true).size();
		OrderFrequency orderFrequency = new OrderFrequency();
		orderFrequency.setConcept(concept);
		orderFrequency.setFrequencyPerDay(2d);

		orderFrequency = orderService.saveOrderFrequency(orderFrequency);

		assertNotNull(orderFrequency.getId());
		assertNotNull(orderFrequency.getUuid());
		assertNotNull(orderFrequency.getCreator());
		assertNotNull(orderFrequency.getDateCreated());
		assertEquals(originalSize + 1, orderService.getOrderFrequencies(true).size());
	}

	/**
	 * @see OrderService#saveOrderFrequency(OrderFrequency)
	 */
	@Test
	public void saveOrderFrequency_shouldEditAnExistingOrderFrequencyThatIsNotInUse() {
		executeDataSet(OTHER_ORDER_FREQUENCIES_XML);
		OrderFrequency orderFrequency = orderService.getOrderFrequency(100);
		assertNotNull(orderFrequency);

		orderFrequency.setFrequencyPerDay(4d);
		orderService.saveOrderFrequency(orderFrequency);
	}

	/**
	 * @see OrderService#purgeOrderFrequency(OrderFrequency)
	 */
	@Test
	public void purgeOrderFrequency_shouldNotAllowDeletingAnOrderFrequencyThatIsInUse() {
		OrderFrequency orderFrequency = orderService.getOrderFrequency(1);
		assertNotNull(orderFrequency);

		CannotDeleteObjectInUseException exception = assertThrows(CannotDeleteObjectInUseException.class, () -> orderService.purgeOrderFrequency(orderFrequency));
		assertThat(exception.getMessage(), is(messageSourceService.getMessage("Order.frequency.cannot.delete")));
	}

	@Test
	public void saveOrderWithScheduledDate_shouldAddANewOrderWithScheduledDateToTheDatabase() {
		Date scheduledDate = new Date();
		Order order = new Order();
		order.setAction(Action.NEW);
		order.setPatient(Context.getPatientService().getPatient(7));
		order.setConcept(Context.getConceptService().getConcept(5497));
		order.setCareSetting(orderService.getCareSetting(1));
		order.setOrderer(orderService.getOrder(1).getOrderer());
		order.setEncounter(encounterService.getEncounter(3));
		order.setDateActivated(new Date());
		order.setScheduledDate(scheduledDate);
		order.setUrgency(Order.Urgency.ON_SCHEDULED_DATE);
		order.setEncounter(encounterService.getEncounter(3));
		order.setOrderType(orderService.getOrderType(17));
		order = orderService.saveOrder(order, null);
		Order newOrder = orderService.getOrder(order.getOrderId());
		assertNotNull(order);
		assertEquals(DateUtil.truncateToSeconds(scheduledDate), order.getScheduledDate());
		assertNotNull(newOrder);
		assertEquals(DateUtil.truncateToSeconds(scheduledDate), newOrder.getScheduledDate());
	}

	/**
	 * @see OrderService#saveOrder(org.openmrs.Order, OrderContext)
	 */
	@Test
	public void saveOrder_shouldSetOrderNumberSpecifiedInTheContextIfSpecified() {
		GlobalProperty gp = new GlobalProperty(OpenmrsConstants.GP_ORDER_NUMBER_GENERATOR_BEAN_ID,
			"orderEntry.OrderNumberGenerator");
		Context.getAdministrationService().saveGlobalProperty(gp);
		Order order = new TestOrder();
		order.setEncounter(encounterService.getEncounter(6));
		order.setPatient(patientService.getPatient(7));
		order.setConcept(conceptService.getConcept(5497));
		order.setOrderer(providerService.getProvider(1));
		order.setCareSetting(orderService.getCareSetting(1));
		order.setOrderType(orderService.getOrderType(2));
		order.setEncounter(encounterService.getEncounter(3));
		order.setDateActivated(new Date());
		OrderContext orderCtxt = new OrderContext();
		final String expectedOrderNumber = "Testing";
		orderCtxt.setAttribute(TimestampOrderNumberGenerator.NEXT_ORDER_NUMBER, expectedOrderNumber);
		order = orderService.saveOrder(order, orderCtxt);
		assertEquals(expectedOrderNumber, order.getOrderNumber());
	}

	/**
	 * @see OrderService#saveOrder(org.openmrs.Order, OrderContext)
	 */
	@Test
	public void saveOrder_shouldSetTheOrderNumberReturnedByTheConfiguredGenerator() {
		GlobalProperty gp = new GlobalProperty(OpenmrsConstants.GP_ORDER_NUMBER_GENERATOR_BEAN_ID,
			"orderEntry.OrderNumberGenerator");
		Context.getAdministrationService().saveGlobalProperty(gp);
		Order order = new TestOrder();
		order.setPatient(patientService.getPatient(7));
		order.setConcept(conceptService.getConcept(5497));
		order.setOrderer(providerService.getProvider(1));
		order.setCareSetting(orderService.getCareSetting(1));
		order.setOrderType(orderService.getOrderType(2));
		order.setEncounter(encounterService.getEncounter(3));
		order.setDateActivated(new Date());
		order = orderService.saveOrder(order, null);
		assertTrue(order.getOrderNumber().startsWith(TimestampOrderNumberGenerator.ORDER_NUMBER_PREFIX));
	}

	/**
	 * @see OrderService#saveOrder(org.openmrs.Order, OrderContext)
	 */
	@Test
	@Disabled("Ignored because it fails after removal of deprecated methods TRUNK-4772")
	public void saveOrder_shouldFailForRevisionOrderIfAnActiveDrugOrderForTheSameConceptAndCareSettingsExists() {
		final Patient patient = patientService.getPatient(2);
		final Concept aspirin = conceptService.getConcept(88);
		DrugOrder firstOrder = new DrugOrder();
		firstOrder.setPatient(patient);
		firstOrder.setConcept(aspirin);
		firstOrder.setEncounter(encounterService.getEncounter(6));
		firstOrder.setOrderer(providerService.getProvider(1));
		firstOrder.setCareSetting(orderService.getCareSetting(2));
		firstOrder.setDrug(conceptService.getDrug(3));
		firstOrder.setDateActivated(new Date());
		firstOrder.setAutoExpireDate(DateUtils.addDays(new Date(), 10));
		firstOrder.setDosingType(FreeTextDosingInstructions.class);
		firstOrder.setDosingInstructions("2 for 5 days");
		firstOrder.setQuantity(10.0);
		firstOrder.setQuantityUnits(conceptService.getConcept(51));
		firstOrder.setNumRefills(0);
		orderService.saveOrder(firstOrder, null);

		//New order in future for same concept and care setting
		DrugOrder secondOrder = new DrugOrder();
		secondOrder.setPatient(firstOrder.getPatient());
		secondOrder.setConcept(firstOrder.getConcept());
		secondOrder.setEncounter(encounterService.getEncounter(6));
		secondOrder.setOrderer(providerService.getProvider(1));
		secondOrder.setCareSetting(firstOrder.getCareSetting());
		secondOrder.setDrug(conceptService.getDrug(3));
		secondOrder.setDateActivated(new Date());
		secondOrder.setScheduledDate(DateUtils.addDays(firstOrder.getEffectiveStopDate(), 1));
		secondOrder.setUrgency(Order.Urgency.ON_SCHEDULED_DATE);
		secondOrder.setDosingType(FreeTextDosingInstructions.class);
		secondOrder.setDosingInstructions("2 for 5 days");
		secondOrder.setQuantity(10.0);
		secondOrder.setQuantityUnits(conceptService.getConcept(51));
		secondOrder.setNumRefills(0);
		orderService.saveOrder(secondOrder, null);

		//Revise second order to have scheduled date overlapping with active order
		DrugOrder revision = secondOrder.cloneForRevision();
		revision.setScheduledDate(DateUtils.addDays(firstOrder.getEffectiveStartDate(), 2));
		revision.setEncounter(encounterService.getEncounter(6));
		revision.setOrderer(providerService.getProvider(1));

		APIException exception = assertThrows(APIException.class, () -> orderService.saveOrder(revision, null));
		assertThat(exception.getMessage(), is("Order.cannot.have.more.than.one"));
	}

	/**
	 * settings exists
	 *
	 * @see OrderService#saveOrder(Order, OrderContext)
	 */
	@Test
	@Disabled("Ignored because it fails after removal of deprecated methods TRUNK-4772")
	public void saveOrder_shouldPassForRevisionOrderIfAnActiveTestOrderForTheSameConceptAndCareSettingsExists() {
		final Patient patient = patientService.getPatient(2);
		final Concept cd4Count = conceptService.getConcept(5497);
		TestOrder activeOrder = new TestOrder();
		activeOrder.setPatient(patient);
		activeOrder.setConcept(cd4Count);
		activeOrder.setEncounter(encounterService.getEncounter(6));
		activeOrder.setOrderer(providerService.getProvider(1));
		activeOrder.setCareSetting(orderService.getCareSetting(2));
		activeOrder.setDateActivated(new Date());
		activeOrder.setAutoExpireDate(DateUtils.addDays(new Date(), 10));
		orderService.saveOrder(activeOrder, null);

		//New order in future for same concept
		TestOrder secondOrder = new TestOrder();
		secondOrder.setPatient(activeOrder.getPatient());
		secondOrder.setConcept(activeOrder.getConcept());
		secondOrder.setEncounter(encounterService.getEncounter(6));
		secondOrder.setOrderer(providerService.getProvider(1));
		secondOrder.setCareSetting(activeOrder.getCareSetting());
		secondOrder.setDateActivated(new Date());
		secondOrder.setScheduledDate(DateUtils.addDays(activeOrder.getEffectiveStopDate(), 1));
		secondOrder.setUrgency(Order.Urgency.ON_SCHEDULED_DATE);
		orderService.saveOrder(secondOrder, null);

		//Revise second order to have scheduled date overlapping with active order
		TestOrder revision = secondOrder.cloneForRevision();
		revision.setScheduledDate(DateUtils.addDays(activeOrder.getEffectiveStartDate(), 2));
		revision.setEncounter(encounterService.getEncounter(6));
		revision.setOrderer(providerService.getProvider(1));

		Order savedSecondOrder = orderService.saveOrder(revision, null);

		assertNotNull(orderService.getOrder(savedSecondOrder.getOrderId()));
	}

	/**
	 * @see OrderService#saveOrder(Order, OrderContext)
	 */
	@Test
	public void saveOrder_shouldFailIfAnActiveDrugOrderForTheSameConceptAndCareSettingExists() {
		final Patient patient = patientService.getPatient(2);
		final Concept triomuneThirty = conceptService.getConcept(792);
		//sanity check that we have an active order for the same concept
		DrugOrder duplicateOrder = (DrugOrder) orderService.getOrder(3);
		assertTrue(duplicateOrder.isActive());
		assertEquals(triomuneThirty, duplicateOrder.getConcept());

		DrugOrder drugOrder = new DrugOrder();
		drugOrder.setPatient(patient);
		drugOrder.setCareSetting(orderService.getCareSetting(1));
		drugOrder.setConcept(triomuneThirty);
		drugOrder.setEncounter(encounterService.getEncounter(6));
		drugOrder.setOrderer(providerService.getProvider(1));
		drugOrder.setCareSetting(duplicateOrder.getCareSetting());
		drugOrder.setDrug(duplicateOrder.getDrug());
		drugOrder.setDose(duplicateOrder.getDose());
		drugOrder.setDoseUnits(duplicateOrder.getDoseUnits());
		drugOrder.setRoute(duplicateOrder.getRoute());
		drugOrder.setFrequency(duplicateOrder.getFrequency());
		drugOrder.setQuantity(duplicateOrder.getQuantity());
		drugOrder.setQuantityUnits(duplicateOrder.getQuantityUnits());
		drugOrder.setNumRefills(duplicateOrder.getNumRefills());

		AmbiguousOrderException exception = assertThrows(AmbiguousOrderException.class, () -> orderService.saveOrder(drugOrder, null));
		;
		assertThat(exception.getMessage(), is("Order.cannot.have.more.than.one"));
	}

	/**
	 * @see OrderService#saveOrder(org.openmrs.Order, OrderContext)
	 */
	@Test
	public void saveOrder_shouldPassIfAnActiveTestOrderForTheSameConceptAndCareSettingExists() {
		final Patient patient = patientService.getPatient(2);
		final Concept cd4Count = conceptService.getConcept(5497);
		//sanity check that we have an active order for the same concept
		TestOrder duplicateOrder = (TestOrder) orderService.getOrder(7);
		assertTrue(duplicateOrder.isActive());
		assertEquals(cd4Count, duplicateOrder.getConcept());

		Order order = new TestOrder();
		order.setPatient(patient);
		order.setCareSetting(orderService.getCareSetting(2));
		order.setConcept(cd4Count);
		order.setEncounter(encounterService.getEncounter(6));
		order.setOrderer(providerService.getProvider(1));
		order.setCareSetting(duplicateOrder.getCareSetting());

		Order savedOrder = orderService.saveOrder(order, null);

		assertNotNull(orderService.getOrder(savedOrder.getOrderId()));
	}

	/**
	 * @see OrderService#saveOrder(org.openmrs.Order, OrderContext)
	 */
	@Test
	@Disabled("Ignored because it fails after removal of deprecated methods TRUNK-4772")
	public void saveOrder_shouldSaveRevisionOrderScheduledOnDateNotOverlappingWithAnActiveOrderForTheSameConceptAndCareSetting() {
		//sanity check that we have an active order
		final Patient patient = patientService.getPatient(2);
		final Concept cd4Count = conceptService.getConcept(5497);
		TestOrder activeOrder = new TestOrder();
		activeOrder.setPatient(patient);
		activeOrder.setConcept(cd4Count);
		activeOrder.setEncounter(encounterService.getEncounter(6));
		activeOrder.setOrderer(providerService.getProvider(1));
		activeOrder.setCareSetting(orderService.getCareSetting(2));
		activeOrder.setDateActivated(new Date());
		activeOrder.setAutoExpireDate(DateUtils.addDays(new Date(), 10));
		orderService.saveOrder(activeOrder, null);

		//New Drug order in future for same concept
		TestOrder secondOrder = new TestOrder();
		secondOrder.setPatient(activeOrder.getPatient());
		secondOrder.setConcept(activeOrder.getConcept());
		secondOrder.setEncounter(encounterService.getEncounter(6));
		secondOrder.setOrderer(providerService.getProvider(1));
		secondOrder.setCareSetting(activeOrder.getCareSetting());
		secondOrder.setDateActivated(new Date());
		secondOrder.setScheduledDate(DateUtils.addDays(activeOrder.getEffectiveStopDate(), 1));
		secondOrder.setUrgency(Order.Urgency.ON_SCHEDULED_DATE);
		orderService.saveOrder(secondOrder, null);

		//Revise Second Order to have scheduled date not overlapping with active order
		TestOrder revision = secondOrder.cloneForRevision();
		revision.setScheduledDate(DateUtils.addDays(activeOrder.getEffectiveStopDate(), 2));
		revision.setEncounter(encounterService.getEncounter(6));
		revision.setOrderer(providerService.getProvider(1));

		Order savedRevisionOrder = orderService.saveOrder(revision, null);

		assertNotNull(orderService.getOrder(savedRevisionOrder.getOrderId()));
	}

	/**
	 * @see OrderService#saveOrder(org.openmrs.Order, OrderContext)
	 */
	@Test
	public void saveOrder_shouldPassIfAnActiveDrugOrderForTheSameConceptAndCareSettingButDifferentFormulationExists() {
		executeDataSet("org/openmrs/api/include/OrderServiceTest-drugOrdersWithSameConceptAndDifferentFormAndStrength.xml");
		final Patient patient = patientService.getPatient(2);
		//sanity check that we have an active order
		DrugOrder existingOrder = (DrugOrder) orderService.getOrder(1000);
		assertTrue(existingOrder.isActive());
		//New Drug order
		DrugOrder order = new DrugOrder();
		order.setPatient(patient);
		order.setConcept(existingOrder.getConcept());
		order.setEncounter(encounterService.getEncounter(6));
		order.setOrderer(providerService.getProvider(1));
		order.setCareSetting(existingOrder.getCareSetting());
		order.setDrug(conceptService.getDrug(3001));
		order.setDosingType(FreeTextDosingInstructions.class);
		order.setDosingInstructions("2 for 5 days");
		order.setQuantity(10.0);
		order.setQuantityUnits(conceptService.getConcept(51));
		order.setNumRefills(2);

		Order savedDrugOrder = orderService.saveOrder(order, null);

		assertNotNull(orderService.getOrder(savedDrugOrder.getOrderId()));
	}

	/**
	 * @see OrderService#saveOrder(org.openmrs.Order, OrderContext)
	 */
	@Test
	public void saveOrder_shouldThrowAmbiguousOrderExceptionIfAnActiveDrugOrderForTheSameDrugFormulationExists() {
		executeDataSet("org/openmrs/api/include/OrderServiceTest-drugOrdersWithSameConceptAndDifferentFormAndStrength.xml");
		final Patient patient = patientService.getPatient(2);
		//sanity check that we have an active order for the same concept
		DrugOrder existingOrder = (DrugOrder) orderService.getOrder(1000);
		assertTrue(existingOrder.isActive());

		//New Drug order
		DrugOrder order = new DrugOrder();
		order.setPatient(patient);
		order.setDrug(existingOrder.getDrug());
		order.setEncounter(encounterService.getEncounter(6));
		order.setOrderer(providerService.getProvider(1));
		order.setCareSetting(existingOrder.getCareSetting());
		order.setDosingType(FreeTextDosingInstructions.class);
		order.setDosingInstructions("2 for 5 days");
		order.setQuantity(10.0);
		order.setQuantityUnits(conceptService.getConcept(51));
		order.setNumRefills(2);

		AmbiguousOrderException exception = assertThrows(AmbiguousOrderException.class, () -> orderService.saveOrder(order, null));
		assertThat(exception.getMessage(), is("Order.cannot.have.more.than.one"));
	}

	/**
	 * @see OrderService#saveOrder(org.openmrs.Order, OrderContext)
	 */
	@Test
	public void saveOrder_shouldPassIfAnActiveOrderForTheSameConceptExistsInADifferentCareSetting() {
		final Patient patient = patientService.getPatient(2);
		final Concept cd4Count = conceptService.getConcept(5497);
		TestOrder duplicateOrder = (TestOrder) orderService.getOrder(7);
		final CareSetting inpatient = orderService.getCareSetting(2);
		assertNotEquals(inpatient, duplicateOrder.getCareSetting());
		assertTrue(duplicateOrder.isActive());
		assertEquals(cd4Count, duplicateOrder.getConcept());
		int initialActiveOrderCount = orderService.getActiveOrders(patient, null, null, null).size();

		TestOrder order = new TestOrder();
		order.setPatient(patient);
		order.setCareSetting(orderService.getCareSetting(2));
		order.setConcept(cd4Count);
		order.setEncounter(encounterService.getEncounter(6));
		order.setOrderer(providerService.getProvider(1));
		order.setCareSetting(inpatient);

		orderService.saveOrder(order, null);
		List<Order> activeOrders = orderService.getActiveOrders(patient, null, null, null);
		assertEquals(++initialActiveOrderCount, activeOrders.size());
	}

	/**
	 * @throws ParseException
	 * @see OrderService#saveOrder(org.openmrs.Order, OrderContext)
	 */
	@Test
	public void saveOrder_shouldRollTheAutoExpireDateToTheEndOfTheDayIfItHasNoTimeComponent() throws ParseException {
		Order order = new TestOrder();
		order.setPatient(patientService.getPatient(2));
		order.setCareSetting(orderService.getCareSetting(2));
		order.setConcept(conceptService.getConcept(5089));
		order.setEncounter(encounterService.getEncounter(6));
		order.setOrderer(providerService.getProvider(1));
		DateFormat dateformat = new SimpleDateFormat("dd/MM/yyyy");
		order.setDateActivated(dateformat.parse("14/08/2014"));
		order.setAutoExpireDate(dateformat.parse("18/08/2014"));

		orderService.saveOrder(order, null);
		dateformat = new SimpleDateFormat("dd/MM/yyyy HH:mm:ss.S");
		assertEquals(dateformat.parse("18/08/2014 23:59:59.000"), order.getAutoExpireDate());
	}

	/**
	 * @throws ParseException
	 * @see OrderService#saveOrder(org.openmrs.Order, OrderContext)
	 */
	@Test
	public void saveOrder_shouldNotChangeTheAutoExpireDateIfItHasATimeComponent() throws ParseException {
		Order order = new TestOrder();
		order.setPatient(patientService.getPatient(2));
		order.setCareSetting(orderService.getCareSetting(2));
		order.setConcept(conceptService.getConcept(5089));
		order.setEncounter(encounterService.getEncounter(6));
		order.setOrderer(providerService.getProvider(1));
		order.setDateActivated(new Date());
		DateFormat dateformat = new SimpleDateFormat("dd/MM/yyyy HH:mm:ss");
		order.setDateActivated(dateformat.parse("14/08/2014 10:00:00"));
		Date autoExpireDate = dateformat.parse("18/08/2014 10:00:00");
		order.setAutoExpireDate(autoExpireDate);

		orderService.saveOrder(order, null);
		assertEquals(autoExpireDate, order.getAutoExpireDate());
	}

	/**
	 * @see OrderService#saveOrder(org.openmrs.Order, OrderContext)
	 */
	@Test
	public void saveOrder_shouldPassIfAnActiveDrugOrderForTheSameDrugFormulationExistsBeyondSchedule() {
		executeDataSet("org/openmrs/api/include/OrderServiceTest-DrugOrders.xml");
		final Patient patient = patientService.getPatient(2);

		DrugOrder existingOrder = (DrugOrder) orderService.getOrder(2000);
		int initialActiveOrderCount = orderService.getActiveOrders(patient, null, null, null).size();

		//New Drug order
		DrugOrder order = new DrugOrder();
		order.setPatient(patient);
		order.setDrug(existingOrder.getDrug());
		order.setEncounter(encounterService.getEncounter(6));
		order.setOrderer(providerService.getProvider(1));
		order.setCareSetting(existingOrder.getCareSetting());
		order.setDosingType(FreeTextDosingInstructions.class);
		order.setDosingInstructions("2 for 10 days");
		order.setQuantity(10.0);
		order.setQuantityUnits(conceptService.getConcept(51));
		order.setNumRefills(2);
		order.setUrgency(Order.Urgency.ON_SCHEDULED_DATE);

		order.setScheduledDate(DateUtils.addDays(existingOrder.getDateStopped(), 1));

		orderService.saveOrder(order, null);
		List<Order> activeOrders = orderService.getActiveOrders(patient, null, null, null);
		assertEquals(++initialActiveOrderCount, activeOrders.size());
	}

	/**
	 * @see OrderService#getOrderType(Integer)
	 */
	@Test
	public void getOrderType_shouldFindOrderTypeObjectGivenValidId() {
		assertEquals("Drug order", orderService.getOrderType(1).getName());
	}

	/**
	 * @see OrderService#getOrderType(Integer)
	 */
	@Test
	public void getOrderType_shouldReturnNullIfNoOrderTypeObjectFoundWithGivenId() {
		OrderType orderType = orderService.getOrderType(1000);
		assertNull(orderType);
	}

	/**
	 * @see OrderService#getOrderTypeByUuid(String)
	 */
	@Test
	public void getOrderTypeByUuid_shouldFindOrderTypeObjectGivenValidUuid() {
		OrderType orderType = orderService.getOrderTypeByUuid("131168f4-15f5-102d-96e4-000c29c2a5d7");
		assertEquals("Drug order", orderType.getName());
	}

	/**
	 * @see OrderService#getOrderTypeByUuid(String)
	 */
	@Test
	public void getOrderTypeByUuid_shouldReturnNullIfNoOrderTypeObjectFoundWithGivenUuid() {
		assertNull(orderService.getOrderTypeByUuid("some random uuid"));
	}

	/**
	 * @see OrderService#getOrderTypes(boolean)
	 */
	@Test
	public void getOrderTypes_shouldGetAllOrderTypesIfIncludeRetiredIsSetToTrue() {
		assertEquals(14, orderService.getOrderTypes(true).size());
	}

	/**
	 * @see OrderService#getOrderTypes(boolean)
	 */
	@Test
	public void getOrderTypes_shouldGetAllNonRetiredOrderTypesIfIncludeRetiredIsSetToFalse() {
		assertEquals(11, orderService.getOrderTypes(false).size());
	}

	/**
	 * @see OrderService#getOrderTypeByName(String)
	 */
	@Test
	public void getOrderTypeByName_shouldReturnTheOrderTypeThatMatchesTheSpecifiedName() {
		OrderType orderType = orderService.getOrderTypeByName("Drug order");
		assertEquals("131168f4-15f5-102d-96e4-000c29c2a5d7", orderType.getUuid());
	}

	/**
	 * @see OrderService#getOrders(org.openmrs.Patient, org.openmrs.CareSetting,
	 * org.openmrs.OrderType, boolean)
	 */
	@Test
	public void getOrders_shouldFailIfPatientIsNull() {
		IllegalArgumentException exception = assertThrows(IllegalArgumentException.class, () -> orderService.getOrders(null, null, null, false));
		assertThat(exception.getMessage(), is("Patient is required"));
	}

	/**
	 * @see OrderService#getOrders(org.openmrs.Patient, org.openmrs.CareSetting,
	 * org.openmrs.OrderType, boolean)
	 */
	@Test
	public void getOrders_shouldFailIfCareSettingIsNull() {
		IllegalArgumentException exception = assertThrows(IllegalArgumentException.class, () -> orderService.getOrders(new Patient(), null, null, false));
		assertThat(exception.getMessage(), is("CareSetting is required"));
	}

	/**
	 * @see OrderService#getOrders(org.openmrs.Patient, org.openmrs.CareSetting,
	 * org.openmrs.OrderType, boolean)
	 */
	@Test
	public void getOrders_shouldGetTheOrdersThatMatchAllTheArguments() {
		Patient patient = patientService.getPatient(2);
		CareSetting outPatient = orderService.getCareSetting(1);
		OrderType testOrderType = orderService.getOrderType(2);
		List<Order> testOrders = orderService.getOrders(patient, outPatient, testOrderType, false);
		assertEquals(3, testOrders.size());
		TestUtil.containsId(testOrders, 6);
		TestUtil.containsId(testOrders, 7);
		TestUtil.containsId(testOrders, 9);

		OrderType drugOrderType = orderService.getOrderType(1);
		List<Order> drugOrders = orderService.getOrders(patient, outPatient, drugOrderType, false);
		assertEquals(5, drugOrders.size());
		TestUtil.containsId(drugOrders, 2);
		TestUtil.containsId(drugOrders, 3);
		TestUtil.containsId(drugOrders, 44);
		TestUtil.containsId(drugOrders, 444);
		TestUtil.containsId(drugOrders, 5);

		CareSetting inPatient = orderService.getCareSetting(2);
		List<Order> inPatientDrugOrders = orderService.getOrders(patient, inPatient, drugOrderType, false);
		assertEquals(222, inPatientDrugOrders.get(0).getOrderId().intValue());
	}

	/**
	 * @see OrderService#getOrders(org.openmrs.Patient, org.openmrs.CareSetting,
	 * org.openmrs.OrderType, boolean)
	 */
	@Test
	public void getOrders_shouldGetAllUnvoidedMatchesIfIncludeVoidedIsSetToFalse() {
		Patient patient = patientService.getPatient(2);
		CareSetting outPatient = orderService.getCareSetting(1);
		OrderType testOrderType = orderService.getOrderType(2);
		assertEquals(3, orderService.getOrders(patient, outPatient, testOrderType, false).size());
	}

	/**
	 * @see OrderService#getOrders(org.openmrs.Patient, org.openmrs.CareSetting,
	 * org.openmrs.OrderType, boolean)
	 */
	@Test
	public void getOrders_shouldIncludeVoidedMatchesIfIncludeVoidedIsSetToTrue() {
		Patient patient = patientService.getPatient(2);
		CareSetting outPatient = orderService.getCareSetting(1);
		OrderType testOrderType = orderService.getOrderType(2);
		assertEquals(4, orderService.getOrders(patient, outPatient, testOrderType, true).size());
	}

	/**
	 * @see OrderService#getOrders(org.openmrs.Patient, org.openmrs.CareSetting,
	 * org.openmrs.OrderType, boolean)
	 */
	@Test
	public void getOrders_shouldIncludeOrdersForSubTypesIfOrderTypeIsSpecified() {
		executeDataSet("org/openmrs/api/include/OrderServiceTest-otherOrders.xml");
		Patient patient = patientService.getPatient(2);
		OrderType testOrderType = orderService.getOrderType(2);
		CareSetting outPatient = orderService.getCareSetting(1);
		List<Order> orders = orderService.getOrders(patient, outPatient, testOrderType, false);
		assertEquals(7, orders.size());
		Order[] expectedOrder1 = {orderService.getOrder(6), orderService.getOrder(7), orderService.getOrder(9),
			orderService.getOrder(101), orderService.getOrder(102), orderService.getOrder(103),
			orderService.getOrder(104)};
		assertThat(orders, hasItems(expectedOrder1));

		OrderType labTestOrderType = orderService.getOrderType(7);
		orders = orderService.getOrders(patient, outPatient, labTestOrderType, false);
		assertEquals(3, orderService.getOrders(patient, outPatient, labTestOrderType, false).size());
		Order[] expectedOrder2 = {orderService.getOrder(101), orderService.getOrder(103), orderService.getOrder(104)};
		assertThat(orders, hasItems(expectedOrder2));
	}

	/**
	 * @see OrderService#(OrderSearchCriteria)
	 */
	@Test
	public void getOrders_shouldGetOrdersByPatient() {
		Patient patient = patientService.getPatient(2);
		OrderSearchCriteria orderSearchCriteria = new OrderSearchCriteriaBuilder().setPatient(patient).build();
		List<Order> orders = orderService.getOrders(orderSearchCriteria);
		assertEquals(11, orders.size());
	}

	/**
	 * @see OrderService#(OrderSearchCriteria)
	 */
	@Test
	public void getOrders_shouldGetStoppedOrders() {
		OrderSearchCriteria orderSearchCriteria = new OrderSearchCriteriaBuilder().setIsStopped(true).build();
		List<Order> orders = orderService.getOrders(orderSearchCriteria);
		assertEquals(4, orders.size());
		for (Order order : orders) {
			assertNotNull(order.getDateStopped());
		}
	}

	/**
	 * @see OrderService#(OrderSearchCriteria)
	 */
	@Test
	public void getOrders_shouldReturnOrdersAutoExpiredBeforeDate() {
		Date autoExpireOnOrBeforeDate = new GregorianCalendar(2008, 9, 30).getTime();
		OrderSearchCriteria orderSearchCriteria = new OrderSearchCriteriaBuilder().setAutoExpireOnOrBeforeDate(autoExpireOnOrBeforeDate).build();
		List<Order> orders = orderService.getOrders(orderSearchCriteria);
		assertEquals(4, orders.size());
		for (Order order : orders) {
			assertNotNull(order.getAutoExpireDate());
			assertTrue(autoExpireOnOrBeforeDate.after(order.getAutoExpireDate()));
		}
	}

	/**
	 * @see OrderService#(OrderSearchCriteria)
	 */
	@Test
	public void getOrders_shouldReturnOnlyCanceledOrAutoExpiredOrdersBeforeDate() {
		Date canceledOrExpiredOnOrBeforeDate = new GregorianCalendar(2008, 9, 30).getTime();
		OrderSearchCriteria orderSearchCriteria = new OrderSearchCriteriaBuilder().setCanceledOrExpiredOnOrBeforeDate(canceledOrExpiredOnOrBeforeDate).build();
		List<Order> orders = orderService.getOrders(orderSearchCriteria);
		assertEquals(7, orders.size());
		for (Order order : orders) {
			assertTrue((order.getDateStopped() != null && order.getDateStopped().before(canceledOrExpiredOnOrBeforeDate))
				|| (order.getAutoExpireDate() != null && order.getAutoExpireDate().before(canceledOrExpiredOnOrBeforeDate)));
		}
	}

	/**
	 * @see OrderService#(OrderSearchCriteria)
	 */
	@Test
	public void getOrders_shouldNotReturnCanceledOrAutoExpiredOrders() {
		Date today = Calendar.getInstance().getTime();
		OrderSearchCriteria orderSearchCriteria = new OrderSearchCriteriaBuilder().setExcludeCanceledAndExpired(true).build();
		List<Order> orders = orderService.getOrders(orderSearchCriteria);
		assertEquals(6, orders.size());
		for (Order order : orders) {
			assertTrue((order.getDateStopped() == null || (order.getDateStopped() != null && order.getDateStopped().after(today))) &&
				(order.getAutoExpireDate() == null || (order.getAutoExpireDate() != null && order.getAutoExpireDate().after(today)))
			);
		}
	}

	/**
	 * @see OrderService#(OrderSearchCriteria)
	 */
	@Test
	public void getOrders_shouldreturnOrdersWithFulfillerStatusCompleted() {
		OrderSearchCriteria orderSearchCriteria = new OrderSearchCriteriaBuilder().setFulfillerStatus(Order.FulfillerStatus.valueOf("COMPLETED")).build();
		List<Order> orders = orderService.getOrders(orderSearchCriteria);
		assertEquals(1, orders.size());
		for (Order order : orders) {
			assertEquals(COMPLETED, order.getFulfillerStatus());
		}
	}

	/**
	 * @see OrderService#(OrderSearchCriteria)
	 */
	@Test
	public void getOrders_shouldReturnOrdersWithFulfillerStatusReceivedOrNull() {
		OrderSearchCriteria orderSearchCriteria = new OrderSearchCriteriaBuilder().setFulfillerStatus(Order.FulfillerStatus.valueOf("RECEIVED")).setIncludeNullFulfillerStatus(new Boolean(true)).build();
		List<Order> orders = orderService.getOrders(orderSearchCriteria);
		assertEquals(12, orders.size());
		for (Order order : orders) {
			assertTrue(order.getFulfillerStatus() == Order.FulfillerStatus.RECEIVED ||
				order.getFulfillerStatus() == null);
		}
	}

	/**
	 * @see OrderService#(OrderSearchCriteria)
	 */
	@Test
	public void getOrders_shouldReturnOrdersWithFulfillerStatusNotNull() {
		OrderSearchCriteria orderSearchCriteria = new OrderSearchCriteriaBuilder().setIncludeNullFulfillerStatus(new Boolean(false)).build();
		List<Order> orders = orderService.getOrders(orderSearchCriteria);
		assertEquals(3, orders.size());
		for (Order order : orders) {
			assertTrue(order.getFulfillerStatus() != null);
		}
	}

	/**
	 * @see OrderService#(OrderSearchCriteria)
	 */
	@Test
	public void getOrders_shouldReturnOrdersWithFulfillerStatusNull() {
		OrderSearchCriteria orderSearchCriteria = new OrderSearchCriteriaBuilder().setIncludeNullFulfillerStatus(new Boolean(true)).build();
		List<Order> orders = orderService.getOrders(orderSearchCriteria);
		assertEquals(10, orders.size());
		for (Order order : orders) {
			assertNull(order.getFulfillerStatus());
		}
	}

	/**
	 * @see OrderService#(OrderSearchCriteria)
	 */
	@Test
	public void getOrders_shouldreturnDiscontinuedOrders() {
		OrderSearchCriteria orderSearchCriteria = new OrderSearchCriteriaBuilder().setAction(Order.Action.valueOf("DISCONTINUE")).build();
		List<Order> orders = orderService.getOrders(orderSearchCriteria);
		assertEquals(2, orders.size());
		for (Order order : orders) {
			assertEquals(DISCONTINUE, order.getAction());
		}
	}

	/**
	 * @see OrderService#(OrderSearchCriteria)
	 */
	@Test
	public void getOrders_shouldNotReturnDiscontinuedOrders() {
		OrderSearchCriteria orderSearchCriteria = new OrderSearchCriteriaBuilder().setExcludeDiscontinueOrders(true).build();
		List<Order> orders = orderService.getOrders(orderSearchCriteria);
		assertEquals(11, orders.size());
		for (Order order : orders) {
			assertNotEquals(order.getAction(), org.openmrs.Order.Action.DISCONTINUE);
		}
	}


	/**
	 * @see OrderService#(OrderSearchCriteria)
	 */
	@Test
	public void getOrders_shouldGetOrdersByCareSetting() {
		CareSetting outPatient = orderService.getCareSetting(1);
		OrderSearchCriteria orderSearchCriteria = new OrderSearchCriteriaBuilder().setCareSetting(outPatient).build();
		List<Order> orders = orderService.getOrders(orderSearchCriteria);
		assertEquals(12, orders.size());
	}

	/**
	 * @see OrderService#(OrderSearchCriteria)
	 */
	@Test
	public void getOrders_shouldGetOrdersByConcepts() {
		List<Concept> concepts = new ArrayList<>();
		concepts.add(conceptService.getConcept(88)); // aspirin
		concepts.add(conceptService.getConcept(3)); // cough syrup
		OrderSearchCriteria orderSearchCriteria = new OrderSearchCriteriaBuilder().setConcepts(concepts).build();
		List<Order> orders = orderService.getOrders(orderSearchCriteria);
		assertEquals(6, orders.size());
	}

	/**
	 * @see OrderService#(OrderSearchCriteria)
	 */
	@Test
	public void getOrders_shouldGetOrdersByOrderTypes() {
		List<OrderType> orderTypes = new ArrayList<>();
		orderTypes.add(orderService.getOrderType(1)); // drug order
		OrderSearchCriteria orderSearchCriteria = new OrderSearchCriteriaBuilder().setOrderTypes(orderTypes).build();
		List<Order> orders = orderService.getOrders(orderSearchCriteria);
		assertEquals(10, orders.size());
	}

	/**
	 * @see OrderService#(OrderSearchCriteria)
	 */
	@Test
	public void getOrders_shouldGetOrdersByActivatedOnOrBeforeDate() {
		// should get orders activated any time on this day
		Date activatedOnOrBeforeDate = new GregorianCalendar(2008, 7, 19).getTime();
		OrderSearchCriteria orderSearchCriteria = new OrderSearchCriteriaBuilder().setActivatedOnOrBeforeDate(activatedOnOrBeforeDate).build();
		List<Order> orders = orderService.getOrders(orderSearchCriteria);
		assertEquals(11, orders.size());
	}

	/**
	 * @see OrderService#(OrderSearchCriteria)
	 */
	@Test
	public void getOrders_shouldGetOrdersByActivatedOnOrAfterDate() {
		// hour and minute should be ignored by search
		Date activatedOnOrAfterDate = new GregorianCalendar(2008, 7, 19, 12, 0).getTime();
		OrderSearchCriteria orderSearchCriteria = new OrderSearchCriteriaBuilder().setActivatedOnOrAfterDate(activatedOnOrAfterDate).build();
		List<Order> orders = orderService.getOrders(orderSearchCriteria);
		assertEquals(3, orders.size());
	}

	/**
	 * @see OrderService#(OrderSearchCriteria)
	 */
	@Test
	public void getOrders_shouldGetOrdersByIncludeVoided() {
		OrderSearchCriteria orderSearchCriteria = new OrderSearchCriteriaBuilder().setIncludeVoided(true).build();
		List<Order> orders = orderService.getOrders(orderSearchCriteria);
		assertEquals(14, orders.size());
	}

	/**
	 * @see OrderService#(OrderSearchCriteria)
	 */
	@Test
	public void getOrders_shouldGetTheOrdersByCareSettingAndOrderType() {
		CareSetting outPatient = orderService.getCareSetting(1);
		List<OrderType> orderTypes = new ArrayList<>();
		orderTypes.add(orderService.getOrderType(2)); // test order type
		OrderSearchCriteria orderSearchCriteria = new OrderSearchCriteriaBuilder().setCareSetting(outPatient).setOrderTypes(orderTypes).build();
		List<Order> orders = orderService.getOrders(orderSearchCriteria);
		assertEquals(3, orders.size());
	}

	@Test
	public void getOrders_shouldGetTheOrdersByOrderNumber() {
		OrderSearchCriteria orderSearchCriteria = new OrderSearchCriteriaBuilder().setOrderNumber("ORD-7").build();
		List<Order> orders = orderService.getOrders(orderSearchCriteria);
		assertEquals(1, orders.size());
		assertEquals("2c96f25c-4949-4f72-9931-d808fbc226df", orders.iterator().next().getUuid());
	}

	@Test
	public void getOrders_shouldGetTheOrdersByOrderNumberEvenIfCaseDoesNotMatch() {
		OrderSearchCriteria orderSearchCriteria = new OrderSearchCriteriaBuilder().setOrderNumber("ord-7").build();
		List<Order> orders = orderService.getOrders(orderSearchCriteria);
		assertEquals(1, orders.size());
		assertEquals("2c96f25c-4949-4f72-9931-d808fbc226df", orders.iterator().next().getUuid());
	}

	@Test
	public void getOrders_shouldGetTheOrdersByAccessionNumber() {
		OrderSearchCriteria orderSearchCriteria = new OrderSearchCriteriaBuilder().setAccessionNumber("ACC-123").build();
		List<Order> orders = orderService.getOrders(orderSearchCriteria);
		assertEquals(1, orders.size());
		assertEquals("e1f95924-697a-11e3-bd76-0800271c1b75", orders.iterator().next().getUuid());
	}

	@Test
	public void getOrders_shouldGetTheOrdersByAccessionNumberEvenIfCaseDoesNotMatch() {
		OrderSearchCriteria orderSearchCriteria = new OrderSearchCriteriaBuilder().setAccessionNumber("acc-123").build();
		List<Order> orders = orderService.getOrders(orderSearchCriteria);
		assertEquals(1, orders.size());
		assertEquals("e1f95924-697a-11e3-bd76-0800271c1b75", orders.iterator().next().getUuid());
	}

	/**
	 * @see OrderService#getAllOrdersByPatient(org.openmrs.Patient)
	 */
	@Test
	public void getAllOrdersByPatient_shouldFailIfPatientIsNull() {
		IllegalArgumentException exception = assertThrows(IllegalArgumentException.class, () -> orderService.getAllOrdersByPatient(null));
		assertThat(exception.getMessage(), is("Patient is required"));
	}

	/**
	 * @see OrderService#getAllOrdersByPatient(org.openmrs.Patient)
	 */
	@Test
	public void getAllOrdersByPatient_shouldGetAllTheOrdersForTheSpecifiedPatient() {
		assertEquals(12, orderService.getAllOrdersByPatient(patientService.getPatient(2)).size());
		assertEquals(2, orderService.getAllOrdersByPatient(patientService.getPatient(7)).size());
	}

	/**
	 * @see OrderService#saveOrder(org.openmrs.Order, OrderContext)
	 */
	@Test
	public void saveOrder_shouldSetOrderTypeIfNullButMappedToTheConceptClass() {
		TestOrder order = new TestOrder();
		order.setPatient(patientService.getPatient(7));
		order.setConcept(conceptService.getConcept(5497));
		order.setOrderer(providerService.getProvider(1));
		order.setCareSetting(orderService.getCareSetting(1));
		order.setEncounter(encounterService.getEncounter(3));
		order.setDateActivated(new Date());
		orderService.saveOrder(order, null);
		assertEquals(2, order.getOrderType().getOrderTypeId().intValue());
	}

	/**
	 * @see OrderService#saveOrder(org.openmrs.Order, OrderContext)
	 */
	@Test
	public void saveOrder_shouldFailIfOrderTypeIsNullAndNotMappedToTheConceptClass() {
		Order order = new Order();
		order.setPatient(patientService.getPatient(7));
		order.setConcept(conceptService.getConcept(9));
		order.setOrderer(providerService.getProvider(1));
		order.setCareSetting(orderService.getCareSetting(1));
		order.setEncounter(encounterService.getEncounter(3));
		order.setDateActivated(new Date());
		OrderEntryException exception = assertThrows(OrderEntryException.class, () -> orderService.saveOrder(order, null));
		assertThat(exception.getMessage(), is("Order.type.cannot.determine"));
	}

	/**
	 * @see OrderService#saveOrderType(org.openmrs.OrderType)
	 */
	@Test
	public void saveOrderType_shouldAddANewOrderTypeToTheDatabase() {
		int orderTypeCount = orderService.getOrderTypes(true).size();
		OrderType orderType = new OrderType();
		orderType.setName("New Order");
		orderType.setJavaClassName("org.openmrs.NewTestOrder");
		orderType.setDescription("New order type for testing");
		orderType.setRetired(false);
		orderType = orderService.saveOrderType(orderType);
		assertNotNull(orderType);
		assertEquals("New Order", orderType.getName());
		assertNotNull(orderType.getId());
		assertEquals((orderTypeCount + 1), orderService.getOrderTypes(true).size());
	}

	/**
	 * @see OrderService#saveOrderType(org.openmrs.OrderType)
	 */
	@Test
	public void saveOrderType_shouldEditAnExistingOrderType() {
		OrderType orderType = orderService.getOrderType(1);
		assertNull(orderType.getDateChanged());
		assertNull(orderType.getChangedBy());
		final String newDescription = "new";
		orderType.setDescription(newDescription);

		orderService.saveOrderType(orderType);
		Context.flushSession();
		assertNotNull(orderType.getDateChanged());
		assertNotNull(orderType.getChangedBy());
	}

	/**
	 * @see OrderService#purgeOrderType(org.openmrs.OrderType)
	 */
	@Test
	public void purgeOrderType_shouldDeleteOrderTypeIfNotInUse() {
		final Integer id = 13;
		OrderType orderType = orderService.getOrderType(id);
		assertNotNull(orderType);
		orderService.purgeOrderType(orderType);
		assertNull(orderService.getOrderType(id));
	}

	/**
	 * @see OrderService#purgeOrderType(org.openmrs.OrderType)
	 */
	@Test
	public void purgeOrderType_shouldNotAllowDeletingAnOrderTypeThatIsInUse() {
		OrderType orderType = orderService.getOrderType(1);
		assertNotNull(orderType);
		CannotDeleteObjectInUseException exception = assertThrows(CannotDeleteObjectInUseException.class, () -> orderService.purgeOrderType(orderType));
		assertThat(exception.getMessage(), is(messageSourceService.getMessage("Order.type.cannot.delete")));
	}

	/**
	 * @see OrderService#retireOrderType(org.openmrs.OrderType, String)
	 */
	@Test
	public void retireOrderType_shouldRetireOrderType() {
		OrderType orderType = orderService.getOrderType(15);
		assertFalse(orderType.getRetired());
		assertNull(orderType.getRetiredBy());
		assertNull(orderType.getRetireReason());
		assertNull(orderType.getDateRetired());
		orderService.retireOrderType(orderType, "Retire for testing purposes");
		orderType = orderService.getOrderType(15);
		assertTrue(orderType.getRetired());
		assertNotNull(orderType.getRetiredBy());
		assertNotNull(orderType.getRetireReason());
		assertNotNull(orderType.getDateRetired());
	}

	/**
	 * @see OrderService#unretireOrderType(org.openmrs.OrderType)
	 */
	@Test
	public void unretireOrderType_shouldUnretireOrderType() {
		OrderType orderType = orderService.getOrderType(16);
		assertTrue(orderType.getRetired());
		assertNotNull(orderType.getRetiredBy());
		assertNotNull(orderType.getRetireReason());
		assertNotNull(orderType.getDateRetired());
		orderService.unretireOrderType(orderType);
		orderType = orderService.getOrderType(16);
		assertFalse(orderType.getRetired());
		assertNull(orderType.getRetiredBy());
		assertNull(orderType.getRetireReason());
		assertNull(orderType.getDateRetired());
	}

	/**
	 * @see OrderService#getSubtypes(org.openmrs.OrderType, boolean)
	 */
	@Test
	public void getOrderSubTypes_shouldGetAllSubOrderTypesWithRetiredOrderTypes() {
		List<OrderType> orderTypeList = orderService.getSubtypes(orderService.getOrderType(2), true);
		assertEquals(7, orderTypeList.size());
	}

	/**
	 * @see OrderService#getSubtypes(org.openmrs.OrderType, boolean)
	 */
	@Test
	public void getOrderSubTypes_shouldGetAllSubOrderTypesWithoutRetiredOrderTypes() {
		List<OrderType> orderTypeList = orderService.getSubtypes(orderService.getOrderType(2), false);
		assertEquals(6, orderTypeList.size());
	}

	/**
	 * @see OrderService#saveOrder(org.openmrs.Order, OrderContext)
	 */
	@Test
	public void saveOrder_shouldDefaultToCareSettingAndOrderTypeDefinedInTheOrderContextIfNull() {
		Order order = new TestOrder();
		order.setPatient(patientService.getPatient(7));
		Concept trimune30 = conceptService.getConcept(792);
		order.setConcept(trimune30);
		order.setOrderer(providerService.getProvider(1));
		order.setEncounter(encounterService.getEncounter(3));
		order.setDateActivated(new Date());
		OrderType expectedOrderType = orderService.getOrderType(2);
		CareSetting expectedCareSetting = orderService.getCareSetting(1);
		OrderContext orderContext = new OrderContext();
		orderContext.setOrderType(expectedOrderType);
		orderContext.setCareSetting(expectedCareSetting);
		order = orderService.saveOrder(order, orderContext);
		assertFalse(expectedOrderType.getConceptClasses().contains(trimune30.getConceptClass()));
		assertEquals(expectedOrderType, order.getOrderType());
		assertEquals(expectedCareSetting, order.getCareSetting());
	}

	/**
	 * @see OrderService#getDiscontinuationOrder(Order)
	 */
	@Test
	public void getDiscontinuationOrder_shouldReturnDiscontinuationOrderIfOrderHasBeenDiscontinued() {
		Order order = orderService.getOrder(111);
		Order discontinuationOrder = orderService.discontinueOrder(order, "no reason", new Date(),
			providerService.getProvider(1), order.getEncounter());

		Order foundDiscontinuationOrder = orderService.getDiscontinuationOrder(order);

		assertThat(foundDiscontinuationOrder, is(discontinuationOrder));
	}

	/**
	 * @see OrderService#getDiscontinuationOrder(Order)
	 */
	@Test
	public void getDiscontinuationOrder_shouldReturnNullIfOrderHasNotBeenDiscontinued() {
		Order order = orderService.getOrder(111);
		Order discontinuationOrder = orderService.getDiscontinuationOrder(order);

		assertThat(discontinuationOrder, is(nullValue()));
	}

	/**
	 * @see OrderService#getOrderTypeByConceptClass(ConceptClass)
	 */
	@Test
	public void getOrderTypeByConceptClass_shouldGetOrderTypeMappedToTheGivenConceptClass() {
		OrderType orderType = orderService.getOrderTypeByConceptClass(Context.getConceptService().getConceptClass(1));

		assertNotNull(orderType);
		assertEquals(2, orderType.getOrderTypeId().intValue());
	}

	/**
	 * @see OrderService#getOrderTypeByConcept(Concept)
	 */
	@Test
	public void getOrderTypeByConcept_shouldGetOrderTypeMappedToTheGivenConcept() {
		OrderType orderType = orderService.getOrderTypeByConcept(Context.getConceptService().getConcept(5089));

		assertNotNull(orderType);
		assertEquals(2, orderType.getOrderTypeId().intValue());
	}

	/**
	 * @see OrderService#saveOrder(org.openmrs.Order, OrderContext)
	 */
	@Test
	public void saveOrder_shouldFailIfConceptInPreviousOrderDoesNotMatchThatOfTheRevisedOrder() {
		Order previousOrder = orderService.getOrder(7);
		Order order = previousOrder.cloneForRevision();
		order.setDateActivated(new Date());
		order.setOrderer(providerService.getProvider(1));
		order.setEncounter(encounterService.getEncounter(6));
		Concept newConcept = conceptService.getConcept(5089);
		assertFalse(previousOrder.getConcept().equals(newConcept));
		order.setConcept(newConcept);

		EditedOrderDoesNotMatchPreviousException exception = assertThrows(EditedOrderDoesNotMatchPreviousException.class, () -> orderService.saveOrder(order, null));
		assertThat(exception.getMessage(), is("The orderable of the previous order and the new one order don't match"));
	}

	/**
	 * @see OrderService#saveOrder(org.openmrs.Order, OrderContext)
	 */
	@Test
	public void saveOrder_shouldFailIfTheExistingDrugOrderMatchesTheConceptAndNotDrugOfTheRevisedOrder() {
		final DrugOrder orderToDiscontinue = (DrugOrder) orderService.getOrder(5);

		//create a different test drug
		Drug discontinuationOrderDrug = new Drug();
		discontinuationOrderDrug.setConcept(orderToDiscontinue.getConcept());
		discontinuationOrderDrug = conceptService.saveDrug(discontinuationOrderDrug);
		assertNotEquals(discontinuationOrderDrug, orderToDiscontinue.getDrug());
		assertNotNull(orderToDiscontinue.getDrug());

		DrugOrder order = orderToDiscontinue.cloneForRevision();
		order.setDateActivated(new Date());
		order.setOrderer(providerService.getProvider(1));
		order.setEncounter(encounterService.getEncounter(6));
		order.setDrug(discontinuationOrderDrug);

		EditedOrderDoesNotMatchPreviousException exception = assertThrows(EditedOrderDoesNotMatchPreviousException.class, () -> orderService.saveOrder(order, null));
		assertThat(exception.getMessage(), is("The orderable of the previous order and the new one order don't match"));
	}

	/**
	 * @see OrderService#saveOrder(org.openmrs.Order, OrderContext)
	 */
	@Test
	public void saveOrder_shouldFailIfTheOrderTypeOfThePreviousOrderDoesNotMatch() {
		Order order = orderService.getOrder(7);
		assertTrue(OrderUtilTest.isActiveOrder(order, null));
		Order discontinuationOrder = order.cloneForDiscontinuing();
		OrderType orderType = orderService.getOrderType(7);
		assertNotEquals(discontinuationOrder.getOrderType(), orderType);
		assertTrue(OrderUtil.isType(discontinuationOrder.getOrderType(), orderType));
		discontinuationOrder.setOrderType(orderType);
		discontinuationOrder.setOrderer(Context.getProviderService().getProvider(1));
		discontinuationOrder.setEncounter(Context.getEncounterService().getEncounter(6));

		EditedOrderDoesNotMatchPreviousException exception = assertThrows(EditedOrderDoesNotMatchPreviousException.class, () -> orderService.saveOrder(discontinuationOrder, null));
		assertThat(exception.getMessage(), is(messageSourceService.getMessage("Order.type.doesnot.match")));
	}

	/**
	 * @see OrderService#saveOrder(org.openmrs.Order, OrderContext)
	 */
	@Test
	public void saveOrder_shouldFailIfTheJavaTypeOfThePreviousOrderDoesNotMatch() throws Exception {

		HibernateSessionFactoryBean sessionFactoryBean = (HibernateSessionFactoryBean) applicationContext
			.getBean("&sessionFactory");
		Configuration configuration = sessionFactoryBean.getConfiguration();

		HibernateAdministrationDAO adminDAO = (HibernateAdministrationDAO) applicationContext.getBean("adminDAO");
		StandardServiceRegistry standardRegistry = new StandardServiceRegistryBuilder()
			.configure().applySettings(configuration.getProperties()).build();

		Metadata metaData = new MetadataSources(standardRegistry).addAnnotatedClass(Allergy.class)
			.addAnnotatedClass(Encounter.class).addAnnotatedClass(SomeTestOrder.class)
			.addAnnotatedClass(Diagnosis.class).addAnnotatedClass(Condition.class)
			.addAnnotatedClass(Visit.class).getMetadataBuilder().build();

		Field field = adminDAO.getClass().getDeclaredField("metadata");
		field.setAccessible(true);
		field.set(adminDAO, metaData);

		Order order = orderService.getOrder(7);
		assertTrue(OrderUtilTest.isActiveOrder(order, null));
		Order discontinuationOrder = new SomeTestOrder();
		discontinuationOrder.setCareSetting(order.getCareSetting());
		discontinuationOrder.setConcept(order.getConcept());
		discontinuationOrder.setAction(Action.DISCONTINUE);
		discontinuationOrder.setPreviousOrder(order);
		discontinuationOrder.setPatient(order.getPatient());
		assertTrue(order.getOrderType().getJavaClass().isAssignableFrom(discontinuationOrder.getClass()));
		discontinuationOrder.setOrderType(order.getOrderType());
		discontinuationOrder.setOrderer(Context.getProviderService().getProvider(1));
		discontinuationOrder.setEncounter(Context.getEncounterService().getEncounter(6));

		EditedOrderDoesNotMatchPreviousException exception = assertThrows(EditedOrderDoesNotMatchPreviousException.class, () -> orderService.saveOrder(discontinuationOrder, null));
		assertThat(exception.getMessage(), is(messageSourceService.getMessage("Order.class.doesnot.match")));
	}

	/**
	 * @see OrderService#saveOrder(org.openmrs.Order, OrderContext)
	 */
	@Test
	public void saveOrder_shouldFailIfTheCareSettingOfThePreviousOrderDoesNotMatch() {
		Order order = orderService.getOrder(7);
		assertTrue(OrderUtilTest.isActiveOrder(order, null));
		Order discontinuationOrder = order.cloneForDiscontinuing();
		CareSetting careSetting = orderService.getCareSetting(2);
		assertNotEquals(discontinuationOrder.getCareSetting(), careSetting);
		discontinuationOrder.setCareSetting(careSetting);
		discontinuationOrder.setOrderer(Context.getProviderService().getProvider(1));
		discontinuationOrder.setEncounter(Context.getEncounterService().getEncounter(6));

		EditedOrderDoesNotMatchPreviousException exception = assertThrows(EditedOrderDoesNotMatchPreviousException.class, () -> orderService.saveOrder(discontinuationOrder, null));
		assertThat(exception.getMessage(), is(messageSourceService.getMessage("Order.care.setting.doesnot.match")));
	}

	/**
	 * @see OrderService#saveOrder(org.openmrs.Order, OrderContext)
	 */
	@Test
	public void saveOrder_shouldSetConceptForDrugOrdersIfNull() {
		Patient patient = patientService.getPatient(7);
		CareSetting careSetting = orderService.getCareSetting(2);
		OrderType orderType = orderService.getOrderTypeByName("Drug order");

		//place drug order
		DrugOrder order = new DrugOrder();
		Encounter encounter = encounterService.getEncounter(3);
		order.setEncounter(encounter);
		order.setPatient(patient);
		order.setDrug(conceptService.getDrug(2));
		order.setCareSetting(careSetting);
		order.setOrderer(Context.getProviderService().getProvider(1));
		order.setDateActivated(encounter.getEncounterDatetime());
		order.setOrderType(orderType);
		order.setDosingType(FreeTextDosingInstructions.class);
		order.setInstructions("None");
		order.setDosingInstructions("Test Instruction");
		orderService.saveOrder(order, null);
		assertNotNull(order.getOrderId());
	}

	/**
	 * @see org.openmrs.api.OrderService#getDrugRoutes()
	 */
	@Test
	public void getDrugRoutes_shouldGetDrugRoutesAssociatedConceptPrividedInGlobalProperties() {
		List<Concept> drugRoutesList = orderService.getDrugRoutes();
		assertEquals(1, drugRoutesList.size());
		assertEquals(22, drugRoutesList.get(0).getConceptId().intValue());
	}

	/**
	 * @see OrderService#voidOrder(org.openmrs.Order, String)
	 */
	@Test
	public void voidOrder_shouldVoidAnOrder() {
		Order order = orderService.getOrder(1);
		assertFalse(order.getVoided());
		assertNull(order.getDateVoided());
		assertNull(order.getVoidedBy());
		assertNull(order.getVoidReason());

		orderService.voidOrder(order, "None");
		assertTrue(order.getVoided());
		assertNotNull(order.getDateVoided());
		assertNotNull(order.getVoidedBy());
		assertNotNull(order.getVoidReason());
	}

	/**
	 * @see OrderService#voidOrder(org.openmrs.Order, String)
	 */
	@Test
	public void voidOrder_shouldUnsetDateStoppedOfThePreviousOrderIfTheSpecifiedOrderIsADiscontinuation() {
		Order order = orderService.getOrder(22);
		assertEquals(Action.DISCONTINUE, order.getAction());
		Order previousOrder = order.getPreviousOrder();
		assertNotNull(previousOrder.getDateStopped());
		assertFalse(order.getVoided());

		orderService.voidOrder(order, "None");
		//Ensures order interceptor is okay with all the changes
		Context.flushSession();
		assertTrue(order.getVoided());
		assertNull(previousOrder.getDateStopped());
	}

	/**
	 * @see OrderService#voidOrder(org.openmrs.Order, String)
	 */
	@Test
	public void voidOrder_shouldUnsetDateStoppedOfThePreviousOrderIfTheSpecifiedOrderIsARevision() {
		Order order = orderService.getOrder(111);
		assertEquals(Action.REVISE, order.getAction());
		Order previousOrder = order.getPreviousOrder();
		assertNotNull(previousOrder.getDateStopped());
		assertFalse(order.getVoided());

		orderService.voidOrder(order, "None");
		Context.flushSession();
		assertTrue(order.getVoided());
		assertNull(previousOrder.getDateStopped());
	}

	/**
	 * @see OrderService#unvoidOrder(org.openmrs.Order)
	 */
	@Test
	public void unvoidOrder_shouldUnvoidAnOrder() {
		Order order = orderService.getOrder(8);
		assertTrue(order.getVoided());
		assertNotNull(order.getDateVoided());
		assertNotNull(order.getVoidedBy());
		assertNotNull(order.getVoidReason());

		orderService.unvoidOrder(order);
		assertFalse(order.getVoided());
		assertNull(order.getDateVoided());
		assertNull(order.getVoidedBy());
		assertNull(order.getVoidReason());
	}

	/**
	 * @see OrderService#unvoidOrder(org.openmrs.Order)
	 */
	@Test
	public void unvoidOrder_shouldStopThePreviousOrderIfTheSpecifiedOrderIsADiscontinuation() {
		Order order = orderService.getOrder(22);
		assertEquals(Action.DISCONTINUE, order.getAction());
		Order previousOrder = order.getPreviousOrder();
		assertNotNull(previousOrder.getDateStopped());
		assertFalse(order.getVoided());

		//void the DC order for testing purposes so we can unvoid it later
		orderService.voidOrder(order, "None");
		Context.flushSession();
		assertTrue(order.getVoided());
		assertNull(previousOrder.getDateStopped());

		orderService.unvoidOrder(order);
		Context.flushSession();
		assertFalse(order.getVoided());
		assertNotNull(previousOrder.getDateStopped());
	}

	/**
	 * @see OrderService#unvoidOrder(org.openmrs.Order)
	 */
	@Test
	public void unvoidOrder_shouldStopThePreviousOrderIfTheSpecifiedOrderIsARevision() {
		Order order = orderService.getOrder(111);
		assertEquals(Action.REVISE, order.getAction());
		Order previousOrder = order.getPreviousOrder();
		assertNotNull(previousOrder.getDateStopped());
		assertFalse(order.getVoided());

		//void the revise order for testing purposes so we can unvoid it later
		orderService.voidOrder(order, "None");
		Context.flushSession();
		assertTrue(order.getVoided());
		assertNull(previousOrder.getDateStopped());

		orderService.unvoidOrder(order);
		Context.flushSession();
		assertFalse(order.getVoided());
		assertNotNull(previousOrder.getDateStopped());
	}

	/**
	 * @throws InterruptedException
	 * @see OrderService#unvoidOrder(org.openmrs.Order)
	 */
	@Test
	public void unvoidOrder_shouldFailForADiscontinuationOrderIfThePreviousOrderIsInactive() throws InterruptedException {
		Order order = orderService.getOrder(22);
		assertEquals(Action.DISCONTINUE, order.getAction());
		Order previousOrder = order.getPreviousOrder();
		assertNotNull(previousOrder.getDateStopped());
		assertFalse(order.getVoided());

		//void the DC order for testing purposes so we can unvoid it later
		orderService.voidOrder(order, "None");
		assertTrue(order.getVoided());
		assertNull(previousOrder.getDateStopped());

		//stop the order with a different DC order
		orderService.discontinueOrder(previousOrder, "Testing", null, previousOrder.getOrderer(),
			previousOrder.getEncounter());
		Thread.sleep(10);

		CannotUnvoidOrderException exception = assertThrows(CannotUnvoidOrderException.class, () -> orderService.unvoidOrder(order));
		assertThat(exception.getMessage(), is(messageSourceService.getMessage("Order.action.cannot.unvoid", new Object[]{"discontinuation"}, null)));
	}

	/**
	 * @throws InterruptedException
	 * @see OrderService#unvoidOrder(org.openmrs.Order)
	 */
	@Test
	public void unvoidOrder_shouldFailForAReviseOrderIfThePreviousOrderIsInactive() throws InterruptedException {
		Order order = orderService.getOrder(111);
		assertEquals(Action.REVISE, order.getAction());
		Order previousOrder = order.getPreviousOrder();
		assertNotNull(previousOrder.getDateStopped());
		assertFalse(order.getVoided());

		//void the DC order for testing purposes so we can unvoid it later
		orderService.voidOrder(order, "None");
		assertTrue(order.getVoided());
		assertNull(previousOrder.getDateStopped());

		//stop the order with a different REVISE order
		Order revise = previousOrder.cloneForRevision();
		revise.setOrderer(order.getOrderer());
		revise.setEncounter(order.getEncounter());
		orderService.saveOrder(revise, null);
		Thread.sleep(10);

		CannotUnvoidOrderException exception = assertThrows(CannotUnvoidOrderException.class, () -> orderService.unvoidOrder(order));
		assertThat(exception.getMessage(), is(messageSourceService.getMessage("Order.action.cannot.unvoid", new Object[]{"revision"}, null)));
	}

	/**
	 * @see OrderService#getRevisionOrder(org.openmrs.Order)
	 */
	@Test
	public void getRevisionOrder_shouldReturnRevisionOrderIfOrderHasBeenRevised() {
		assertEquals(orderService.getOrder(111), orderService.getRevisionOrder(orderService.getOrder(1)));
	}

	/**
	 * @see OrderService#getRevisionOrder(org.openmrs.Order)
	 */
	@Test
	public void getRevisionOrder_shouldReturnNullIfOrderHasNotBeenRevised() {
		assertNull(orderService.getRevisionOrder(orderService.getOrder(444)));
	}

	/**
	 * @see OrderService#getDiscontinuationOrder(Order)
	 */
	@Test
	public void getDiscontinuationOrder_shouldReturnNullIfDcOrderIsVoided() {
		Order order = orderService.getOrder(7);
		Order discontinueOrder = orderService.discontinueOrder(order, "Some reason", new Date(),
			providerService.getProvider(1), encounterService.getEncounter(3));
		orderService.voidOrder(discontinueOrder, "Invalid reason");

		Order discontinuationOrder = orderService.getDiscontinuationOrder(order);
		assertThat(discontinuationOrder, is(nullValue()));
	}

	/**
	 * @see OrderService#getDrugDispensingUnits()
	 */
	@Test
	public void getDrugDispensingUnits_shouldReturnTheUnionOfTheDosingAndDispensingUnits() {
		List<Concept> dispensingUnits = orderService.getDrugDispensingUnits();
		assertEquals(2, dispensingUnits.size());
		assertThat(dispensingUnits, containsInAnyOrder(hasId(50), hasId(51)));
	}

	/**
	 * @see OrderService#getDrugDispensingUnits()
	 */
	@Test
	public void getDrugDispensingUnits_shouldReturnAnEmptyListIfNothingIsConfigured() {
		adminService.saveGlobalProperty(new GlobalProperty(OpenmrsConstants.GP_DRUG_DISPENSING_UNITS_CONCEPT_UUID, ""));
		adminService.saveGlobalProperty(new GlobalProperty(OpenmrsConstants.GP_DRUG_DOSING_UNITS_CONCEPT_UUID, ""));
		assertThat(orderService.getDrugDispensingUnits(), is(empty()));
	}

	/**
	 * @see OrderService#getDrugDosingUnits()
	 */
	@Test
	public void getDrugDosingUnits_shouldReturnAListIfGPIsSet() {
		List<Concept> dosingUnits = orderService.getDrugDosingUnits();
		assertEquals(2, dosingUnits.size());
		assertThat(dosingUnits, containsInAnyOrder(hasId(50), hasId(51)));
	}

	/**
	 * @see OrderService#getDrugDosingUnits()
	 */
	@Test
	public void getDrugDosingUnits_shouldReturnAnEmptyListIfNothingIsConfigured() {
		adminService.saveGlobalProperty(new GlobalProperty(OpenmrsConstants.GP_DRUG_DOSING_UNITS_CONCEPT_UUID, ""));
		assertThat(orderService.getDrugDosingUnits(), is(empty()));
	}

	/**
	 * @see OrderService#getDurationUnits()
	 */
	@Test
	public void getDurationUnits_shouldReturnAListIfGPIsSet() {
		List<Concept> durationConcepts = orderService.getDurationUnits();
		assertEquals(1, durationConcepts.size());
		assertEquals(28, durationConcepts.get(0).getConceptId().intValue());
	}

	/**
	 * @see OrderService#getDurationUnits()
	 */
	@Test
	public void getDurationUnits_shouldReturnAnEmptyListIfNothingIsConfigured() {
		adminService.saveGlobalProperty(new GlobalProperty(OpenmrsConstants.GP_DURATION_UNITS_CONCEPT_UUID, ""));
		assertThat(orderService.getDurationUnits(), is(empty()));
	}

	/**
	 * @see OrderService#getRevisionOrder(org.openmrs.Order)
	 */
	@Test
	public void getRevisionOrder_shouldNotReturnAVoidedRevisionOrder() {
		Order order = orderService.getOrder(7);
		Order revision1 = order.cloneForRevision();
		revision1.setEncounter(order.getEncounter());
		revision1.setOrderer(order.getOrderer());
		orderService.saveOrder(revision1, null);
		assertEquals(revision1, orderService.getRevisionOrder(order));
		orderService.voidOrder(revision1, "Testing");
		assertThat(orderService.getRevisionOrder(order), is(nullValue()));

		//should return the new unvoided revision
		Order revision2 = order.cloneForRevision();
		revision2.setEncounter(order.getEncounter());
		revision2.setOrderer(order.getOrderer());
		orderService.saveOrder(revision2, null);
		assertEquals(revision2, orderService.getRevisionOrder(order));
	}

	/**
	 * @see OrderService#saveOrder(org.openmrs.Order, OrderContext)
	 */
	@Test
	public void saveOrder_shouldPassForADiscontinuationOrderWithNoPreviousOrder() {
		TestOrder dcOrder = new TestOrder();
		dcOrder.setAction(Action.DISCONTINUE);
		dcOrder.setPatient(patientService.getPatient(2));
		dcOrder.setCareSetting(orderService.getCareSetting(2));
		dcOrder.setConcept(conceptService.getConcept(5089));
		dcOrder.setEncounter(encounterService.getEncounter(6));
		dcOrder.setOrderer(providerService.getProvider(1));
		orderService.saveOrder(dcOrder, null);
	}

	/**
	 * @see OrderService#getTestSpecimenSources()
	 */
	@Test
	public void getTestSpecimenSources_shouldReturnAListIfGPIsSet() {
		List<Concept> specimenSourceList = orderService.getTestSpecimenSources();
		assertEquals(1, specimenSourceList.size());
		assertEquals(22, specimenSourceList.get(0).getConceptId().intValue());
	}

	/**
	 * @see OrderService#getTestSpecimenSources()
	 */
	@Test
	public void getTestSpecimenSources_shouldReturnAnEmptyListIfNothingIsConfigured() {
		adminService.saveGlobalProperty(new GlobalProperty(OpenmrsConstants.GP_TEST_SPECIMEN_SOURCES_CONCEPT_UUID, ""));
		assertThat(orderService.getTestSpecimenSources(), is(empty()));
	}

	/**
	 * @see OrderService#retireOrderType(org.openmrs.OrderType, String)
	 */
	@Test
	public void retireOrderType_shouldNotRetireIndependentField() {
		OrderType orderType = orderService.getOrderType(2);
		ConceptClass conceptClass = conceptService.getConceptClass(1);
		assertFalse(conceptClass.getRetired());
		orderType.addConceptClass(conceptClass);
		orderService.retireOrderType(orderType, "test retire reason");
		assertFalse(conceptClass.getRetired());
	}

	/**
	 * @see OrderService#saveOrder(org.openmrs.Order, OrderContext)
	 */
	@Test
	public void saveOrder_shouldSetOrderTypeOfDrugOrderToDrugOrderIfNotSetAndConceptNotMapped() {
		Drug drug = conceptService.getDrug(2);
		Concept unmappedConcept = conceptService.getConcept(113);

		assertNull(orderService.getOrderTypeByConcept(unmappedConcept));
		drug.setConcept(unmappedConcept);

		DrugOrder drugOrder = new DrugOrder();
		Encounter encounter = encounterService.getEncounter(3);
		drugOrder.setEncounter(encounter);
		drugOrder.setPatient(patientService.getPatient(7));
		drugOrder.setCareSetting(orderService.getCareSetting(1));
		drugOrder.setOrderer(Context.getProviderService().getProvider(1));
		drugOrder.setDateActivated(encounter.getEncounterDatetime());
		drugOrder.setDrug(drug);
		drugOrder.setDosingType(SimpleDosingInstructions.class);
		drugOrder.setDose(300.0);
		drugOrder.setDoseUnits(conceptService.getConcept(50));
		drugOrder.setQuantity(20.0);
		drugOrder.setQuantityUnits(conceptService.getConcept(51));
		drugOrder.setFrequency(orderService.getOrderFrequency(3));
		drugOrder.setRoute(conceptService.getConcept(22));
		drugOrder.setNumRefills(10);
		drugOrder.setOrderType(null);

		orderService.saveOrder(drugOrder, null);
		assertNotNull(drugOrder.getOrderType());
		assertEquals(orderService.getOrderTypeByUuid(OrderType.DRUG_ORDER_TYPE_UUID), drugOrder.getOrderType());
	}

	/**
	 * @see OrderService#saveOrder(org.openmrs.Order, OrderContext)
	 */
	@Test
	public void saveOrder_shouldSetOrderTypeOfTestOrderToTestOrderIfNotSetAndConceptNotMapped() {
		TestOrder testOrder = new TestOrder();
		testOrder.setPatient(patientService.getPatient(7));
		Concept unmappedConcept = conceptService.getConcept(113);

		assertNull(orderService.getOrderTypeByConcept(unmappedConcept));
		testOrder.setConcept(unmappedConcept);
		testOrder.setOrderer(providerService.getProvider(1));
		testOrder.setCareSetting(orderService.getCareSetting(1));
		Encounter encounter = encounterService.getEncounter(3);
		testOrder.setEncounter(encounter);
		testOrder.setDateActivated(encounter.getEncounterDatetime());
		testOrder.setClinicalHistory("Patient had a negative reaction to the test in the past");
		testOrder.setFrequency(orderService.getOrderFrequency(3));
		testOrder.setSpecimenSource(conceptService.getConcept(22));
		testOrder.setNumberOfRepeats(3);

		orderService.saveOrder(testOrder, null);
		assertNotNull(testOrder.getOrderType());
		assertEquals(orderService.getOrderTypeByUuid(OrderType.TEST_ORDER_TYPE_UUID), testOrder.getOrderType());
	}

	@Test
	public void saveOrder_shouldSetAutoExpireDateOfDrugOrderIfAutoExpireDateIsNotSet() throws ParseException {
		executeDataSet("org/openmrs/api/include/OrderServiceTest-drugOrderAutoExpireDate.xml");
		Drug drug = conceptService.getDrug(3000);
		DrugOrder drugOrder = new DrugOrder();
		Encounter encounter = encounterService.getEncounter(3);
		drugOrder.setEncounter(encounter);
		drugOrder.setPatient(patientService.getPatient(7));
		drugOrder.setCareSetting(orderService.getCareSetting(1));
		drugOrder.setOrderer(Context.getProviderService().getProvider(1));
		drugOrder.setDrug(drug);
		drugOrder.setDosingType(SimpleDosingInstructions.class);
		drugOrder.setDose(300.0);
		drugOrder.setDoseUnits(conceptService.getConcept(50));
		drugOrder.setQuantity(20.0);
		drugOrder.setQuantityUnits(conceptService.getConcept(51));
		drugOrder.setFrequency(orderService.getOrderFrequency(3));
		drugOrder.setRoute(conceptService.getConcept(22));
		drugOrder.setNumRefills(0);
		drugOrder.setOrderType(null);
		drugOrder.setDateActivated(TestUtil.createDateTime("2014-08-03"));
		drugOrder.setDuration(20);// 20 days
		drugOrder.setDurationUnits(conceptService.getConcept(1001));

		Order savedOrder = orderService.saveOrder(drugOrder, null);

		Order loadedOrder = orderService.getOrder(savedOrder.getId());
		assertEquals(TestUtil.createDateTime("2014-08-22 23:59:59"), loadedOrder.getAutoExpireDate());
	}

	@Test
	public void saveOrder_shouldSetAutoExpireDateForReviseOrderWithSimpleDosingInstructions() {
		executeDataSet("org/openmrs/api/include/OrderServiceTest-drugOrderAutoExpireDate.xml");
		DrugOrder originalOrder = (DrugOrder) orderService.getOrder(111);
		assertTrue(originalOrder.isActive());
		DrugOrder revisedOrder = originalOrder.cloneForRevision();
		revisedOrder.setOrderer(originalOrder.getOrderer());
		revisedOrder.setEncounter(originalOrder.getEncounter());

		revisedOrder.setNumRefills(0);
		revisedOrder.setAutoExpireDate(null);
		revisedOrder.setDuration(10);
		revisedOrder.setDurationUnits(conceptService.getConcept(1001));

		orderService.saveOrder(revisedOrder, null);

		assertNotNull(revisedOrder.getAutoExpireDate());
	}

	/**
	 * @see OrderServiceImpl#discontinueExistingOrdersIfNecessary()
	 */
	@Test
	public void saveOrder_shouldThrowAmbiguousOrderExceptionIfDisconnectingMultipleActiveOrdersForTheGivenConcepts() {
		executeDataSet("org/openmrs/api/include/OrderServiceTest-discontinueAmbiguousOrderByConcept.xml");
		DrugOrder order = new DrugOrder();
		order.setAction(Order.Action.DISCONTINUE);
		order.setOrderReasonNonCoded("Discontinue this");
		order.setConcept(conceptService.getConcept(88));
		order.setEncounter(encounterService.getEncounter(7));
		order.setPatient(patientService.getPatient(9));
		order.setOrderer(providerService.getProvider(1));
		order.setCareSetting(orderService.getCareSetting(1));
		assertThrows(AmbiguousOrderException.class, () -> orderService.saveOrder(order, null));
	}

	/**
	 * @see OrderServiceImpl#discontinueExistingOrdersIfNecessary()
	 */
	@Test
	public void saveOrder_shouldThrowAmbiguousOrderExceptionIfDisconnectingMultipleActiveDrugOrdersWithTheSameDrug() {
		executeDataSet("org/openmrs/api/include/OrderServiceTest-ambiguousDrugOrders.xml");
		DrugOrder order = new DrugOrder();
		order.setAction(Order.Action.DISCONTINUE);
		order.setOrderReasonNonCoded("Discontinue this");
		order.setDrug(conceptService.getDrug(3));
		order.setEncounter(encounterService.getEncounter(7));
		order.setPatient(patientService.getPatient(9));
		order.setOrderer(providerService.getProvider(1));
		order.setCareSetting(orderService.getCareSetting(1));
		assertThrows(AmbiguousOrderException.class, () -> orderService.saveOrder(order, null));
	}

	/**
	 * @see OrderService#saveOrder(org.openmrs.Order, OrderContext, org.openmrs.Order[])
	 */
	@Test
	public void saveOrder_shouldPassIfAnKnownDrugOrderForTheSameDrugFormulationSpecified() {
		executeDataSet("org/openmrs/api/include/OrderServiceTest-drugOrdersWithSameConceptAndDifferentFormAndStrength.xml");
		final Patient patient = patientService.getPatient(2);
		//sanity check that we have an active order for the same concept
		DrugOrder existingOrder = (DrugOrder) orderService.getOrder(1000);
		assertTrue(existingOrder.isActive());

		//New Drug order
		DrugOrder order = new DrugOrder();
		order.setPatient(patient);
		order.setDrug(existingOrder.getDrug());
		order.setEncounter(encounterService.getEncounter(6));
		order.setOrderer(providerService.getProvider(1));
		order.setCareSetting(existingOrder.getCareSetting());
		order.setDosingType(FreeTextDosingInstructions.class);
		order.setDosingInstructions("2 for 5 days");
		order.setQuantity(10.0);
		order.setQuantityUnits(conceptService.getConcept(51));
		order.setNumRefills(2);
		OrderContext orderContext = new OrderContext();
		orderContext.setAttribute(OrderService.PARALLEL_ORDERS, new String[]{existingOrder.getUuid()});
		orderService.saveOrder(order, orderContext);
		assertNotNull(orderService.getOrder(order.getOrderId()));
	}

	/**
	 * @see OrderService#getNonCodedDrugConcept()
	 */
	@Test
	public void getNonCodedDrugConcept_shouldReturnNullIfNothingIsConfigured() {
		adminService.saveGlobalProperty(new GlobalProperty(OpenmrsConstants.GP_DRUG_ORDER_DRUG_OTHER, ""));
		assertNull(orderService.getNonCodedDrugConcept());
	}

	/**
	 * @see OrderService#getNonCodedDrugConcept()
	 */
	@Test
	public void getNonCodedDrugConcept_shouldReturnAConceptIfGPIsSet() {
		executeDataSet("org/openmrs/api/include/OrderServiceTest-nonCodedDrugs.xml");
		Concept nonCodedDrugConcept = orderService.getNonCodedDrugConcept();
		assertNotNull(nonCodedDrugConcept);
		assertThat(nonCodedDrugConcept.getConceptId(), is(5584));
		assertEquals(nonCodedDrugConcept.getName().getName(), "DRUG OTHER");

	}

	/**
	 * @see OrderService#saveOrder(Order, OrderContext)
	 */
	@Test
	public void saveOrder_shouldPassIfAnActiveDrugOrderForTheSameConceptAndDifferentDrugNonCodedExists() {
		executeDataSet("org/openmrs/api/include/OrderServiceTest-nonCodedDrugs.xml");
		final Concept nonCodedConcept = orderService.getNonCodedDrugConcept();
		//sanity check that we have an active order for the same concept
		DrugOrder duplicateOrder = (DrugOrder) orderService.getOrder(584);
		assertTrue(duplicateOrder.isActive());
		assertEquals(nonCodedConcept, duplicateOrder.getConcept());

		DrugOrder drugOrder = duplicateOrder.copy();
		drugOrder.setDrugNonCoded("non coded drug paracetemol");

		Order savedOrder = orderService.saveOrder(drugOrder, null);
		assertNotNull(orderService.getOrder(savedOrder.getOrderId()));
	}

	/**
	 * @see OrderService#saveOrder(Order, OrderContext)
	 */
	@Test
	public void saveOrder_shouldFailIfAnActiveDrugOrderForTheSameConceptAndDrugNonCodedAndCareSettingExists() {
		executeDataSet("org/openmrs/api/include/OrderServiceTest-nonCodedDrugs.xml");
		final Concept nonCodedConcept = orderService.getNonCodedDrugConcept();
		//sanity check that we have an active order for the same concept
		DrugOrder duplicateOrder = (DrugOrder) orderService.getOrder(584);
		assertTrue(duplicateOrder.isActive());
		assertEquals(nonCodedConcept, duplicateOrder.getConcept());

		DrugOrder drugOrder = duplicateOrder.copy();
		drugOrder.setDrugNonCoded("non coded drug crocine");

		AmbiguousOrderException exception = assertThrows(AmbiguousOrderException.class, () -> orderService.saveOrder(drugOrder, null));
		assertThat(exception.getMessage(), is("Order.cannot.have.more.than.one"));
	}

	@Test
	public void saveOrder_shouldDiscontinuePreviousNonCodedOrderIfItIsNotAlreadyDiscontinued() {
		//We are trying to discontinue order id 584 in OrderServiceTest-nonCodedDrugs.xml
		executeDataSet("org/openmrs/api/include/OrderServiceTest-nonCodedDrugs.xml");
		DrugOrder previousOrder = (DrugOrder) orderService.getOrder(584);
		DrugOrder drugOrder = previousOrder.cloneForDiscontinuing();
		drugOrder.setPreviousOrder(previousOrder);
		drugOrder.setDateActivated(new Date());
		drugOrder.setOrderer(previousOrder.getOrderer());
		drugOrder.setEncounter(previousOrder.getEncounter());

		Order saveOrder = orderService.saveOrder(drugOrder, null);
		assertNotNull(previousOrder.getDateStopped(), "previous order should be discontinued");
		assertNotNull(orderService.getOrder(saveOrder.getOrderId()));
	}

	@Test
	public void saveOrder_shouldFailDiscontinueNonCodedDrugOrderIfOrderableOfPreviousAndNewOrderDontMatch() {
		executeDataSet("org/openmrs/api/include/OrderServiceTest-nonCodedDrugs.xml");
		DrugOrder previousOrder = (DrugOrder) orderService.getOrder(584);
		DrugOrder drugOrder = previousOrder.cloneForDiscontinuing();
		drugOrder.setDrugNonCoded("non coded drug citrigine");
		drugOrder.setPreviousOrder(previousOrder);
		drugOrder.setDateActivated(new Date());
		drugOrder.setOrderer(providerService.getProvider(1));
		drugOrder.setEncounter(encounterService.getEncounter(6));

		EditedOrderDoesNotMatchPreviousException exception = assertThrows(EditedOrderDoesNotMatchPreviousException.class, () -> orderService.saveOrder(drugOrder, null));
		assertThat(exception.getMessage(), is("The orderable of the previous order and the new one order don't match"));
	}

	@Test
	public void saveOrder_shouldFailIfDrugNonCodedInPreviousDrugOrderDoesNotMatchThatOfTheRevisedDrugOrder() {
		executeDataSet("org/openmrs/api/include/OrderServiceTest-nonCodedDrugs.xml");
		DrugOrder previousOrder = (DrugOrder) orderService.getOrder(584);
		DrugOrder order = previousOrder.cloneForRevision();
		String drugNonCodedParacetemol = "non coded aspirin";

		order.setDateActivated(new Date());
		order.setOrderer(providerService.getProvider(1));
		order.setEncounter(encounterService.getEncounter(6));
		assertFalse(previousOrder.getDrugNonCoded().equals(drugNonCodedParacetemol));
		order.setDrugNonCoded(drugNonCodedParacetemol);
		order.setPreviousOrder(previousOrder);

		EditedOrderDoesNotMatchPreviousException exception = assertThrows(EditedOrderDoesNotMatchPreviousException.class, () -> orderService.saveOrder(order, null));
		assertThat(exception.getMessage(), is("The orderable of the previous order and the new one order don't match"));
	}

	@Test
	public void saveOrder_shouldRevisePreviousNonCodedOrderIfItIsAlreadyExisting() {
		//We are trying to discontinue order id 584 in OrderServiceTest-nonCodedDrugs.xml
		executeDataSet("org/openmrs/api/include/OrderServiceTest-nonCodedDrugs.xml");
		DrugOrder previousOrder = (DrugOrder) orderService.getOrder(584);
		DrugOrder order = previousOrder.cloneForRevision();

		order.setDateActivated(new Date());
		order.setOrderer(providerService.getProvider(1));
		order.setEncounter(encounterService.getEncounter(6));
		order.setAsNeeded(true);
		order.setPreviousOrder(previousOrder);

		DrugOrder saveOrder = (DrugOrder) orderService.saveOrder(order, null);
		assertTrue(saveOrder.getAsNeeded());
		assertNotNull(orderService.getOrder(saveOrder.getOrderId()));
	}

	@Test
	public void saveRetrospectiveOrder_shouldDiscontinueOrderInRetrospectiveEntry() throws ParseException {
		executeDataSet("org/openmrs/api/include/OrderServiceTest-ordersWithAutoExpireDate.xml");
		SimpleDateFormat dateFormat = new SimpleDateFormat("yyyy-MM-dd hh:mm:ss.S");
		Date originalOrderDateActivated = dateFormat.parse("2008-11-19 09:24:10.0");
		Date discontinuationOrderDate = DateUtils.addDays(originalOrderDateActivated, 2);

		Order originalOrder = orderService.getOrder(201);
		assertNull(originalOrder.getDateStopped());
		assertEquals(dateFormat.parse("2008-11-23 09:24:09.0"), originalOrder.getAutoExpireDate());
		assertFalse(originalOrder.isActive());
		assertTrue(originalOrder.isActive(discontinuationOrderDate));

		Order discontinueationOrder = originalOrder.cloneForDiscontinuing();
		discontinueationOrder.setPreviousOrder(originalOrder);
		discontinueationOrder.setEncounter(encounterService.getEncounter(17));
		discontinueationOrder.setOrderer(providerService.getProvider(1));
		discontinueationOrder.setDateActivated(discontinuationOrderDate);
		orderService.saveRetrospectiveOrder(discontinueationOrder, null);

		assertNotNull(originalOrder.getDateStopped());
		assertEquals(discontinueationOrder.getAutoExpireDate(), discontinueationOrder.getDateActivated());
	}

	@Test
	public void saveRetrospectiveOrder_shouldDiscontinueAndStopActiveOrderInRetrospectiveEntry() throws ParseException {
		executeDataSet("org/openmrs/api/include/OrderServiceTest-ordersWithAutoExpireDate.xml");
		SimpleDateFormat dateFormat = new SimpleDateFormat("yyyy-MM-dd hh:mm:ss.S");
		Date originalOrderDateActivated = dateFormat.parse("2008-11-19 09:24:10.0");
		Date discontinuationOrderDate = DateUtils.addDays(originalOrderDateActivated, 2);

		Order originalOrder = orderService.getOrder(202);
		assertNull(originalOrder.getDateStopped());
		assertEquals(dateFormat.parse("2008-11-23 09:24:09.0"), originalOrder.getAutoExpireDate());
		assertFalse(originalOrder.isActive());
		assertTrue(originalOrder.isActive(discontinuationOrderDate));

		Order discontinuationOrder = originalOrder.cloneForDiscontinuing();
		discontinuationOrder.setPreviousOrder(null);
		discontinuationOrder.setEncounter(encounterService.getEncounter(17));
		discontinuationOrder.setOrderer(providerService.getProvider(1));
		discontinuationOrder.setDateActivated(discontinuationOrderDate);
		orderService.saveRetrospectiveOrder(discontinuationOrder, null);

		assertNotNull(originalOrder.getDateStopped());
		assertEquals(discontinuationOrder.getAutoExpireDate(), discontinuationOrder.getDateActivated());
	}

	@Test
	public void saveOrder_shouldNotRevisePreviousIfAlreadyStopped() throws ParseException {
		executeDataSet("org/openmrs/api/include/OrderServiceTest-ordersWithAutoExpireDate.xml");
		Order previousOrder = orderService.getOrder(203);
		Date dateActivated = new SimpleDateFormat("yyyy-MM-dd hh:mm:ss").parse("2008-10-19 13:00:00");
		Order order = previousOrder.cloneForRevision();

		order.setDateActivated(dateActivated);
		order.setOrderer(providerService.getProvider(1));
		order.setEncounter(encounterService.getEncounter(18));
		order.setPreviousOrder(previousOrder);

		CannotStopInactiveOrderException exception = assertThrows(CannotStopInactiveOrderException.class, () -> orderService.saveRetrospectiveOrder(order, null));
		assertThat(exception.getMessage(), is(messageSourceService.getMessage("Order.cannot.discontinue.inactive")));
	}

	@Test
	public void saveRetrospectiveOrder_shouldFailIfAnActiveDrugOrderForTheSameConceptAndCareSettingExistsAtOrderDateActivated()
		throws ParseException {
		executeDataSet("org/openmrs/api/include/OrderServiceTest-ordersWithAutoExpireDate.xml");
		Date newOrderDateActivated = new SimpleDateFormat("yyyy-MM-dd hh:mm:ss").parse("2008-11-19 13:00:10");
		final Patient patient = patientService.getPatient(12);
		final Concept orderConcept = conceptService.getConcept(88);
		//sanity check that we have an active order for the same concept
		DrugOrder duplicateOrder = (DrugOrder) orderService.getOrder(202);
		assertTrue(duplicateOrder.isActive(newOrderDateActivated));
		assertEquals(orderConcept, duplicateOrder.getConcept());

		DrugOrder order = new DrugOrder();
		order.setPatient(patient);
		order.setConcept(orderConcept);
		order.setEncounter(encounterService.getEncounter(17));
		order.setOrderer(providerService.getProvider(1));
		order.setCareSetting(duplicateOrder.getCareSetting());
		order.setDateActivated(newOrderDateActivated);
		order.setDrug(duplicateOrder.getDrug());
		order.setDose(duplicateOrder.getDose());
		order.setDoseUnits(duplicateOrder.getDoseUnits());
		order.setRoute(duplicateOrder.getRoute());
		order.setFrequency(duplicateOrder.getFrequency());
		order.setQuantity(duplicateOrder.getQuantity());
		order.setQuantityUnits(duplicateOrder.getQuantityUnits());
		order.setNumRefills(duplicateOrder.getNumRefills());

		AmbiguousOrderException exception = assertThrows(AmbiguousOrderException.class, () -> orderService.saveRetrospectiveOrder(order, null));
		assertThat(exception.getMessage(), is("Order.cannot.have.more.than.one"));
	}

	@Test
	public void shouldSaveOrdersWithSortWeightWhenWithinAOrderGroup() {
		executeDataSet(ORDER_SET);

		Encounter encounter = encounterService.getEncounter(3);

		OrderSet orderSet = Context.getOrderSetService().getOrderSet(2000);
		OrderGroup orderGroup = new OrderGroup();
		orderGroup.setOrderSet(orderSet);
		orderGroup.setPatient(encounter.getPatient());

		orderGroup.setEncounter(encounter);

		Order firstOrderWithOrderGroup = new OrderBuilder().withAction(Order.Action.NEW).withPatient(7).withConcept(1000)
			.withCareSetting(1).withOrderer(1).withEncounter(3).withDateActivated(new Date()).withOrderType(17)
			.withUrgency(Order.Urgency.ON_SCHEDULED_DATE).withScheduledDate(new Date()).withOrderGroup(orderGroup)
			.build();

		Order secondOrderWithOrderGroup = new OrderBuilder().withAction(Order.Action.NEW).withPatient(7).withConcept(1001)
			.withCareSetting(1).withOrderer(1).withEncounter(3).withDateActivated(new Date()).withOrderType(17)
			.withUrgency(Order.Urgency.ON_SCHEDULED_DATE).withScheduledDate(new Date()).withOrderGroup(orderGroup)
			.build();

		Order orderWithoutOrderGroup = new OrderBuilder().withAction(Order.Action.NEW).withPatient(7).withConcept(1000)
			.withCareSetting(1).withOrderer(1).withEncounter(3).withDateActivated(new Date()).withOrderType(17)
			.withUrgency(Order.Urgency.ON_SCHEDULED_DATE).withScheduledDate(new Date()).build();

		Set<Order> orders = new LinkedHashSet<>();
		orders.add(firstOrderWithOrderGroup);
		orders.add(secondOrderWithOrderGroup);
		orders.add(orderWithoutOrderGroup);

		encounter.setOrders(orders);

		for (OrderGroup og : encounter.getOrderGroups()) {
			if (og.getId() == null) {
				Context.getOrderService().saveOrderGroup(og);
			}
		}

		for (Order o : encounter.getOrdersWithoutOrderGroups()) {
			if (o.getId() == null) {
				Context.getOrderService().saveOrder(o, null);
			}
		}

		Context.flushSession();

		OrderGroup savedOrderGroup = Context.getOrderService().getOrderGroupByUuid(orderGroup.getUuid());
		Order savedOrder = Context.getOrderService().getOrderByUuid(orderWithoutOrderGroup.getUuid());

		assertEquals(firstOrderWithOrderGroup.getUuid(), savedOrderGroup.getOrders().get(0).getUuid(),
			"The first order in  savedOrderGroup is the same which is sent first in the List");

		assertEquals(secondOrderWithOrderGroup.getUuid(), savedOrderGroup.getOrders().get(1).getUuid(),
			"The second order in  savedOrderGroup is the same which is sent second in the List");
		assertNull(savedOrder.getSortWeight(), "The order which doesn't belong to an orderGroup has no sortWeight");
		assertThat("The first order has a lower sortWeight than the second", savedOrderGroup.getOrders().get(0)
			.getSortWeight().compareTo(savedOrderGroup.getOrders().get(1).getSortWeight()), is(-1));
	}

	@Test
	public void shouldSetTheCorrectSortWeightWhenAddingAnOrderInOrderGroup() {
		executeDataSet(ORDER_SET);

		Encounter encounter = encounterService.getEncounter(3);

		OrderSet orderSet = Context.getOrderSetService().getOrderSet(2000);
		OrderGroup orderGroup = new OrderGroup();
		orderGroup.setOrderSet(orderSet);
		orderGroup.setPatient(encounter.getPatient());

		orderGroup.setEncounter(encounter);

		Order firstOrderWithOrderGroup = new OrderBuilder().withAction(Order.Action.NEW).withPatient(7).withConcept(1000)
			.withCareSetting(1).withOrderer(1).withEncounter(3).withDateActivated(new Date()).withOrderType(17)
			.withUrgency(Order.Urgency.ON_SCHEDULED_DATE).withScheduledDate(new Date()).withOrderGroup(orderGroup)
			.build();

		Order secondOrderWithOrderGroup = new OrderBuilder().withAction(Order.Action.NEW).withPatient(7).withConcept(1001)
			.withCareSetting(1).withOrderer(1).withEncounter(3).withDateActivated(new Date()).withOrderType(17)
			.withUrgency(Order.Urgency.ON_SCHEDULED_DATE).withScheduledDate(new Date()).withOrderGroup(orderGroup)
			.build();

		Set<Order> orders = new LinkedHashSet<>();
		orders.add(firstOrderWithOrderGroup);
		orders.add(secondOrderWithOrderGroup);

		encounter.setOrders(orders);

		for (OrderGroup og : encounter.getOrderGroups()) {
			if (og.getId() == null) {
				Context.getOrderService().saveOrderGroup(og);
			}
		}

		Context.flushSession();

		OrderGroup savedOrderGroup = Context.getOrderService().getOrderGroupByUuid(orderGroup.getUuid());
		assertEquals(firstOrderWithOrderGroup.getUuid(), savedOrderGroup.getOrders().get(0).getUuid(),
			"The first order in  savedOrderGroup is the same which is sent first in the List");

		assertEquals(secondOrderWithOrderGroup.getUuid(), savedOrderGroup.getOrders().get(1).getUuid(),
			"The second order in  savedOrderGroup is the same which is sent second in the List");
		assertThat("The first order has a lower sortWeight than the second", savedOrderGroup.getOrders().get(0)
			.getSortWeight().compareTo(savedOrderGroup.getOrders().get(1).getSortWeight()), is(-1));

		Order newOrderWithoutAnyPosition = new OrderBuilder().withAction(Order.Action.NEW).withPatient(7).withConcept(1000)
			.withCareSetting(1).withOrderer(1).withEncounter(3).withDateActivated(new Date()).withOrderType(17)
			.withUrgency(Order.Urgency.ON_SCHEDULED_DATE).withScheduledDate(new Date()).withOrderGroup(savedOrderGroup)
			.build();

		savedOrderGroup.addOrder(newOrderWithoutAnyPosition);

		Context.getOrderService().saveOrderGroup(savedOrderGroup);
		Context.flushSession();

		OrderGroup secondSavedOrderGroup = Context.getOrderService().getOrderGroupByUuid(orderGroup.getUuid());

		assertEquals(firstOrderWithOrderGroup.getUuid(), savedOrderGroup.getOrders().get(0).getUuid(), "The first order in  savedOrderGroup is the same which is sent first in the List");

		assertEquals(secondOrderWithOrderGroup.getUuid(), savedOrderGroup.getOrders().get(1).getUuid(), "The second order in  savedOrderGroup is the same which is sent second in the List");

		assertEquals(secondSavedOrderGroup.getOrders().get(2).getUuid(), newOrderWithoutAnyPosition.getUuid(), "The third order in  savedOrderGroup is the same which is sent third in the List");

		assertThat("The third order has a higher sortWeight than the second", savedOrderGroup.getOrders().get(2)
			.getSortWeight().compareTo(savedOrderGroup.getOrders().get(1).getSortWeight()), is(1));
	}

	@Test
	public void shouldSetTheCorrectSortWeightWhenAddingAnOrderAtAPosition() {
		executeDataSet(ORDER_SET);

		Encounter encounter = encounterService.getEncounter(3);

		OrderSet orderSet = Context.getOrderSetService().getOrderSet(2000);
		OrderGroup orderGroup = new OrderGroup();
		orderGroup.setOrderSet(orderSet);
		orderGroup.setPatient(encounter.getPatient());
		orderGroup.setEncounter(encounter);

		Order firstOrderWithOrderGroup = new OrderBuilder().withAction(Order.Action.NEW).withPatient(7).withConcept(1000)
			.withCareSetting(1).withOrderer(1).withEncounter(3).withDateActivated(new Date()).withOrderType(17)
			.withUrgency(Order.Urgency.ON_SCHEDULED_DATE).withScheduledDate(new Date()).withOrderGroup(orderGroup)
			.build();

		Order secondOrderWithOrderGroup = new OrderBuilder().withAction(Order.Action.NEW).withPatient(7).withConcept(1001)
			.withCareSetting(1).withOrderer(1).withEncounter(3).withDateActivated(new Date()).withOrderType(17)
			.withUrgency(Order.Urgency.ON_SCHEDULED_DATE).withScheduledDate(new Date()).withOrderGroup(orderGroup)
			.build();

		Set<Order> orders = new LinkedHashSet<>();
		orders.add(firstOrderWithOrderGroup);
		orders.add(secondOrderWithOrderGroup);

		encounter.setOrders(orders);

		for (OrderGroup og : encounter.getOrderGroups()) {
			if (og.getId() == null) {
				Context.getOrderService().saveOrderGroup(og);
			}
		}

		Context.flushSession();

		OrderGroup savedOrderGroup = Context.getOrderService().getOrderGroupByUuid(orderGroup.getUuid());
		assertEquals(firstOrderWithOrderGroup.getUuid(), savedOrderGroup.getOrders().get(0).getUuid(),
			"The first order in  savedOrderGroup is the same which is sent first in the List");

		assertEquals(secondOrderWithOrderGroup.getUuid(), savedOrderGroup.getOrders().get(1).getUuid(),
			"The second order in  savedOrderGroup is the same which is sent second in the List");
		assertThat("The first order has a lower sortWeight than the second", savedOrderGroup.getOrders().get(0)
			.getSortWeight().compareTo(savedOrderGroup.getOrders().get(1).getSortWeight()), is(-1));

		Order newOrderAtPosition1 = new OrderBuilder().withAction(Order.Action.NEW).withPatient(7).withConcept(1000)
			.withCareSetting(1).withOrderer(1).withEncounter(3).withDateActivated(new Date()).withOrderType(17)
			.withUrgency(Order.Urgency.ON_SCHEDULED_DATE).withScheduledDate(new Date()).withOrderGroup(savedOrderGroup)
			.build();

		Order newOrderAtPosition2 = new OrderBuilder().withAction(Order.Action.NEW).withPatient(7).withConcept(1000)
			.withCareSetting(1).withOrderer(1).withEncounter(3).withDateActivated(new Date()).withOrderType(17)
			.withUrgency(Order.Urgency.ON_SCHEDULED_DATE).withScheduledDate(new Date()).withOrderGroup(savedOrderGroup)
			.build();

		savedOrderGroup.addOrder(newOrderAtPosition1, 0);
		savedOrderGroup.addOrder(newOrderAtPosition2, 1);

		Context.getOrderService().saveOrderGroup(savedOrderGroup);

		OrderGroup secondSavedOrderGroup = Context.getOrderService().getOrderGroupByUuid(orderGroup.getUuid());
		assertEquals(4, savedOrderGroup.getOrders().size());

		assertEquals(newOrderAtPosition1.getUuid(), secondSavedOrderGroup.getOrders().get(0).getUuid(), "The first order in  savedOrderGroup is the same which is sent first in the List");

		assertEquals(newOrderAtPosition2.getUuid(), secondSavedOrderGroup.getOrders().get(1).getUuid(), "The second order in  savedOrderGroup is the same which is sent second in the List");

		assertEquals(firstOrderWithOrderGroup.getUuid(), savedOrderGroup.getOrders().get(2).getUuid(), "The third order in  savedOrderGroup is the same which is sent third in the List");

		assertEquals(secondOrderWithOrderGroup.getUuid(), savedOrderGroup.getOrders().get(3).getUuid(), "The fourth order in  savedOrderGroup is the same which is sent first in the List");

		assertThat("The third order has a lower sortWeight than the fourth", savedOrderGroup.getOrders().get(2)
			.getSortWeight().compareTo(savedOrderGroup.getOrders().get(3).getSortWeight()), is(-1));
		assertThat("The second order has a lower sortWeight than the third", savedOrderGroup.getOrders().get(1)
			.getSortWeight().compareTo(savedOrderGroup.getOrders().get(2).getSortWeight()), is(-1));
		assertThat("The first order has a lower sortWeight than the second", savedOrderGroup.getOrders().get(0)
			.getSortWeight().compareTo(savedOrderGroup.getOrders().get(1).getSortWeight()), is(-1));
	}

	@Test
	public void shouldSetTheCorrectSortWeightWhenAddingAnOrderWithANegativePosition() {
		executeDataSet(ORDER_SET);

		Encounter encounter = encounterService.getEncounter(3);

		OrderSet orderSet = Context.getOrderSetService().getOrderSet(2000);
		OrderGroup orderGroup = new OrderGroup();
		orderGroup.setOrderSet(orderSet);
		orderGroup.setPatient(encounter.getPatient());
		orderGroup.setEncounter(encounter);

		Order firstOrderWithOrderGroup = new OrderBuilder().withAction(Order.Action.NEW).withPatient(7).withConcept(1000)
			.withCareSetting(1).withOrderer(1).withEncounter(3).withDateActivated(new Date()).withOrderType(17)
			.withUrgency(Order.Urgency.ON_SCHEDULED_DATE).withScheduledDate(new Date()).withOrderGroup(orderGroup)
			.build();

		Order secondOrderWithOrderGroup = new OrderBuilder().withAction(Order.Action.NEW).withPatient(7).withConcept(1001)
			.withCareSetting(1).withOrderer(1).withEncounter(3).withDateActivated(new Date()).withOrderType(17)
			.withUrgency(Order.Urgency.ON_SCHEDULED_DATE).withScheduledDate(new Date()).withOrderGroup(orderGroup)
			.build();

		Set<Order> orders = new LinkedHashSet<>();
		orders.add(firstOrderWithOrderGroup);
		orders.add(secondOrderWithOrderGroup);

		encounter.setOrders(orders);

		for (OrderGroup og : encounter.getOrderGroups()) {
			if (og.getId() == null) {
				Context.getOrderService().saveOrderGroup(og);
			}
		}

		Context.flushSession();

		OrderGroup savedOrderGroup = Context.getOrderService().getOrderGroupByUuid(orderGroup.getUuid());

		Order newOrderWithNegativePosition = new OrderBuilder().withAction(Order.Action.NEW).withPatient(7)
			.withConcept(1000).withCareSetting(1).withOrderer(1).withEncounter(3).withDateActivated(new Date())
			.withOrderType(17).withUrgency(Order.Urgency.ON_SCHEDULED_DATE).withScheduledDate(new Date())
			.withOrderGroup(savedOrderGroup).build();

		savedOrderGroup.addOrder(newOrderWithNegativePosition, -1);

		Context.getOrderService().saveOrderGroup(savedOrderGroup);
		Context.flushSession();

		OrderGroup secondSavedOrderGroup = Context.getOrderService().getOrderGroupByUuid(orderGroup.getUuid());
		assertEquals(3, secondSavedOrderGroup.getOrders().size());

		assertEquals(newOrderWithNegativePosition.getUuid(), secondSavedOrderGroup.getOrders().get(2).getUuid(),
			"The new order gets added at the last position");

		assertThat("The new order has a higher sortWeight than the second", secondSavedOrderGroup.getOrders().get(2)
			.getSortWeight().compareTo(secondSavedOrderGroup.getOrders().get(1).getSortWeight()), is(1));

		Order newOrderWithInvalidPosition = new OrderBuilder().withAction(Order.Action.NEW).withPatient(7).withConcept(1000)
			.withCareSetting(1).withOrderer(1).withEncounter(3).withDateActivated(new Date()).withOrderType(17)
			.withUrgency(Order.Urgency.ON_SCHEDULED_DATE).withScheduledDate(new Date()).withOrderGroup(savedOrderGroup)
			.build();
		APIException exception = assertThrows(APIException.class, () -> secondSavedOrderGroup.addOrder(newOrderWithInvalidPosition, secondSavedOrderGroup.getOrders().size() + 1));
		assertThat(exception.getMessage(), is("Cannot add a member which is out of range of the list"));
	}

	/**
	 * @see OrderService#saveOrder(Order, OrderContext)
	 */
	@Test
	public void saveOrderGroup_shouldFailValidationIfAnyOrdersFailValidation() {
		executeDataSet(ORDER_SET);

		Encounter encounter = encounterService.getEncounter(3);
		OrderContext context = new OrderContext();

		// First we confirm that saving a Drug Order on it's own with missing required fields will fail validation

		DrugOrder drugOrder = new DrugOrderBuilder().withPatient(encounter.getPatient().getPatientId())
			.withEncounter(encounter.getEncounterId()).withCareSetting(1).withOrderer(1)
			.withOrderType(1).withDrug(2)
			.withUrgency(Order.Urgency.ROUTINE).withDateActivated(new Date())
			.build();

		Exception expectedValidationError = null;
		try {
			Context.getOrderService().saveOrder(drugOrder, context);
		} catch (Exception e) {
			expectedValidationError = e;
		}

		assertNotNull(expectedValidationError);
		assertEquals(ValidationException.class, expectedValidationError.getClass());
		assertTrue(expectedValidationError.getMessage().contains("Dose is required"));

		// Next, add this to an Order Group and save it within that group, and it should also fail

		OrderSet orderSet = Context.getOrderSetService().getOrderSet(2000);
		OrderGroup orderGroup = new OrderGroup();
		orderGroup.setOrderSet(orderSet);
		orderGroup.setPatient(encounter.getPatient());
		orderGroup.setEncounter(encounter);
		orderGroup.addOrder(drugOrder);
		drugOrder.setOrderGroup(orderGroup);

		Exception expectedGroupValidationError = null;
		try {
			Context.getOrderService().saveOrderGroup(orderGroup);
		} catch (Exception e) {
			expectedGroupValidationError = e;
		}

		assertNotNull(expectedGroupValidationError, "Validation should cause order group to fail to save");
		assertEquals(expectedValidationError.getMessage(), expectedGroupValidationError.getMessage());
	}
	
	@Test
	public void getOrderGroupAttributeTypes_shouldReturnAllOrderGroupAttributeTypes() {
		List<OrderGroupAttributeType> orderGroupAttributeTypes = orderService.getAllOrderGroupAttributeTypes();
		assertEquals(4, orderGroupAttributeTypes.size());
	}
	
	@Test
	public void getOrderGroupAttributeType_shouldReturnNullIfNoOrderGroupAttributeTypeHasTheGivenId() {
		assertNull(orderService.getOrderGroupAttributeType(10));
	}
	
	@Test
	public void getOrderGroupAttributeType_shouldReturnOrderGroupAttributeType() {
		OrderGroupAttributeType orderGroupAttributeType = orderService.getOrderGroupAttributeType(2);
		assertThat(orderGroupAttributeType.getId(), is(2));
	}
	
	@Test
	public void getOrderGroupAttributeTypeByUuid_shouldReturnOrderGroupAttributeTypeByUuid() {
		OrderGroupAttributeType orderGroupAttributeType = orderService
		        .getOrderGroupAttributeTypeByUuid("9cf1bce0-d18e-11ea-87d0-0242ac130003");
		assertEquals("Bacteriology", orderGroupAttributeType.getName());
	}
	
	@Test
	public void saveOrderGroupAttributeType_shouldSaveOrderGroupAttributeTypeGivenOrderGroupAttributeType()
	        throws ParseException {
		int initialGroupOrderAttributeTypeCount = orderService.getAllOrderGroupAttributeTypes().size();
		OrderGroupAttributeType orderGroupAttributeType = new OrderGroupAttributeType();
		orderGroupAttributeType.setName("Surgery");
		orderGroupAttributeType.setDatatypeClassname(FreeTextDatatype.class.getName());
		orderService.saveOrderGroupAttributeType(orderGroupAttributeType);
		assertNotNull(orderGroupAttributeType.getId());
		assertEquals(initialGroupOrderAttributeTypeCount + 1, orderService.getAllOrderGroupAttributeTypes().size());
	}
	
	@Test
	public void saveOrderGroupAttributeType_shouldEditAnExistingOrderGroupAttributeType() {
		//Check for values in the database
		OrderGroupAttributeType orderGroupAttributeType = orderService.getOrderGroupAttributeType(4);
		assertEquals("ECG", orderGroupAttributeType.getName());
		//edit existing values in the database
		orderGroupAttributeType.setName("Laparascopy");
		orderService.saveOrderGroupAttributeType(orderGroupAttributeType);
		//confirm new values are persisted
		assertEquals("Laparascopy", orderGroupAttributeType.getName());
	}
	
	@Test
	public void retireOrderGroupAttributeType_shouldRetireOrderGroupAttributeType() throws ParseException {
		OrderGroupAttributeType orderGroupAttributeType = orderService.getOrderGroupAttributeType(2);
		assertFalse(orderGroupAttributeType.getRetired());
		assertNotNull(orderGroupAttributeType.getRetiredBy());
		assertNull(orderGroupAttributeType.getRetireReason());
		assertNull(orderGroupAttributeType.getDateRetired());
		orderService.retireOrderGroupAttributeType(orderGroupAttributeType, "Test Retire");
		orderGroupAttributeType = orderService.getOrderGroupAttributeType(2);
		assertTrue(orderGroupAttributeType.getRetired());
		assertNotNull(orderGroupAttributeType.getRetiredBy());
		assertEquals("Test Retire", orderGroupAttributeType.getRetireReason());
		assertNotNull(orderGroupAttributeType.getDateRetired());
	}
	
	@Test
	public void unretireOrderGroupAttributeType_shouldUnretireOrderGroupAttributeType() {
		OrderGroupAttributeType orderGroupAttributeType = orderService.getOrderGroupAttributeType(4);
		assertTrue(orderGroupAttributeType.getRetired());
		assertNotNull(orderGroupAttributeType.getRetiredBy());
		assertNotNull(orderGroupAttributeType.getDateRetired());
		assertNotNull(orderGroupAttributeType.getRetireReason());
		orderService.unretireOrderGroupAttributeType(orderGroupAttributeType);
		assertFalse(orderGroupAttributeType.getRetired());
		assertNull(orderGroupAttributeType.getRetiredBy());
		assertNull(orderGroupAttributeType.getDateRetired());
		assertNull(orderGroupAttributeType.getRetireReason());
	}
	
	@Test
	public void getOrderGroupAttributeTypeByName_shouldReturnOrderGroupAttributeTypeUsingName() {
		OrderGroupAttributeType orderGroupAttributeType = orderService.getOrderGroupAttributeTypeByName("Bacteriology");
		assertEquals("9cf1bce0-d18e-11ea-87d0-0242ac130003", orderGroupAttributeType.getUuid());
	}
	
	@Test
	public void purgeOrderGroupAttributeType_shouldPurgeOrderGroupAttributeType() {
		int initialOrderGroupAttributeTypeCount = orderService.getAllOrderGroupAttributeTypes().size();
		orderService.purgeOrderGroupAttributeType(orderService.getOrderGroupAttributeType(4));
		assertEquals(initialOrderGroupAttributeTypeCount - 1, orderService.getAllOrderGroupAttributeTypes().size());
	}
	
	@Test
	public void getOrderGroupAttributeByUuid_shouldReturnNullIfNonExistingUuidIsProvided() {
		assertNull(orderService.getOrderGroupAttributeTypeByUuid("cbf580ee-d7fb-11ea-87d0-0242ac130003"));
	}
	
	@Test
	public void getOrderGroupAttributeByUuid_shouldReturnOrderGroupAttributeGivenUuid() {
		OrderGroupAttribute orderGroupAttribute = orderService
		        .getOrderGroupAttributeByUuid("86bdcc12-d18d-11ea-87d0-0242ac130003");
		orderGroupAttribute.getValueReference();
		assertEquals("Test 1", orderGroupAttribute.getValueReference());
		assertEquals(1, orderGroupAttribute.getId());
	}
	
	@Test
	public void saveOrder_shouldAllowARetrospectiveOrderToCloseAnOrderThatExpiredInThePast() throws Exception {

		// Ensure that duration units are configured correctly to a snomed duration code
		ConceptReferenceTerm days = new ConceptReferenceTerm();
		days.setConceptSource(conceptService.getConceptSourceByName("SNOMED CT"));
		days.setCode("258703001");
		days.setName("Day(s)");
		conceptService.saveConceptReferenceTerm(days);

		Concept daysConcept = conceptService.getConcept(28);
		daysConcept.addConceptMapping(new ConceptMap(days, conceptService.getConceptMapType(2)));
		conceptService.saveConcept(daysConcept);

		// First create a retrospective Order on 8/1/2008 with a duration of 60 days.
		// This will set the auto-expire date to 9/29/2008

		Encounter e1 = encounterService.getEncounter(3);
		DrugOrder o1 = new DrugOrderBuilder().withPatient(e1.getPatient().getPatientId())
			.withEncounter(e1.getEncounterId()).withCareSetting(2).withOrderer(1).withUrgency(Order.Urgency.ROUTINE)
			.withDateActivated(e1.getEncounterDatetime())
			.withOrderType(1).withDrug(2)
			.withDosingType(SimpleDosingInstructions.class)
			.build();
		o1.setDose(2d);
		o1.setDoseUnits(conceptService.getConcept(51)); // tab(s)
		o1.setRoute(conceptService.getConcept(22)); // unknown
		o1.setFrequency(orderService.getOrderFrequency(1));
		o1.setDuration(60);
		o1.setDurationUnits(daysConcept); // days
		e1.addOrder(o1);
		encounterService.saveEncounter(e1);
		assertThat(new SimpleDateFormat("yyyy-MM-dd").format(o1.getAutoExpireDate()), is("2008-09-29"));
		assertThat(o1.getDateStopped(), is(nullValue()));

		// Next, create a new Order on 8/15/2008 that revises the above order
		// Encounter 4 is on 8/15/2008 for patient 7
		Encounter e2 = encounterService.getEncounter(4);
		DrugOrder o2 = o1.cloneForRevision();
		o2.setOrderer(providerService.getProvider(1));
		o2.setDateActivated(e2.getEncounterDatetime());
		o2.setDose(3d);
		e2.addOrder(o2);
		encounterService.saveEncounter(e2);
		assertThat(new SimpleDateFormat("yyyy-MM-dd").format(o1.getDateStopped()), is("2008-08-14"));
	}
	
	/**
<<<<<<< HEAD
	 * @see OrderService#saveOrderGroup(org.openmrs.OrderGroup, OrderContext)
	 */
	@Test
	public void saveOrderGroup_shouldSaveOrderGroupWithOrderContext(){
		executeDataSet(ORDER_SET);
		Encounter encounter = encounterService.getEncounter(3);
		OrderSet orderSet = Context.getOrderSetService().getOrderSet(2000);
		OrderGroup orderGroup = new OrderGroup();
		orderGroup.setOrderSet(orderSet);
		orderGroup.setPatient(encounter.getPatient());
		orderGroup.setEncounter(encounter);
        
		Order firstOrder = new OrderBuilder().withAction(Order.Action.NEW).withPatient(7).withConcept(1000)
			.withOrderer(1).withEncounter(3).withDateActivated(new Date()).withOrderType(17)
			.withUrgency(Order.Urgency.ON_SCHEDULED_DATE).withScheduledDate(new Date())
			.build();

		Order secondOrder = new OrderBuilder().withAction(Order.Action.NEW).withPatient(7).withConcept(1001)
			.withOrderer(1).withEncounter(3).withDateActivated(new Date()).withOrderType(17)
			.withUrgency(Order.Urgency.ON_SCHEDULED_DATE).withScheduledDate(new Date())
			.build();
		
        orderGroup.addOrder(firstOrder);
		orderGroup.addOrder(secondOrder);
		
		OrderType orderType = new OrderType();
		orderGroup.setId(1);
		orderType.setOrderTypeId(17);
		
		CareSetting careSetting = new CareSetting();
		careSetting.setId(1);
		careSetting.setName("Neonatal Clinic");
		
		OrderContext orderContext = new OrderContext();
		orderContext.setCareSetting(careSetting);
		orderContext.setOrderType(orderType);
		OrderGroup result = orderService.saveOrderGroup(orderGroup, orderContext);
		
		assertEquals(2, result.getOrders().size());
		assertEquals(17, result.getOrders().get(0).getOrderType().getOrderTypeId());
		assertEquals("Neonatal Clinic", result.getOrders().get(0).getCareSetting().getName());
=======
	 * @see OrderService#saveOrder(org.openmrs.Order, OrderContext)
	 */
	@Test
	public void saveOrder_shouldSaveTheFormNamespaceAndPath() {
		Order order = new TestOrder();
		order.setPatient(patientService.getPatient(7));
		order.setConcept(conceptService.getConcept(5497));
		order.setOrderer(providerService.getProvider(1));
		order.setCareSetting(orderService.getCareSetting(1));
		order.setOrderType(orderService.getOrderType(2));
		order.setEncounter(encounterService.getEncounter(3));
		order.setDateActivated(new Date());
		
		final String NAMESPACE = "namespace";
		final String FORMFIELD_PATH = "formFieldPath";
		order.setFormField(NAMESPACE, FORMFIELD_PATH);
		
		order = orderService.saveOrder(order, null);
		assertEquals(NAMESPACE + "^" + FORMFIELD_PATH, order.getFormNamespaceAndPath());
>>>>>>> ad59cba2
	}
}<|MERGE_RESOLUTION|>--- conflicted
+++ resolved
@@ -3955,7 +3955,6 @@
 	}
 	
 	/**
-<<<<<<< HEAD
 	 * @see OrderService#saveOrderGroup(org.openmrs.OrderGroup, OrderContext)
 	 */
 	@Test
@@ -3997,7 +3996,8 @@
 		assertEquals(2, result.getOrders().size());
 		assertEquals(17, result.getOrders().get(0).getOrderType().getOrderTypeId());
 		assertEquals("Neonatal Clinic", result.getOrders().get(0).getCareSetting().getName());
-=======
+  }
+  
 	 * @see OrderService#saveOrder(org.openmrs.Order, OrderContext)
 	 */
 	@Test
@@ -4017,6 +4017,5 @@
 		
 		order = orderService.saveOrder(order, null);
 		assertEquals(NAMESPACE + "^" + FORMFIELD_PATH, order.getFormNamespaceAndPath());
->>>>>>> ad59cba2
 	}
 }