--- conflicted
+++ resolved
@@ -1,3 +1,4 @@
+
 /**
  * This Source Code Form is subject to the terms of the Mozilla Public License,
  * v. 2.0. If a copy of the MPL was not distributed with this file, You can
@@ -69,7 +70,6 @@
 import org.openmrs.PersonAttributeType;
 import org.openmrs.Program;
 import org.openmrs.ProgramAttributeType;
-import org.openmrs.ProgramWorkflow;
 import org.openmrs.Provider;
 import org.openmrs.ProviderAttributeType;
 import org.openmrs.ProviderRole;
@@ -2788,11 +2788,7 @@
 				.addAnnotatedClass(ConceptNameTag.class)
 			    .addAnnotatedClass(CareSetting.class) 
 				.addAnnotatedClass(LocationTag.class)
-<<<<<<< HEAD
-				.addAnnotatedClass(ProgramWorkflow.class)
-=======
 			    .addAnnotatedClass(org.openmrs.Field.class)
->>>>>>> 446b0047
 				.getMetadataBuilder().build();
 
 
