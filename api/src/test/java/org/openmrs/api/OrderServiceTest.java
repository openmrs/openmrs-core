--- conflicted
+++ resolved
@@ -2734,12 +2734,9 @@
 			.addAnnotatedClass(SerializedObject.class)
 			.addAnnotatedClass(PatientState.class)
 			.addAnnotatedClass(DrugIngredient.class)
-			.addAnnotatedClass(AlertRecipient.class)
-<<<<<<< HEAD
+			.addAnnotatedClass(AlertRecipient.class)    
 			.addAnnotatedClass(ProgramAttributeType.class)
-=======
 			.addAnnotatedClass(PatientIdentifierType.class)
->>>>>>> eb2333a0
 			.getMetadataBuilder().build();
 
 
