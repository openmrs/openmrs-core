--- conflicted
+++ resolved
@@ -43,7 +43,6 @@
 import org.openmrs.DrugOrder;
 import org.openmrs.Encounter;
 import org.openmrs.EncounterRole;
-import org.openmrs.Form;
 import org.openmrs.FreeTextDosingInstructions;
 import org.openmrs.GlobalProperty;
 import org.openmrs.Location;
@@ -2782,11 +2781,7 @@
 		    	.addAnnotatedClass(Drug.class)
 			    .addAnnotatedClass(AllergyReaction.class)
 				.addAnnotatedClass(ConceptAttributeType.class)
-<<<<<<< HEAD
-				.addAnnotatedClass(Form.class)
-=======
 				.addAnnotatedClass(Program.class)
->>>>>>> e778bd2e
 				.getMetadataBuilder().build();
 
 
