--- conflicted
+++ resolved
@@ -3954,7 +3954,6 @@
 	}
 	
 	/**
-<<<<<<< HEAD
 	 * @see OrderService#saveOrder(org.openmrs.Order, OrderContext)
 	 */
 	@Test
@@ -3974,62 +3973,5 @@
 		
 		order = orderService.saveOrder(order, null);
 		assertEquals(NAMESPACE + "^" + FORMFIELD_PATH, order.getFormNamespaceAndPath());
-=======
-	 * @see OrderService#saveOrderGroup(org.openmrs.OrderGroup, OrderContext)
-	 */
-	@Test
-	public void saveOrderGroup_shouldSaveOrderGroupWithSpecificContext(){
-		executeDataSet(ORDER_SET);
-		Encounter encounter = encounterService.getEncounter(3);
-		OrderSet orderSet = Context.getOrderSetService().getOrderSet(2000);
-		OrderGroup orderGroup = new OrderGroup();
-		orderGroup.setOrderSet(orderSet);
-		orderGroup.setPatient(encounter.getPatient());
-		orderGroup.setEncounter(encounter);
-
-		Order firstOrderWithOrderGroup = new OrderBuilder().withAction(Order.Action.NEW).withPatient(7).withConcept(1000)
-			.withCareSetting(1).withOrderer(1).withEncounter(3).withDateActivated(new Date()).withOrderType(17)
-			.withUrgency(Order.Urgency.ON_SCHEDULED_DATE).withScheduledDate(new Date()).withOrderGroup(orderGroup)
-			.build();
-
-		Order secondOrderWithOrderGroup = new OrderBuilder().withAction(Order.Action.NEW).withPatient(7).withConcept(1001)
-			.withCareSetting(1).withOrderer(1).withEncounter(3).withDateActivated(new Date()).withOrderType(17)
-			.withUrgency(Order.Urgency.ON_SCHEDULED_DATE).withScheduledDate(new Date()).withOrderGroup(orderGroup)
-			.build();
-
-		Set<Order> orders = new LinkedHashSet<>();
-		orders.add(firstOrderWithOrderGroup);
-		orders.add(secondOrderWithOrderGroup);
-
-		encounter.setOrders(orders);
-
-		for (OrderGroup og : encounter.getOrderGroups()) {
-			if (og.getId() == null) {
-				Context.getOrderService().saveOrderGroup(og);
-			}
-		}
-
-		Context.flushSession();
-
-		OrderGroup savedOrderGroup = Context.getOrderService().getOrderGroupByUuid(orderGroup.getUuid());
-		assertEquals(firstOrderWithOrderGroup.getUuid(), savedOrderGroup.getOrders().get(0).getUuid());
-
-		assertEquals(secondOrderWithOrderGroup.getUuid(), savedOrderGroup.getOrders().get(1).getUuid());
-		
-		OrderType orderType = new OrderType();
-		orderGroup.setId(1);
-		orderType.setOrderTypeId(17);
-		orderType.setName("Plain Order");
-		orderType.setJavaClassName("org.openmrs.Order");
-		
-		CareSetting careSetting = new CareSetting();
-		careSetting.setCareSettingId(1);
-		careSetting.setId(1);
-		
-		OrderContext orderContext = new OrderContext();
-		orderContext.setCareSetting(careSetting);
-		orderContext.setOrderType(orderType);
-		OrderGroup result = orderService.saveOrderGroup(orderGroup, orderContext);
->>>>>>> 645372b7
 	}
 }