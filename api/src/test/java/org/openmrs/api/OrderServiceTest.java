/**
 * This Source Code Form is subject to the terms of the Mozilla Public License,
 * v. 2.0. If a copy of the MPL was not distributed with this file, You can
 * obtain one at http://mozilla.org/MPL/2.0/. OpenMRS is also distributed under
 * the terms of the Healthcare Disclaimer located at http://openmrs.org/license.
 *
 * Copyright (C) OpenMRS Inc. OpenMRS is a registered trademark and the OpenMRS
 * graphic logo is a trademark of OpenMRS Inc.
 */
package org.openmrs.api;

import org.apache.commons.lang3.time.DateUtils;
import org.hibernate.boot.Metadata;
import org.hibernate.boot.MetadataSources;
import org.hibernate.boot.registry.StandardServiceRegistry;
import org.hibernate.boot.registry.StandardServiceRegistryBuilder;
import org.hibernate.cfg.Configuration;
import org.junit.jupiter.api.BeforeEach;
import org.junit.jupiter.api.Disabled;
import org.junit.jupiter.api.Test;

import org.openmrs.Allergy;
import org.openmrs.CareSetting;
import org.openmrs.Cohort;
import org.openmrs.Concept;
import org.openmrs.ConceptAnswer;
import org.openmrs.ConceptClass;
import org.openmrs.ConceptDatatype;
import org.openmrs.ConceptDescription;
import org.openmrs.ConceptMap;
import org.openmrs.ConceptMapType;
import org.openmrs.ConceptName;
import org.openmrs.ConceptReferenceTerm;
import org.openmrs.Condition;
import org.openmrs.Diagnosis;
import org.openmrs.Drug;
import org.openmrs.DrugReferenceMap;
import org.openmrs.DrugIngredient;
import org.openmrs.DrugOrder;
import org.openmrs.Encounter;
import org.openmrs.FreeTextDosingInstructions;
import org.openmrs.GlobalProperty;
import org.openmrs.Location;
import org.openmrs.LocationAttributeType;
import org.openmrs.MedicationDispense;
import org.openmrs.Obs;
import org.openmrs.Order;
import org.openmrs.Order.Action;
import org.openmrs.OrderAttribute;
import org.openmrs.OrderAttributeType;
import org.openmrs.OrderFrequency;
import org.openmrs.OrderGroup;
import org.openmrs.OrderGroupAttribute;
import org.openmrs.OrderGroupAttributeType;
import org.openmrs.OrderSet;
import org.openmrs.OrderType;
import org.openmrs.Patient;
import org.openmrs.PatientIdentifierType;
import org.openmrs.PatientState;
import org.openmrs.PersonAddress;
import org.openmrs.PersonAttributeType;
import org.openmrs.ProgramAttributeType;
import org.openmrs.Provider;
import org.openmrs.ProviderAttributeType;
import org.openmrs.Relationship;
import org.openmrs.SimpleDosingInstructions;
import org.openmrs.TestOrder;
import org.openmrs.User;
import org.openmrs.Visit;
import org.openmrs.VisitAttributeType;
import org.openmrs.api.builder.DrugOrderBuilder;
import org.openmrs.api.builder.OrderBuilder;
import org.openmrs.api.context.Context;
import org.openmrs.api.db.SerializedObject;
import org.openmrs.api.db.hibernate.HibernateAdministrationDAO;
import org.openmrs.api.db.hibernate.HibernateSessionFactoryBean;
import org.openmrs.api.impl.OrderServiceImpl;
import org.openmrs.customdatatype.datatype.FreeTextDatatype;
import org.openmrs.hl7.HL7InError;
import org.openmrs.messagesource.MessageSourceService;
import org.openmrs.notification.AlertRecipient;
import org.openmrs.order.OrderUtil;
import org.openmrs.order.OrderUtilTest;
import org.openmrs.orders.TimestampOrderNumberGenerator;
import org.openmrs.parameter.OrderSearchCriteria;
import org.openmrs.parameter.OrderSearchCriteriaBuilder;
import org.openmrs.test.TestUtil;
import org.openmrs.test.jupiter.BaseContextSensitiveTest;
import org.openmrs.util.DateUtil;
import org.openmrs.util.OpenmrsConstants;
import org.openmrs.util.PrivilegeConstants;
import org.springframework.beans.factory.annotation.Autowired;

import java.lang.reflect.Field;
import java.text.DateFormat;
import java.text.ParseException;
import java.text.SimpleDateFormat;
import java.util.ArrayList;
import java.util.Calendar;
import java.util.Date;
import java.util.GregorianCalendar;
import java.util.HashSet;
import java.util.LinkedHashSet;
import java.util.List;
import java.util.Locale;
import java.util.Set;

import static org.hamcrest.MatcherAssert.assertThat;
import static org.hamcrest.Matchers.containsInAnyOrder;
import static org.hamcrest.Matchers.containsString;
import static org.hamcrest.Matchers.empty;
import static org.hamcrest.Matchers.hasItems;
import static org.hamcrest.Matchers.hasSize;
import static org.hamcrest.Matchers.is;
import static org.hamcrest.Matchers.notNullValue;
import static org.hamcrest.Matchers.nullValue;
import static org.junit.jupiter.api.Assertions.assertEquals;
import static org.junit.jupiter.api.Assertions.assertFalse;
import static org.junit.jupiter.api.Assertions.assertNotEquals;
import static org.junit.jupiter.api.Assertions.assertNotNull;
import static org.junit.jupiter.api.Assertions.assertNull;
import static org.junit.jupiter.api.Assertions.assertThrows;
import static org.junit.jupiter.api.Assertions.assertTrue;
import static org.openmrs.Order.Action.DISCONTINUE;
import static org.openmrs.Order.FulfillerStatus.COMPLETED;
import static org.openmrs.test.OpenmrsMatchers.hasId;
import static org.openmrs.test.TestUtil.containsId;

/**
 * TODO clean up and test all methods in OrderService
 */
public class OrderServiceTest extends BaseContextSensitiveTest {

	private static final String OTHER_ORDER_FREQUENCIES_XML = "org/openmrs/api/include/OrderServiceTest-otherOrderFrequencies.xml";

	protected static final String ORDER_SET = "org/openmrs/api/include/OrderSetServiceTest-general.xml";

	private static final String ORDER_GROUP_ATTRIBUTES = "org/openmrs/api/include/OrderServiceTest-createOrderGroupAttributes.xml";

	private static final String ORDER_ATTRIBUTES = "org/openmrs/api/include/OrderServiceTest-createOrderAttributes.xml";

	@Autowired
	private ConceptService conceptService;

	@Autowired
	private OrderService orderService;

	@Autowired
	private PatientService patientService;

	@Autowired
	private EncounterService encounterService;

	@Autowired
	private ProviderService providerService;

	@Autowired
	private AdministrationService adminService;

	@Autowired
	private OrderSetService orderSetService;

	@Autowired
	private MessageSourceService messageSourceService;
	
	@Autowired
	private VisitService visitService;
	
	@BeforeEach
	public void setUp(){
		executeDataSet(ORDER_ATTRIBUTES);
		executeDataSet(ORDER_GROUP_ATTRIBUTES);
	}

	public class SomeTestOrder extends TestOrder {}
	

	/**
	 * @see OrderService#saveOrder(org.openmrs.Order, OrderContext)
	 */
	@Test
	public void saveOrder_shouldNotSaveOrderIfOrderDoesntValidate() {
		Order order = new Order();
		order.setPatient(null);
		order.setOrderer(null);
		APIException exception = assertThrows(APIException.class, () -> orderService.saveOrder(order, null));
		assertThat(exception.getMessage(), containsString("failed to validate with reason:"));
	}

	/**
	 * @see OrderService#getOrderByUuid(String)
	 */
	@Test
	public void getOrderByUuid_shouldFindObjectGivenValidUuid() {
		String uuid = "921de0a3-05c4-444a-be03-e01b4c4b9142";
		Order order = orderService.getOrderByUuid(uuid);
		assertEquals(1, (int) order.getOrderId());
	}

	/**
	 * @see OrderService#getOrderByUuid(String)
	 */
	@Test
	public void getOrderByUuid_shouldReturnNullIfNoObjectFoundWithGivenUuid() {
		assertNull(orderService.getOrderByUuid("some invalid uuid"));
	}

	/**
	 * @see OrderService#purgeOrder(org.openmrs.Order, boolean)
	 */
	@Test
	public void purgeOrder_shouldDeleteAnyObsAssociatedToTheOrderWhenCascadeIsTrue() {
		executeDataSet("org/openmrs/api/include/OrderServiceTest-deleteObsThatReference.xml");
		final String ordUuid = "0c96f25c-4949-4f72-9931-d808fbcdb612";
		final String obsUuid = "be3a4d7a-f9ab-47bb-aaad-bc0b452fcda4";
		ObsService os = Context.getObsService();

		Obs obs = os.getObsByUuid(obsUuid);
		assertNotNull(obs);

		Order order = orderService.getOrderByUuid(ordUuid);
		assertNotNull(order);

		//sanity check to ensure that the obs and order are actually related
		assertEquals(order, obs.getOrder());

		//Ensure that passing false does not delete the related obs
		orderService.purgeOrder(order, false);
		assertNotNull(os.getObsByUuid(obsUuid));

		orderService.purgeOrder(order, true);

		//Ensure that actually the order got purged
		assertNull(orderService.getOrderByUuid(ordUuid));

		//Ensure that the related obs got deleted
		assertNull(os.getObsByUuid(obsUuid));
	}

	/**
	 * @see OrderService#purgeOrder(org.openmrs.Order, boolean)
	 */
	@Test
	public void purgeOrder_shouldDeleteOrderFromTheDatabase() {
		final String uuid = "9c21e407-697b-11e3-bd76-0800271c1b75";
		Order order = orderService.getOrderByUuid(uuid);
		assertNotNull(order);
		orderService.purgeOrder(order);
		assertNull(orderService.getOrderByUuid(uuid));
	}

	/**
	 * @throws InterruptedException
	 * @see OrderNumberGenerator#getNewOrderNumber(OrderContext)
	 */
	@Test
	public void getNewOrderNumber_shouldAlwaysReturnUniqueOrderNumbersWhenCalledMultipleTimesWithoutSavingOrders()
		throws InterruptedException {

		int N = 50;
		final Set<String> uniqueOrderNumbers = new HashSet<>(50);
		List<Thread> threads = new ArrayList<>();
		for (int i = 0; i < N; i++) {
			threads.add(new Thread(() -> {
				try {
					Context.openSession();
					Context.addProxyPrivilege(PrivilegeConstants.ADD_ORDERS);
					uniqueOrderNumbers.add(((OrderNumberGenerator) orderService).getNewOrderNumber(null));
				} finally {
					Context.removeProxyPrivilege(PrivilegeConstants.ADD_ORDERS);
					Context.closeSession();
				}
			}));
		}
		for (int i = 0; i < N; ++i) {
			threads.get(i).start();
		}
		for (int i = 0; i < N; ++i) {
			threads.get(i).join();
		}
		//since we used a set we should have the size as N indicating that there were no duplicates
		assertEquals(N, uniqueOrderNumbers.size());
	}

	/**
	 * @see OrderService#getOrderByOrderNumber(String)
	 */
	@Test
	public void getOrderByOrderNumber_shouldFindObjectGivenValidOrderNumber() {
		Order order = orderService.getOrderByOrderNumber("1");
		assertNotNull(order);
		assertEquals(1, (int) order.getOrderId());
	}

	/**
	 * @see OrderService#getOrderByOrderNumber(String)
	 */
	@Test
	public void getOrderByOrderNumber_shouldReturnNullIfNoObjectFoundWithGivenOrderNumber() {
		assertNull(orderService.getOrderByOrderNumber("some invalid order number"));
	}

	/**
	 * @see OrderService#getOrderHistoryByConcept(Patient, Concept)
	 */
	@Test
	public void getOrderHistoryByConcept_shouldReturnOrdersWithTheGivenConcept() {
		//We should have two orders with this concept.
		Concept concept = Context.getConceptService().getConcept(88);
		Patient patient = Context.getPatientService().getPatient(2);
		List<Order> orders = orderService.getOrderHistoryByConcept(patient, concept);

		//They must be sorted by dateActivated starting with the latest
		assertEquals(3, orders.size());
		assertEquals(444, orders.get(0).getOrderId().intValue());
		assertEquals(44, orders.get(1).getOrderId().intValue());
		assertEquals(4, orders.get(2).getOrderId().intValue());

		concept = Context.getConceptService().getConcept(792);
		orders = orderService.getOrderHistoryByConcept(patient, concept);

		//They must be sorted by dateActivated starting with the latest
		assertEquals(4, orders.size());
		assertEquals(3, orders.get(0).getOrderId().intValue());
		assertEquals(222, orders.get(1).getOrderId().intValue());
		assertEquals(22, orders.get(2).getOrderId().intValue());
		assertEquals(2, orders.get(3).getOrderId().intValue());
	}
	
	/**
	 * @see OrderService#getOrderHistoryByConcept(Patient, Concept)
	 */
	@Test
	public void getOrderHistoryByConcept_shouldReturnEmptyListForConceptWithoutOrders() {
		Concept concept = Context.getConceptService().getConcept(21);
		Patient patient = Context.getPatientService().getPatient(2);
		List<Order> orders = orderService.getOrderHistoryByConcept(patient, concept);
		assertEquals(0, orders.size());
	}

	/**
	 * @see OrderService#getOrderHistoryByConcept(org.openmrs.Patient, org.openmrs.Concept)
	 */
	@Test
	public void getOrderHistoryByConcept_shouldRejectANullConcept() {
		IllegalArgumentException exception = assertThrows(IllegalArgumentException.class, () -> orderService.getOrderHistoryByConcept(new Patient(), null));
		assertThat(exception.getMessage(), is("patient and concept are required"));
	}

	/**
	 * @see OrderService#getOrderHistoryByConcept(org.openmrs.Patient, org.openmrs.Concept)
	 */
	@Test
	public void getOrderHistoryByConcept_shouldRejectANullPatient() {
		IllegalArgumentException exception = assertThrows(IllegalArgumentException.class, () -> orderService.getOrderHistoryByConcept(null, new Concept()));
		assertThat(exception.getMessage(), is("patient and concept are required"));
	}

	/**
	 * @see OrderService#getOrderHistoryByOrderNumber(String)
	 */
	@Test
	public void getOrderHistoryByOrderNumber_shouldReturnAllOrderHistoryForGivenOrderNumber() {
		List<Order> orders = orderService.getOrderHistoryByOrderNumber("111");
		assertEquals(2, orders.size());
		assertEquals(111, orders.get(0).getOrderId().intValue());
		assertEquals(1, orders.get(1).getOrderId().intValue());
	}

	/**
	 * @see OrderService#getOrderFrequency(Integer)
	 */
	@Test
	public void getOrderFrequency_shouldReturnTheOrderFrequencyThatMatchesTheSpecifiedId() {
		assertEquals("28090760-7c38-11e3-baa7-0800200c9a66", orderService.getOrderFrequency(1).getUuid());
	}

	/**
	 * @see OrderService#getOrderFrequencyByUuid(String)
	 */
	@Test
	public void getOrderFrequencyByUuid_shouldReturnTheOrderFrequencyThatMatchesTheSpecifiedUuid() {
		assertEquals(1, orderService.getOrderFrequencyByUuid("28090760-7c38-11e3-baa7-0800200c9a66").getOrderFrequencyId()
			.intValue());
	}

	/**
	 * @see OrderService#getOrderFrequencyByConcept(org.openmrs.Concept)
	 */
	@Test
	public void getOrderFrequencyByConcept_shouldReturnTheOrderFrequencyThatMatchesTheSpecifiedConcept() {
		Concept concept = conceptService.getConcept(4);
		assertEquals(3, orderService.getOrderFrequencyByConcept(concept).getOrderFrequencyId().intValue());
	}

	/**
	 * @see OrderService#getOrderFrequencies(boolean)
	 */
	@Test
	public void getOrderFrequencies_shouldReturnOnlyNonRetiredOrderFrequenciesIfIncludeRetiredIsSetToFalse() {
		List<OrderFrequency> orderFrequencies = orderService.getOrderFrequencies(false);
		assertEquals(2, orderFrequencies.size());
		assertTrue(containsId(orderFrequencies, 1));
		assertTrue(containsId(orderFrequencies, 2));
	}

	/**
	 * @see OrderService#getOrderFrequencies(boolean)
	 */
	@Test
	public void getOrderFrequencies_shouldReturnAllTheOrderFrequenciesIfIncludeRetiredIsSetToTrue() {
		List<OrderFrequency> orderFrequencies = orderService.getOrderFrequencies(true);
		assertEquals(3, orderFrequencies.size());
		assertTrue(containsId(orderFrequencies, 1));
		assertTrue(containsId(orderFrequencies, 2));
		assertTrue(containsId(orderFrequencies, 3));
	}

	/**
	 * @see OrderService#getActiveOrders(org.openmrs.Patient, org.openmrs.OrderType,
	 * org.openmrs.CareSetting, java.util.Date)
	 */
	@Test
	public void getActiveOrders_shouldReturnAllActiveOrdersForTheSpecifiedPatient() {
		Patient patient = Context.getPatientService().getPatient(2);
		List<Order> orders = orderService.getActiveOrders(patient, null, null, null);
		assertEquals(5, orders.size());
		Order[] expectedOrders = {orderService.getOrder(222), orderService.getOrder(3), orderService.getOrder(444),
			orderService.getOrder(5), orderService.getOrder(7)};
		assertThat(orders, hasItems(expectedOrders));

		assertTrue(OrderUtilTest.isActiveOrder(orders.get(0), null));
		assertTrue(OrderUtilTest.isActiveOrder(orders.get(1), null));
		assertTrue(OrderUtilTest.isActiveOrder(orders.get(2), null));
		assertTrue(OrderUtilTest.isActiveOrder(orders.get(3), null));
		assertTrue(OrderUtilTest.isActiveOrder(orders.get(4), null));
	}
	
	/**
	 * @see OrderService#getActiveOrders(org.openmrs.Patient, org.openmrs.Visit, org.openmrs.OrderType,
	 * org.openmrs.CareSetting, java.util.Date)
	 */
	@Test
	public void getActiveOrders_shouldReturnAllActiveOrdersForTheSpecifiedVisit() {
		Patient patient = Context.getPatientService().getPatient(2);
		List<Order> orders = orderService.getActiveOrders(patient, new Visit(6), null, null, null);
		assertEquals(5, orders.size());
		Order[] expectedOrders = {orderService.getOrder(222), orderService.getOrder(3), orderService.getOrder(444),
			orderService.getOrder(5), orderService.getOrder(7)};
		assertThat(orders, hasItems(expectedOrders));

		assertTrue(OrderUtilTest.isActiveOrder(orders.get(0), null));
		assertTrue(OrderUtilTest.isActiveOrder(orders.get(1), null));
		assertTrue(OrderUtilTest.isActiveOrder(orders.get(2), null));
		assertTrue(OrderUtilTest.isActiveOrder(orders.get(3), null));
		assertTrue(OrderUtilTest.isActiveOrder(orders.get(4), null));
	}

	/**
	 * @see OrderService#getActiveOrders(org.openmrs.Patient, org.openmrs.OrderType,
	 * org.openmrs.CareSetting, java.util.Date)
	 */
	@Test
	public void getActiveOrders_shouldReturnAllActiveOrdersForTheSpecifiedPatientAndCareSetting() {
		Patient patient = patientService.getPatient(2);
		CareSetting careSetting = orderService.getCareSetting(1);
		List<Order> orders = orderService.getActiveOrders(patient, null, careSetting, null);
		assertEquals(4, orders.size());
		Order[] expectedOrders = {orderService.getOrder(3), orderService.getOrder(444), orderService.getOrder(5),
			orderService.getOrder(7)};
		assertThat(orders, hasItems(expectedOrders));
	}

	/**
	 * @see OrderService#getActiveOrders(org.openmrs.Patient, org.openmrs.OrderType,
	 * org.openmrs.CareSetting, java.util.Date)
	 */
	@Test
	public void getActiveOrders_shouldReturnAllActiveDrugOrdersForTheSpecifiedPatient() {
		Patient patient = patientService.getPatient(2);
		List<Order> orders = orderService.getActiveOrders(patient, orderService.getOrderType(1), null, null);
		assertEquals(4, orders.size());
		Order[] expectedOrders = {orderService.getOrder(222), orderService.getOrder(3), orderService.getOrder(444),
			orderService.getOrder(5)};
		assertThat(orders, hasItems(expectedOrders));
	}

	/**
	 * @see OrderService#getActiveOrders(org.openmrs.Patient, org.openmrs.OrderType,
	 * org.openmrs.CareSetting, java.util.Date)
	 */
	@Test
	public void getActiveOrders_shouldReturnAllActiveTestOrdersForTheSpecifiedPatient() {
		Patient patient = patientService.getPatient(2);
		List<Order> orders = orderService
			.getActiveOrders(patient, orderService.getOrderTypeByName("Test order"), null, null);
		assertEquals(1, orders.size());
		assertEquals(orders.get(0), orderService.getOrder(7));
	}

	/**
	 * @see OrderService#getActiveOrders(org.openmrs.Patient, org.openmrs.OrderType,
	 * org.openmrs.CareSetting, java.util.Date)
	 */
	@Test
	public void getActiveOrders_shouldFailIfPatientIsNull() {
		IllegalArgumentException exception = assertThrows(IllegalArgumentException.class, () -> orderService.getActiveOrders(null, null, orderService.getCareSetting(1), null));
		assertThat(exception.getMessage(), is("Patient is required when fetching active orders"));
	}

	/**
	 * @throws ParseException
	 * @see OrderService#getActiveOrders(org.openmrs.Patient, org.openmrs.OrderType,
	 * org.openmrs.CareSetting, java.util.Date)
	 */
	@Test
	public void getActiveOrders_shouldReturnActiveOrdersAsOfTheSpecifiedDate() throws ParseException {
		Patient patient = Context.getPatientService().getPatient(2);
		List<Order> orders = orderService.getAllOrdersByPatient(patient);
		assertEquals(12, orders.size());

		Date asOfDate = Context.getDateFormat().parse("10/12/2007");
		orders = orderService.getActiveOrders(patient, null, null, asOfDate);
		assertEquals(2, orders.size());
		assertFalse(orders.contains(orderService.getOrder(22)));//DC
		assertFalse(orders.contains(orderService.getOrder(44)));//DC
		assertFalse(orders.contains(orderService.getOrder(8)));//voided

		Order[] expectedOrders = {orderService.getOrder(9)};

		asOfDate = Context.getDateTimeFormat().parse("10/12/2007 00:01:00");
		orders = orderService.getActiveOrders(patient, null, null, asOfDate);
		assertEquals(1, orders.size());
		assertThat(orders, hasItems(expectedOrders));

		Order[] expectedOrders1 = {orderService.getOrder(3), orderService.getOrder(4), orderService.getOrder(222)};

		asOfDate = Context.getDateFormat().parse("10/04/2008");
		orders = orderService.getActiveOrders(patient, null, null, asOfDate);
		assertEquals(3, orders.size());
		assertThat(orders, hasItems(expectedOrders1));

		asOfDate = Context.getDateTimeFormat().parse("10/04/2008 00:01:00");
		orders = orderService.getActiveOrders(patient, null, null, asOfDate);
		assertEquals(2, orders.size());
		Order[] expectedOrders2 = {orderService.getOrder(222), orderService.getOrder(3)};
		assertThat(orders, hasItems(expectedOrders2));

		Order[] expectedOrders3 = {orderService.getOrder(222), orderService.getOrder(3), orderService.getOrder(444),
			orderService.getOrder(5), orderService.getOrder(6)};
		asOfDate = Context.getDateTimeFormat().parse("26/09/2008 09:24:10");
		orders = orderService.getActiveOrders(patient, null, null, asOfDate);
		assertEquals(5, orders.size());
		assertThat(orders, hasItems(expectedOrders3));

		asOfDate = Context.getDateTimeFormat().parse("26/09/2008 09:25:10");
		orders = orderService.getActiveOrders(patient, null, null, asOfDate);
		assertEquals(4, orders.size());
		Order[] expectedOrders4 = {orderService.getOrder(222), orderService.getOrder(3), orderService.getOrder(444),
			orderService.getOrder(5)};
		assertThat(orders, hasItems(expectedOrders4));

		asOfDate = Context.getDateFormat().parse("04/12/2008");
		orders = orderService.getActiveOrders(patient, null, null, asOfDate);
		assertEquals(5, orders.size());
		Order[] expectedOrders5 = {orderService.getOrder(222), orderService.getOrder(3), orderService.getOrder(444),
			orderService.getOrder(5), orderService.getOrder(7)};
		assertThat(orders, hasItems(expectedOrders5));

		asOfDate = Context.getDateFormat().parse("06/12/2008");
		orders = orderService.getActiveOrders(patient, null, null, asOfDate);
		assertEquals(5, orders.size());
		assertThat(orders, hasItems(expectedOrders5));
	}

	/**
	 * @see OrderService#getActiveOrders(org.openmrs.Patient, org.openmrs.OrderType,
	 * org.openmrs.CareSetting, java.util.Date)
	 */
	@Test
	public void getActiveOrders_shouldReturnAllOrdersIfNoOrderTypeIsSpecified() {
		Patient patient = Context.getPatientService().getPatient(2);
		List<Order> orders = orderService.getActiveOrders(patient, null, null, null);
		assertEquals(5, orders.size());
		Order[] expectedOrders = {orderService.getOrder(222), orderService.getOrder(3), orderService.getOrder(444),
			orderService.getOrder(5), orderService.getOrder(7)};
		assertThat(orders, hasItems(expectedOrders));
	}

	/**
	 * @see OrderService#getActiveOrders(org.openmrs.Patient, org.openmrs.OrderType,
	 * org.openmrs.CareSetting, java.util.Date)
	 */
	@Test
	public void getActiveOrders_shouldIncludeOrdersForSubTypesIfOrderTypeIsSpecified() {
		executeDataSet("org/openmrs/api/include/OrderServiceTest-otherOrders.xml");
		Patient patient = Context.getPatientService().getPatient(2);
		OrderType testOrderType = orderService.getOrderType(2);
		List<Order> orders = orderService.getActiveOrders(patient, testOrderType, null, null);
		assertEquals(5, orders.size());
		Order[] expectedOrder1 = {orderService.getOrder(7), orderService.getOrder(101), orderService.getOrder(102),
			orderService.getOrder(103), orderService.getOrder(104)};
		assertThat(orders, hasItems(expectedOrder1));

		OrderType labTestOrderType = orderService.getOrderType(7);
		orders = orderService.getActiveOrders(patient, labTestOrderType, null, null);
		assertEquals(3, orders.size());
		Order[] expectedOrder2 = {orderService.getOrder(101), orderService.getOrder(103), orderService.getOrder(104)};
		assertThat(orders, hasItems(expectedOrder2));
	}

	/**
	 * @see OrderService#discontinueOrder(org.openmrs.Order, String, java.util.Date,
	 * org.openmrs.Provider, org.openmrs.Encounter)
	 */
	@Test
	public void discontinueOrder_shouldPopulateCorrectAttributesOnTheDiscontinueAndDiscontinuedOrders() {
		Order order = orderService.getOrderByOrderNumber("111");
		Encounter encounter = encounterService.getEncounter(3);
		Provider orderer = providerService.getProvider(1);
		assertTrue(OrderUtilTest.isActiveOrder(order, null));
		Date discontinueDate = new Date();
		String discontinueReasonNonCoded = "Test if I can discontinue this";

		Order discontinueOrder = orderService.discontinueOrder(order, discontinueReasonNonCoded, discontinueDate, orderer,
			encounter);

		assertEquals(order.getDateStopped(), discontinueDate);
		assertNotNull(discontinueOrder);
		assertNotNull(discontinueOrder.getId());
		assertEquals(discontinueOrder.getDateActivated(), discontinueOrder.getAutoExpireDate());
		assertEquals(discontinueOrder.getAction(), Action.DISCONTINUE);
		assertEquals(discontinueOrder.getOrderReasonNonCoded(), discontinueReasonNonCoded);
		assertEquals(discontinueOrder.getPreviousOrder(), order);
	}

	/**
	 * @see OrderService#discontinueOrder(Order, String, Date, Provider, Encounter)
	 */
	@Test
	public void discontinueOrder_shouldPassForAnActiveOrderWhichIsScheduledAndNotStartedAsOfDiscontinueDate() {
		Order order = new Order();
		order.setAction(Action.NEW);
		order.setPatient(Context.getPatientService().getPatient(7));
		order.setConcept(Context.getConceptService().getConcept(5497));
		order.setCareSetting(orderService.getCareSetting(1));
		order.setOrderer(orderService.getOrder(1).getOrderer());
		order.setEncounter(encounterService.getEncounter(3));
		order.setEncounter(encounterService.getEncounter(3));
		order.setOrderType(orderService.getOrderType(17));
		order.setDateActivated(new Date());
		order.setScheduledDate(DateUtils.addMonths(new Date(), 2));
		order.setUrgency(Order.Urgency.ON_SCHEDULED_DATE);
		order = orderService.saveOrder(order, null);

		assertTrue(OrderUtilTest.isActiveOrder(order, null));
		assertFalse(order.isStarted());

		Encounter encounter = encounterService.getEncounter(3);
		Provider orderer = providerService.getProvider(1);
		Date discontinueDate = new Date();
		String discontinueReasonNonCoded = "Test if I can discontinue this";

		Order discontinueOrder = orderService.discontinueOrder(order, discontinueReasonNonCoded, discontinueDate, orderer,
			encounter);

		assertEquals(order.getDateStopped(), discontinueDate);
		assertNotNull(discontinueOrder);
		assertNotNull(discontinueOrder.getId());
		assertEquals(discontinueOrder.getDateActivated(), discontinueOrder.getAutoExpireDate());
		assertEquals(discontinueOrder.getAction(), Action.DISCONTINUE);
		assertEquals(discontinueOrder.getOrderReasonNonCoded(), discontinueReasonNonCoded);
		assertEquals(discontinueOrder.getPreviousOrder(), order);
	}

	/**
	 * @see OrderService#discontinueOrder(org.openmrs.Order, org.openmrs.Concept, java.util.Date,
	 * org.openmrs.Provider, org.openmrs.Encounter)
	 */
	@Test
	public void discontinueOrder_shouldSetCorrectAttributesOnTheDiscontinueAndDiscontinuedOrders() {
		executeDataSet("org/openmrs/api/include/OrderServiceTest-discontinueReason.xml");

		Order order = orderService.getOrderByOrderNumber("111");
		Encounter encounter = encounterService.getEncounter(3);
		Provider orderer = providerService.getProvider(1);
		Date discontinueDate = new Date();
		Concept concept = Context.getConceptService().getConcept(1);

		Order discontinueOrder = orderService.discontinueOrder(order, concept, discontinueDate, orderer, encounter);

		assertEquals(order.getDateStopped(), discontinueDate);
		assertNotNull(discontinueOrder);
		assertNotNull(discontinueOrder.getId());
		assertEquals(discontinueOrder.getDateActivated(), discontinueOrder.getAutoExpireDate());
		assertEquals(discontinueOrder.getAction(), Action.DISCONTINUE);
		assertEquals(discontinueOrder.getOrderReason(), concept);
		assertEquals(discontinueOrder.getPreviousOrder(), order);
	}

	/**
	 * @see OrderService#discontinueOrder(Order, Concept, Date, Provider, Encounter)
	 */
	@Test
	public void discontinueOrder_shouldPassForAnActiveOrderWhichIsScheduledAndNotStartedAsOfDiscontinueDateWithParamConcept() {
		Order order = new Order();
		order.setAction(Action.NEW);
		order.setPatient(Context.getPatientService().getPatient(7));
		order.setConcept(Context.getConceptService().getConcept(5497));
		order.setCareSetting(orderService.getCareSetting(1));
		order.setOrderer(orderService.getOrder(1).getOrderer());
		order.setEncounter(encounterService.getEncounter(3));
		order.setEncounter(encounterService.getEncounter(3));
		order.setOrderType(orderService.getOrderType(17));
		order.setDateActivated(new Date());
		order.setScheduledDate(DateUtils.addMonths(new Date(), 2));
		order.setUrgency(Order.Urgency.ON_SCHEDULED_DATE);
		order = orderService.saveOrder(order, null);

		assertTrue(OrderUtilTest.isActiveOrder(order, null));
		assertFalse(order.isStarted());

		Encounter encounter = encounterService.getEncounter(3);
		Provider orderer = providerService.getProvider(1);
		Date discontinueDate = new Date();
		Concept concept = Context.getConceptService().getConcept(1);

		Order discontinueOrder = orderService.discontinueOrder(order, concept, discontinueDate, orderer, encounter);

		assertEquals(order.getDateStopped(), discontinueDate);
		assertNotNull(discontinueOrder);
		assertNotNull(discontinueOrder.getId());
		assertEquals(discontinueOrder.getDateActivated(), discontinueOrder.getAutoExpireDate());
		assertEquals(discontinueOrder.getAction(), Action.DISCONTINUE);
		assertEquals(discontinueOrder.getOrderReason(), concept);
		assertEquals(discontinueOrder.getPreviousOrder(), order);
	}

	/**
	 * @see OrderService#discontinueOrder(org.openmrs.Order, String, java.util.Date,
	 * org.openmrs.Provider, org.openmrs.Encounter)
	 */
	@Test
	public void discontinueOrder_shouldFailForADiscontinuationOrder() {
		executeDataSet("org/openmrs/api/include/OrderServiceTest-discontinuedOrder.xml");
		Order discontinuationOrder = orderService.getOrder(26);
		assertEquals(Action.DISCONTINUE, discontinuationOrder.getAction());
		Encounter encounter = encounterService.getEncounter(3);
		CannotStopDiscontinuationOrderException exception = assertThrows(CannotStopDiscontinuationOrderException.class, () -> orderService.discontinueOrder(discontinuationOrder, "Test if I can discontinue this", null, null, encounter));
		assertThat(exception.getMessage(), is(messageSourceService.getMessage("Order.action.cannot.discontinue")));
	}

	/**
	 * @see OrderService#discontinueOrder(org.openmrs.Order, org.openmrs.Concept, java.util.Date,
	 * org.openmrs.Provider, org.openmrs.Encounter)
	 */
	@Test
	public void discontinueOrder_shouldNotPassForADiscontinuationOrder() {
		executeDataSet("org/openmrs/api/include/OrderServiceTest-discontinuedOrder.xml");
		executeDataSet("org/openmrs/api/include/OrderServiceTest-discontinueReason.xml");
		Order discontinuationOrder = orderService.getOrder(26);
		assertEquals(Action.DISCONTINUE, discontinuationOrder.getAction());
		Encounter encounter = encounterService.getEncounter(3);
		CannotStopDiscontinuationOrderException exception = assertThrows(CannotStopDiscontinuationOrderException.class, () -> orderService.discontinueOrder(discontinuationOrder, (Concept) null, null, null, encounter));
		assertThat(exception.getMessage(), is(messageSourceService.getMessage("Order.action.cannot.discontinue")));
	}

	/**
	 * @see OrderService#discontinueOrder(org.openmrs.Order, String, java.util.Date,
	 * org.openmrs.Provider, org.openmrs.Encounter)
	 */
	@Test
	public void discontinueOrder_shouldFailForADiscontinuedOrder() {
		Order discontinuationOrder = orderService.getOrder(2);
		assertFalse(discontinuationOrder.isActive());
		assertNotNull(discontinuationOrder.getDateStopped());
		Encounter encounter = encounterService.getEncounter(3);
		CannotStopInactiveOrderException exception = assertThrows(CannotStopInactiveOrderException.class, () -> orderService.discontinueOrder(discontinuationOrder, "some reason", null, null, encounter));
		assertThat(exception.getMessage(), is(messageSourceService.getMessage("Order.cannot.discontinue.inactive")));
	}

	/**
	 * @see OrderService#discontinueOrder(org.openmrs.Order, org.openmrs.Concept, java.util.Date,
	 * org.openmrs.Provider, org.openmrs.Encounter)
	 */
	@Test
	public void discontinueOrder_shouldNotPassForADiscontinuedOrder() {
		Order discontinuationOrder = orderService.getOrder(2);
		assertFalse(discontinuationOrder.isActive());
		assertNotNull(discontinuationOrder.getDateStopped());
		Encounter encounter = encounterService.getEncounter(3);
		CannotStopInactiveOrderException exception = assertThrows(CannotStopInactiveOrderException.class, () -> orderService.discontinueOrder(discontinuationOrder, (Concept) null, null, null, encounter));
		assertThat(exception.getMessage(), is(messageSourceService.getMessage("Order.cannot.discontinue.inactive")));
	}

	/**
	 * @see OrderService#saveOrder(org.openmrs.Order, OrderContext)
	 */
	@Test
	public void saveOrder_shouldDiscontinueExistingActiveOrderIfNewOrderBeingSavedWithActionToDiscontinue() {
		DrugOrder order = new DrugOrder();
		order.setAction(Order.Action.DISCONTINUE);
		order.setOrderReasonNonCoded("Discontinue this");
		order.setDrug(conceptService.getDrug(3));
		order.setEncounter(encounterService.getEncounter(5));
		order.setPatient(patientService.getPatient(7));
		order.setOrderer(providerService.getProvider(1));
		order.setCareSetting(orderService.getCareSetting(1));
		order.setEncounter(encounterService.getEncounter(3));
		order.setOrderType(orderService.getOrderType(1));
		order.setDateActivated(new Date());
		order.setDosingType(SimpleDosingInstructions.class);
		order.setDose(500.0);
		order.setDoseUnits(conceptService.getConcept(50));
		order.setFrequency(orderService.getOrderFrequency(1));
		order.setRoute(conceptService.getConcept(22));
		order.setNumRefills(10);
		order.setQuantity(20.0);
		order.setQuantityUnits(conceptService.getConcept(51));

		//We are trying to discontinue order id 111 in standardTestDataset.xml
		Order expectedPreviousOrder = orderService.getOrder(111);
		assertNull(expectedPreviousOrder.getDateStopped());

		order = (DrugOrder) orderService.saveOrder(order, null);

		assertNotNull(expectedPreviousOrder.getDateStopped(), "should populate dateStopped in previous order");
		assertNotNull(order.getId(), "should save discontinue order");
		assertEquals(expectedPreviousOrder, order.getPreviousOrder());
		assertNotNull(expectedPreviousOrder.getDateStopped());
		assertEquals(order.getDateActivated(), order.getAutoExpireDate());
	}

	/**
	 * @see OrderService#saveOrder(org.openmrs.Order, OrderContext)
	 */
	@Test
	public void saveOrder_shouldDiscontinuePreviousOrderIfItIsNotAlreadyDiscontinued() {
		//We are trying to discontinue order id 111 in standardTestDataset.xml
		DrugOrder order = new DrugOrder();
		order.setAction(Order.Action.DISCONTINUE);
		order.setOrderReasonNonCoded("Discontinue this");
		order.setDrug(conceptService.getDrug(3));
		order.setEncounter(encounterService.getEncounter(5));
		order.setPatient(Context.getPatientService().getPatient(7));
		order.setOrderer(Context.getProviderService().getProvider(1));
		order.setCareSetting(orderService.getCareSetting(1));
		order.setEncounter(encounterService.getEncounter(3));
		order.setOrderType(orderService.getOrderType(1));
		order.setDateActivated(new Date());
		order.setDosingType(SimpleDosingInstructions.class);
		order.setDose(500.0);
		order.setDoseUnits(conceptService.getConcept(50));
		order.setFrequency(orderService.getOrderFrequency(1));
		order.setRoute(conceptService.getConcept(22));
		order.setNumRefills(10);
		order.setQuantity(20.0);
		order.setQuantityUnits(conceptService.getConcept(51));
		Order previousOrder = orderService.getOrder(111);
		assertTrue(OrderUtilTest.isActiveOrder(previousOrder, null));
		order.setPreviousOrder(previousOrder);

		orderService.saveOrder(order, null);
		assertEquals(order.getDateActivated(), order.getAutoExpireDate());
		assertNotNull(previousOrder.getDateStopped(), "previous order should be discontinued");
	}

	/**
	 * @see OrderService#saveOrder(org.openmrs.Order, OrderContext)
	 */
	@Test
	public void saveOrder_shouldFailIfConceptInPreviousOrderDoesNotMatchThisConcept() {
		Order previousOrder = orderService.getOrder(7);
		assertTrue(OrderUtilTest.isActiveOrder(previousOrder, null));
		Order order = previousOrder.cloneForDiscontinuing();
		order.setDateActivated(new Date());
		order.setOrderReasonNonCoded("Discontinue this");
		order.setEncounter(encounterService.getEncounter(6));
		order.setOrderer(providerService.getProvider(1));
		Concept newConcept = conceptService.getConcept(5089);
		assertFalse(previousOrder.getConcept().equals(newConcept));
		order.setConcept(newConcept);

		EditedOrderDoesNotMatchPreviousException exception = assertThrows(EditedOrderDoesNotMatchPreviousException.class, () -> orderService.saveOrder(order, null));
		assertThat(exception.getMessage(), is("The orderable of the previous order and the new one order don't match"));
	}

	/**
	 * @see OrderService#discontinueOrder(org.openmrs.Order, org.openmrs.Concept, java.util.Date,
	 * org.openmrs.Provider, org.openmrs.Encounter)
	 */
	@Test
	public void discontinueOrder_shouldRejectAFutureDiscontinueDate() {
		Calendar cal = Calendar.getInstance();
		cal.add(Calendar.HOUR_OF_DAY, 1);
		Patient patient = Context.getPatientService().getPatient(2);
		CareSetting careSetting = orderService.getCareSetting(1);
		Order orderToDiscontinue = orderService.getActiveOrders(patient, null, careSetting, null).get(0);
		Encounter encounter = encounterService.getEncounter(3);
		IllegalArgumentException exception = assertThrows(IllegalArgumentException.class, () -> orderService.discontinueOrder(orderToDiscontinue, new Concept(), cal.getTime(), null, encounter));
		assertThat(exception.getMessage(), is("Discontinue date cannot be in the future"));
	}

	/**
	 * @see OrderService#discontinueOrder(org.openmrs.Order, String, java.util.Date,
	 * org.openmrs.Provider, org.openmrs.Encounter)
	 */
	@Test
	public void discontinueOrder_shouldFailIfDiscontinueDateIsInTheFuture() {
		Calendar cal = Calendar.getInstance();
		cal.add(Calendar.HOUR_OF_DAY, 1);
		Order orderToDiscontinue = orderService.getActiveOrders(Context.getPatientService().getPatient(2), null,
			orderService.getCareSetting(1), null).get(0);
		Encounter encounter = encounterService.getEncounter(3);
		IllegalArgumentException exception = assertThrows(IllegalArgumentException.class, () -> orderService.discontinueOrder(orderToDiscontinue, "Testing", cal.getTime(), null, encounter));
		assertThat(exception.getMessage(), is("Discontinue date cannot be in the future"));
	}

	/**
	 * @see OrderService#saveOrder(org.openmrs.Order, OrderContext)
	 */
	@Test
	public void saveOrder_shouldPassIfTheExistingDrugOrderMatchesTheConceptAndDrugOfTheDCOrder() {
		final DrugOrder orderToDiscontinue = (DrugOrder) orderService.getOrder(444);
		assertTrue(OrderUtilTest.isActiveOrder(orderToDiscontinue, null));

		DrugOrder order = new DrugOrder();
		order.setDrug(orderToDiscontinue.getDrug());
		order.setOrderType(orderService.getOrderTypeByName("Drug order"));
		order.setAction(Order.Action.DISCONTINUE);
		order.setOrderReasonNonCoded("Discontinue this");
		order.setPatient(orderToDiscontinue.getPatient());
		order.setConcept(orderToDiscontinue.getConcept());
		order.setOrderer(orderToDiscontinue.getOrderer());
		order.setCareSetting(orderToDiscontinue.getCareSetting());
		order.setEncounter(encounterService.getEncounter(6));
		order.setDateActivated(new Date());
		order.setDosingType(SimpleDosingInstructions.class);
		order.setDose(orderToDiscontinue.getDose());
		order.setDoseUnits(orderToDiscontinue.getDoseUnits());
		order.setRoute(orderToDiscontinue.getRoute());
		order.setFrequency(orderToDiscontinue.getFrequency());
		order.setQuantity(orderToDiscontinue.getQuantity());
		order.setQuantityUnits(orderToDiscontinue.getQuantityUnits());
		order.setNumRefills(orderToDiscontinue.getNumRefills());

		orderService.saveOrder(order, null);

		assertNotNull(orderToDiscontinue.getDateStopped(), "previous order should be discontinued");
	}

	/**
	 * @see OrderService#saveOrder(org.openmrs.Order, OrderContext)
	 */
	@Test
	public void saveOrder_shouldFailIfTheExistingDrugOrderMatchesTheConceptAndNotDrugOfTheDCOrder() {
		final DrugOrder orderToDiscontinue = (DrugOrder) orderService.getOrder(5);
		assertTrue(OrderUtilTest.isActiveOrder(orderToDiscontinue, null));

		//create a different test drug
		Drug discontinuationOrderDrug = new Drug();
		discontinuationOrderDrug.setConcept(orderToDiscontinue.getConcept());
		discontinuationOrderDrug = conceptService.saveDrug(discontinuationOrderDrug);
		assertNotEquals(discontinuationOrderDrug, orderToDiscontinue.getDrug());
		assertNotNull(orderToDiscontinue.getDrug());

		DrugOrder order = orderToDiscontinue.cloneForRevision();
		order.setDateActivated(new Date());
		order.setOrderer(providerService.getProvider(1));
		order.setEncounter(encounterService.getEncounter(6));
		order.setDrug(discontinuationOrderDrug);
		order.setOrderReasonNonCoded("Discontinue this");

		EditedOrderDoesNotMatchPreviousException exception = assertThrows(EditedOrderDoesNotMatchPreviousException.class, () -> orderService.saveOrder(order, null));
		assertThat(exception.getMessage(), is("The orderable of the previous order and the new one order don't match"));
	}

	/**
	 * previous order
	 *
	 * @see OrderService#saveOrder(org.openmrs.Order, OrderContext)
	 */
	@Test
	public void saveOrder_shouldPassIfTheExistingDrugOrderMatchesTheConceptAndThereIsNoDrugOnThePreviousOrder() {
		DrugOrder orderToDiscontinue = new DrugOrder();
		orderToDiscontinue.setAction(Action.NEW);
		orderToDiscontinue.setPatient(Context.getPatientService().getPatient(7));
		orderToDiscontinue.setConcept(Context.getConceptService().getConcept(5497));
		orderToDiscontinue.setCareSetting(orderService.getCareSetting(1));
		orderToDiscontinue.setOrderer(orderService.getOrder(1).getOrderer());
		orderToDiscontinue.setEncounter(encounterService.getEncounter(3));
		orderToDiscontinue.setDateActivated(new Date());
		orderToDiscontinue.setScheduledDate(new Date());
		orderToDiscontinue.setUrgency(Order.Urgency.ON_SCHEDULED_DATE);
		orderToDiscontinue.setEncounter(encounterService.getEncounter(3));
		orderToDiscontinue.setOrderType(orderService.getOrderType(17));

		orderToDiscontinue.setDrug(null);
		orderToDiscontinue.setDosingType(FreeTextDosingInstructions.class);
		orderToDiscontinue.setDosingInstructions("instructions");
		orderToDiscontinue.setOrderer(providerService.getProvider(1));
		orderToDiscontinue.setDosingInstructions("2 for 5 days");
		orderToDiscontinue.setQuantity(10.0);
		orderToDiscontinue.setQuantityUnits(conceptService.getConcept(51));
		orderToDiscontinue.setNumRefills(2);

		orderService.saveOrder(orderToDiscontinue, null);
		assertTrue(OrderUtilTest.isActiveOrder(orderToDiscontinue, null));

		DrugOrder order = orderToDiscontinue.cloneForDiscontinuing();
		order.setDateActivated(new Date());
		order.setOrderer(providerService.getProvider(1));
		order.setEncounter(encounterService.getEncounter(3));
		order.setOrderReasonNonCoded("Discontinue this");

		orderService.saveOrder(order, null);

		assertNotNull(orderToDiscontinue.getDateStopped(), "previous order should be discontinued");
	}

	/**
	 * @see OrderService#discontinueOrder(org.openmrs.Order, org.openmrs.Concept, java.util.Date,
	 * org.openmrs.Provider, org.openmrs.Encounter)
	 */
	@Test
	public void discontinueOrder_shouldFailForAStoppedOrder() {
		Order orderToDiscontinue = orderService.getOrder(1);
		Encounter encounter = encounterService.getEncounter(3);
		assertNotNull(orderToDiscontinue.getDateStopped());
		CannotStopInactiveOrderException exception = assertThrows(CannotStopInactiveOrderException.class, () -> orderService.discontinueOrder(orderToDiscontinue, Context.getConceptService().getConcept(1), null, null, encounter));
		assertThat(exception.getMessage(), is(messageSourceService.getMessage("Order.cannot.discontinue.inactive")));
	}

	/**
	 * @see OrderService#discontinueOrder(org.openmrs.Order, String, java.util.Date,
	 * org.openmrs.Provider, org.openmrs.Encounter)
	 */
	@Test
	public void discontinueOrder_shouldFailForAVoidedOrder() {
		Order orderToDiscontinue = orderService.getOrder(8);
		Encounter encounter = encounterService.getEncounter(3);
		assertTrue(orderToDiscontinue.getVoided());
		CannotStopInactiveOrderException exception = assertThrows(CannotStopInactiveOrderException.class, () -> orderService.discontinueOrder(orderToDiscontinue, "testing", null, null, encounter));
		assertThat(exception.getMessage(), is(messageSourceService.getMessage("Order.cannot.discontinue.inactive")));
	}

	/**
	 * @see OrderService#discontinueOrder(org.openmrs.Order, org.openmrs.Concept, java.util.Date,
	 * org.openmrs.Provider, org.openmrs.Encounter)
	 */
	@Test
	public void discontinueOrder_shouldFailForAnExpiredOrder() {
		Order orderToDiscontinue = orderService.getOrder(6);
		Encounter encounter = encounterService.getEncounter(3);
		assertNotNull(orderToDiscontinue.getAutoExpireDate());
		assertTrue(orderToDiscontinue.getAutoExpireDate().before(new Date()));
		CannotStopInactiveOrderException exception = assertThrows(CannotStopInactiveOrderException.class, () -> orderService.discontinueOrder(orderToDiscontinue, Context.getConceptService().getConcept(1), null, null, encounter));
		assertThat(exception.getMessage(), is(messageSourceService.getMessage("Order.cannot.discontinue.inactive")));
	}

	/**
	 * @see OrderService#saveOrder(org.openmrs.Order, OrderContext)
	 */
	@Test
	public void saveOrder_shouldNotAllowEditingAnExistingOrder() {
		final DrugOrder order = (DrugOrder) orderService.getOrder(5);
		UnchangeableObjectException exception = assertThrows(UnchangeableObjectException.class, () -> orderService.saveOrder(order, null));
		assertThat(exception.getMessage(), is("Order.cannot.edit.existing"));
	}

	/**
	 * @see OrderService#getCareSettingByUuid(String)
	 */
	@Test
	public void getCareSettingByUuid_shouldReturnTheCareSettingWithTheSpecifiedUuid() {
		CareSetting cs = orderService.getCareSettingByUuid("6f0c9a92-6f24-11e3-af88-005056821db0");
		assertEquals(1, cs.getId().intValue());
	}

	/**
	 * @see OrderService#getCareSettingByName(String)
	 */
	@Test
	public void getCareSettingByName_shouldReturnTheCareSettingWithTheSpecifiedName() {
		CareSetting cs = orderService.getCareSettingByName("INPATIENT");
		assertEquals(2, cs.getId().intValue());

		//should also be case insensitive
		cs = orderService.getCareSettingByName("inpatient");
		assertEquals(2, cs.getId().intValue());
	}

	/**
	 * @see OrderService#getCareSettings(boolean)
	 */
	@Test
	public void getCareSettings_shouldReturnOnlyUnRetiredCareSettingsIfIncludeRetiredIsSetToFalse() {
		List<CareSetting> careSettings = orderService.getCareSettings(false);
		assertEquals(2, careSettings.size());
		assertTrue(containsId(careSettings, 1));
		assertTrue(containsId(careSettings, 2));
	}

	/**
	 * @see OrderService#getCareSettings(boolean)
	 */
	@Test
	public void getCareSettings_shouldReturnRetiredCareSettingsIfIncludeRetiredIsSetToTrue() {
		CareSetting retiredCareSetting = orderService.getCareSetting(3);
		assertTrue(retiredCareSetting.getRetired());
		List<CareSetting> careSettings = orderService.getCareSettings(true);
		assertEquals(3, careSettings.size());
		assertTrue(containsId(careSettings, retiredCareSetting.getCareSettingId()));
	}

	/**
	 * @see OrderService#saveOrder(org.openmrs.Order, OrderContext)
	 */
	@Test
	public void saveOrder_shouldNotAllowRevisingAStoppedOrder() {
		Order originalOrder = orderService.getOrder(1);
		assertNotNull(originalOrder.getDateStopped());
		Order revisedOrder = originalOrder.cloneForRevision();
		revisedOrder.setEncounter(encounterService.getEncounter(4));
		revisedOrder.setInstructions("Take after a meal");
		revisedOrder.setOrderer(providerService.getProvider(1));
		revisedOrder.setDateActivated(new Date());
		CannotStopInactiveOrderException exception = assertThrows(CannotStopInactiveOrderException.class, () -> orderService.saveOrder(revisedOrder, null));
		assertThat(exception.getMessage(), is(messageSourceService.getMessage("Order.cannot.discontinue.inactive")));
	}

	/**
	 * @see OrderService#saveOrder(org.openmrs.Order, OrderContext)
	 */
	@Test
	public void saveOrder_shouldNotAllowRevisingAVoidedOrder() {
		Order originalOrder = orderService.getOrder(8);
		assertTrue(originalOrder.getVoided());
		Order revisedOrder = originalOrder.cloneForRevision();
		revisedOrder.setEncounter(encounterService.getEncounter(6));
		revisedOrder.setInstructions("Take after a meal");
		revisedOrder.setOrderer(providerService.getProvider(1));
		revisedOrder.setDateActivated(new Date());
		CannotStopInactiveOrderException exception = assertThrows(CannotStopInactiveOrderException.class, () -> orderService.saveOrder(revisedOrder, null));
		assertThat(exception.getMessage(), is(messageSourceService.getMessage("Order.cannot.discontinue.inactive")));
	}

	/**
	 * @see OrderService#saveOrder(org.openmrs.Order, OrderContext)
	 */
	@Test
	public void saveOrder_shouldNotAllowRevisingAnExpiredOrder() {
		Order originalOrder = orderService.getOrder(6);
		assertNotNull(originalOrder.getAutoExpireDate());
		assertTrue(originalOrder.getAutoExpireDate().before(new Date()));
		Order revisedOrder = originalOrder.cloneForRevision();
		revisedOrder.setEncounter(encounterService.getEncounter(6));
		revisedOrder.setInstructions("Take after a meal");
		revisedOrder.setOrderer(providerService.getProvider(1));
		revisedOrder.setDateActivated(new Date());
		revisedOrder.setAutoExpireDate(new Date());
		CannotStopInactiveOrderException exception = assertThrows(CannotStopInactiveOrderException.class, () -> orderService.saveOrder(revisedOrder, null));
		assertThat(exception.getMessage(), is(messageSourceService.getMessage("Order.cannot.discontinue.inactive")));
	}

	/**
	 * @see OrderService#saveOrder(org.openmrs.Order, OrderContext)
	 */
	@Test
	public void saveOrder_shouldNotAllowRevisingAnOrderWithNoPreviousOrder() {
		Order originalOrder = orderService.getOrder(111);
		assertTrue(originalOrder.isActive());
		Order revisedOrder = originalOrder.cloneForRevision();
		revisedOrder.setEncounter(encounterService.getEncounter(5));
		revisedOrder.setInstructions("Take after a meal");
		revisedOrder.setPreviousOrder(null);
		revisedOrder.setOrderer(providerService.getProvider(1));
		revisedOrder.setDateActivated(new Date());

		MissingRequiredPropertyException exception = assertThrows(MissingRequiredPropertyException.class, () -> orderService.saveOrder(revisedOrder, null));
		assertThat(exception.getMessage(), is(messageSourceService.getMessage("Order.previous.required")));
	}

	/**
	 * @see OrderService#saveOrder(org.openmrs.Order, OrderContext)
	 */
	@Test
	public void saveOrder_shouldSaveARevisedOrder() {
		Order originalOrder = orderService.getOrder(111);
		assertTrue(originalOrder.isActive());
		final Patient patient = originalOrder.getPatient();
		List<Order> originalActiveOrders = orderService.getActiveOrders(patient, null, null, null);
		final int originalOrderCount = originalActiveOrders.size();
		assertTrue(originalActiveOrders.contains(originalOrder));
		Order revisedOrder = originalOrder.cloneForRevision();
		revisedOrder.setEncounter(encounterService.getEncounter(5));
		revisedOrder.setInstructions("Take after a meal");
		revisedOrder.setDateActivated(new Date());
		revisedOrder.setOrderer(providerService.getProvider(1));
		revisedOrder.setEncounter(encounterService.getEncounter(3));
		orderService.saveOrder(revisedOrder, null);

		List<Order> activeOrders = orderService.getActiveOrders(patient, null, null, null);
		assertEquals(originalOrderCount, activeOrders.size());
		assertEquals(revisedOrder.getDateActivated(), DateUtils.addSeconds(originalOrder.getDateStopped(), 1));
		assertFalse(originalOrder.isActive());
	}

	/**
	 * @see OrderService#updateOrderFulfillerStatus(org.openmrs.Order, Order.FulfillerStatus, String)
	 */
	@Test
	public void updateOrderFulfillerStatus_shouldEditFulfillerStatusInOrder() {
		Order originalOrder = orderService.getOrder(111);
		String commentText = "We got the new order";
		assertNotEquals(originalOrder.getFulfillerStatus(), Order.FulfillerStatus.IN_PROGRESS);

		orderService.updateOrderFulfillerStatus(originalOrder, Order.FulfillerStatus.IN_PROGRESS, commentText);
		Context.flushSession();
		Order updatedOrder = orderService.getOrder(111);

		assertEquals(Order.FulfillerStatus.IN_PROGRESS, updatedOrder.getFulfillerStatus());
		assertEquals(commentText, updatedOrder.getFulfillerComment());
	}

	/**
	 * @see OrderService#updateOrderFulfillerStatus(org.openmrs.Order,
	 * Order.FulfillerStatus, String, String)
	 */
	@Test
	public void updateOrderFulfillerStatus_shouldEditFulfillerStatusWithAccessionNumberInOrder() {
		Order originalOrder = orderService.getOrder(111);
		String commentText = "We got the new order";
		String accessionNumber = "12345";
		assertNotEquals(originalOrder.getAccessionNumber(), accessionNumber);

		orderService.updateOrderFulfillerStatus(originalOrder, Order.FulfillerStatus.IN_PROGRESS, commentText,
			accessionNumber);
		Context.flushSession();
		Order updatedOrder = orderService.getOrder(111);

		assertEquals(Order.FulfillerStatus.IN_PROGRESS, updatedOrder.getFulfillerStatus());
		assertEquals(commentText, updatedOrder.getFulfillerComment());
		assertEquals(accessionNumber, updatedOrder.getAccessionNumber());
	}


	@Test
	public void updateOrderFulfillerStatus_shouldNotUpdateFulfillerStatusNullParameters() {

		// set up the test data
		Order originalOrder = orderService.getOrder(111);
		String commentText = "We got the new order";
		String accessionNumber = "12345";
		assertNotEquals(originalOrder.getAccessionNumber(), accessionNumber);

		orderService.updateOrderFulfillerStatus(originalOrder, Order.FulfillerStatus.IN_PROGRESS, commentText,
			accessionNumber);

		// now call again with all null
		orderService.updateOrderFulfillerStatus(originalOrder, null, null, null);

		Context.flushSession();
		Order updatedOrder = orderService.getOrder(111);

		assertEquals(Order.FulfillerStatus.IN_PROGRESS, updatedOrder.getFulfillerStatus());
		assertEquals(commentText, updatedOrder.getFulfillerComment());
		assertEquals(accessionNumber, updatedOrder.getAccessionNumber());
	}

	@Test
	public void updateOrderFulfillerStatus_shouldUpdateFulfillerStatusWithEmptyStrings() {

		// set up the test data
		Order originalOrder = orderService.getOrder(111);
		String commentText = "We got the new order";
		String accessionNumber = "12345";
		assertNotEquals(originalOrder.getAccessionNumber(), accessionNumber);

		orderService.updateOrderFulfillerStatus(originalOrder, Order.FulfillerStatus.IN_PROGRESS, commentText,
			accessionNumber);

		// now call again with all null
		orderService.updateOrderFulfillerStatus(originalOrder, null, "", "");

		Context.flushSession();
		Order updatedOrder = orderService.getOrder(111);

		assertEquals(Order.FulfillerStatus.IN_PROGRESS, updatedOrder.getFulfillerStatus());
		assertEquals("", updatedOrder.getFulfillerComment());
		assertEquals("", updatedOrder.getAccessionNumber());
	}

	/**
	 * @see OrderService#saveOrder(Order, OrderContext)
	 */
	@Test
	public void saveOrder_shouldSaveARevisedOrderForAScheduledOrderWhichIsNotStarted() {
		Order originalOrder = new Order();
		originalOrder.setAction(Action.NEW);
		originalOrder.setPatient(Context.getPatientService().getPatient(7));
		originalOrder.setConcept(Context.getConceptService().getConcept(5497));
		originalOrder.setCareSetting(orderService.getCareSetting(1));
		originalOrder.setOrderer(orderService.getOrder(1).getOrderer());
		originalOrder.setEncounter(encounterService.getEncounter(3));
		originalOrder.setOrderType(orderService.getOrderType(17));
		originalOrder.setDateActivated(new Date());
		originalOrder.setScheduledDate(DateUtils.addMonths(new Date(), 2));
		originalOrder.setUrgency(Order.Urgency.ON_SCHEDULED_DATE);
		originalOrder = orderService.saveOrder(originalOrder, null);

		assertTrue(originalOrder.isActive());
		final Patient patient = originalOrder.getPatient();
		List<Order> originalActiveOrders = orderService.getActiveOrders(patient, null, null, null);
		final int originalOrderCount = originalActiveOrders.size();
		assertTrue(originalActiveOrders.contains(originalOrder));

		Order revisedOrder = originalOrder.cloneForRevision();
		revisedOrder.setEncounter(encounterService.getEncounter(5));
		revisedOrder.setInstructions("Take after a meal");
		revisedOrder.setDateActivated(new Date());
		revisedOrder.setOrderer(providerService.getProvider(1));
		revisedOrder.setEncounter(encounterService.getEncounter(3));
		orderService.saveOrder(revisedOrder, null);

		List<Order> activeOrders = orderService.getActiveOrders(patient, null, null, null);
		assertEquals(originalOrderCount, activeOrders.size());
		assertEquals(revisedOrder.getDateActivated(), DateUtils.addSeconds(originalOrder.getDateStopped(), 1));
		assertFalse(activeOrders.contains(originalOrder));
		assertFalse(originalOrder.isActive());
	}

	/**
	 * @see OrderService#getOrderFrequencies(String, java.util.Locale, boolean, boolean)
	 */
	@Test
	public void getOrderFrequencies_shouldGetNonRetiredFrequenciesWithNamesMatchingThePhraseIfIncludeRetiredIsFalse() {
		executeDataSet("org/openmrs/api/include/OrderServiceTest-otherOrderFrequencies.xml");
		List<OrderFrequency> orderFrequencies = orderService.getOrderFrequencies("once", Locale.US, false, false);
		assertEquals(2, orderFrequencies.size());
		assertTrue(containsId(orderFrequencies, 100));
		assertTrue(containsId(orderFrequencies, 102));

		//should match anywhere in the concept name
		orderFrequencies = orderService.getOrderFrequencies("nce", Locale.US, false, false);
		assertEquals(2, orderFrequencies.size());
		assertTrue(containsId(orderFrequencies, 100));
		assertTrue(containsId(orderFrequencies, 102));
	}

	/**
	 * @see OrderService#getOrderFrequencies(String, java.util.Locale, boolean, boolean)
	 */
	@Test
	public void getOrderFrequencies_shouldIncludeRetiredFrequenciesIfIncludeRetiredIsSetToTrue() {
		executeDataSet("org/openmrs/api/include/OrderServiceTest-otherOrderFrequencies.xml");
		List<OrderFrequency> orderFrequencies = orderService.getOrderFrequencies("ce", Locale.US, false, true);
		assertEquals(4, orderFrequencies.size());
		assertTrue(containsId(orderFrequencies, 100));
		assertTrue(containsId(orderFrequencies, 101));
		assertTrue(containsId(orderFrequencies, 102));
		assertTrue(containsId(orderFrequencies, 103));
	}

	/**
	 * @see OrderService#getOrderFrequencies(String, java.util.Locale, boolean, boolean)
	 */
	@Test
	public void getOrderFrequencies_shouldGetFrequenciesWithNamesThatMatchThePhraseAndLocalesIfExactLocaleIsFalse() {
		executeDataSet("org/openmrs/api/include/OrderServiceTest-otherOrderFrequencies.xml");
		List<OrderFrequency> orderFrequencies = orderService.getOrderFrequencies("ce", Locale.US, false, false);
		assertEquals(3, orderFrequencies.size());
		assertTrue(containsId(orderFrequencies, 100));
		assertTrue(containsId(orderFrequencies, 101));
		assertTrue(containsId(orderFrequencies, 102));
	}

	/**
	 * @see OrderService#getOrderFrequencies(String, java.util.Locale, boolean, boolean)
	 */
	@Test
	public void getOrderFrequencies_shouldGetFrequenciesWithNamesThatMatchThePhraseAndLocaleIfExactLocaleIsTrue() {
		executeDataSet("org/openmrs/api/include/OrderServiceTest-otherOrderFrequencies.xml");
		List<OrderFrequency> orderFrequencies = orderService.getOrderFrequencies("ce", Locale.US, true, false);
		assertEquals(1, orderFrequencies.size());
		assertEquals(102, orderFrequencies.get(0).getOrderFrequencyId().intValue());

		orderFrequencies = orderService.getOrderFrequencies("ce", Locale.ENGLISH, true, false);
		assertEquals(2, orderFrequencies.size());
		assertTrue(containsId(orderFrequencies, 100));
		assertTrue(containsId(orderFrequencies, 101));
	}

	/**
	 * @see OrderService#getOrderFrequencies(String, java.util.Locale, boolean, boolean)
	 */
	@Test
	public void getOrderFrequencies_shouldReturnUniqueFrequencies() {
		executeDataSet("org/openmrs/api/include/OrderServiceTest-otherOrderFrequencies.xml");
		final String searchPhrase = "once";
		final Locale locale = Locale.ENGLISH;
		List<OrderFrequency> orderFrequencies = orderService.getOrderFrequencies(searchPhrase, locale, true, false);
		assertEquals(1, orderFrequencies.size());
		final OrderFrequency expectedOrderFrequency = orderService.getOrderFrequency(100);
		assertEquals(expectedOrderFrequency, orderFrequencies.get(0));

		//Add a new name to the frequency concept so that our search phrase matches on 2
		//concept names for the same frequency concept
		Concept frequencyConcept = expectedOrderFrequency.getConcept();
		final String newConceptName = searchPhrase + " A Day";
		frequencyConcept.addName(new ConceptName(newConceptName, locale));
		frequencyConcept.addDescription(new ConceptDescription("some description", locale));
		Context.flushSession(); //needed by postgresql
		conceptService.saveConcept(frequencyConcept);

		orderFrequencies = orderService.getOrderFrequencies(searchPhrase, locale, true, false);
		assertEquals(1, orderFrequencies.size());
		assertEquals(expectedOrderFrequency, orderFrequencies.get(0));
	}

	/**
	 * @see OrderService#getOrderFrequencies(String, java.util.Locale, boolean, boolean)
	 */
	@Test
	public void getOrderFrequencies_shouldRejectANullSearchPhrase() {
		IllegalArgumentException exception = assertThrows(IllegalArgumentException.class, () -> orderService.getOrderFrequencies(null, Locale.ENGLISH, false, false));
		assertThat(exception.getMessage(), is("searchPhrase is required"));
	}

	@Test
	public void retireOrderFrequency_shouldRetireGivenOrderFrequency() {
		OrderFrequency orderFrequency = orderService.getOrderFrequency(1);
		assertNotNull(orderFrequency);
		assertFalse(orderFrequency.getRetired());
		assertNull(orderFrequency.getRetireReason());
		assertNull(orderFrequency.getDateRetired());

		orderService.retireOrderFrequency(orderFrequency, "retire reason");

		orderFrequency = orderService.getOrderFrequency(1);
		assertNotNull(orderFrequency);
		assertTrue(orderFrequency.getRetired());
		assertEquals("retire reason", orderFrequency.getRetireReason());
		assertNotNull(orderFrequency.getDateRetired());

		//Should not change the number of order frequencies.
		assertEquals(3, orderService.getOrderFrequencies(true).size());
	}

	@Test
	public void unretireOrderFrequency_shouldUnretireGivenOrderFrequency() {
		executeDataSet("org/openmrs/api/include/OrderServiceTest-otherOrderFrequencies.xml");
		OrderFrequency orderFrequency = orderService.getOrderFrequency(103);
		assertNotNull(orderFrequency);
		assertTrue(orderFrequency.getRetired());
		assertNotNull(orderFrequency.getRetireReason());
		assertNotNull(orderFrequency.getDateRetired());

		orderService.unretireOrderFrequency(orderFrequency);

		orderFrequency = orderService.getOrderFrequency(103);
		assertNotNull(orderFrequency);
		assertFalse(orderFrequency.getRetired());
		assertNull(orderFrequency.getRetireReason());
		assertNull(orderFrequency.getDateRetired());

		//Should not change the number of order frequencies.
		assertEquals(7, orderService.getOrderFrequencies(true).size());
	}

	@Test
	public void purgeOrderFrequency_shouldDeleteGivenOrderFrequency() {
		OrderFrequency orderFrequency = orderService.getOrderFrequency(3);
		assertNotNull(orderFrequency);

		orderService.purgeOrderFrequency(orderFrequency);

		orderFrequency = orderService.getOrderFrequency(3);
		assertNull(orderFrequency);

		//Should reduce the existing number of order frequencies.
		assertEquals(2, orderService.getOrderFrequencies(true).size());
	}

	/**
	 * @see OrderService#saveOrderFrequency(OrderFrequency)
	 */
	@Test
	public void saveOrderFrequency_shouldAddANewOrderFrequencyToTheDatabase() {
		Concept concept = new Concept();
		concept.addName(new ConceptName("new name", Context.getLocale()));
		concept.addDescription(new ConceptDescription("some description", null));
		concept.setDatatype(new ConceptDatatype(1));
		concept.setConceptClass(conceptService.getConceptClassByName("Frequency"));
		concept = conceptService.saveConcept(concept);
		Integer originalSize = orderService.getOrderFrequencies(true).size();
		OrderFrequency orderFrequency = new OrderFrequency();
		orderFrequency.setConcept(concept);
		orderFrequency.setFrequencyPerDay(2d);

		orderFrequency = orderService.saveOrderFrequency(orderFrequency);

		assertNotNull(orderFrequency.getId());
		assertNotNull(orderFrequency.getUuid());
		assertNotNull(orderFrequency.getCreator());
		assertNotNull(orderFrequency.getDateCreated());
		assertEquals(originalSize + 1, orderService.getOrderFrequencies(true).size());
	}

	/**
	 * @see OrderService#saveOrderFrequency(OrderFrequency)
	 */
	@Test
	public void saveOrderFrequency_shouldEditAnExistingOrderFrequencyThatIsNotInUse() {
		executeDataSet(OTHER_ORDER_FREQUENCIES_XML);
		OrderFrequency orderFrequency = orderService.getOrderFrequency(100);
		assertNotNull(orderFrequency);

		orderFrequency.setFrequencyPerDay(4d);
		orderService.saveOrderFrequency(orderFrequency);
	}

	/**
	 * @see OrderService#purgeOrderFrequency(OrderFrequency)
	 */
	@Test
	public void purgeOrderFrequency_shouldNotAllowDeletingAnOrderFrequencyThatIsInUse() {
		OrderFrequency orderFrequency = orderService.getOrderFrequency(1);
		assertNotNull(orderFrequency);

		CannotDeleteObjectInUseException exception = assertThrows(CannotDeleteObjectInUseException.class, () -> orderService.purgeOrderFrequency(orderFrequency));
		assertThat(exception.getMessage(), is(messageSourceService.getMessage("Order.frequency.cannot.delete")));
	}

	@Test
	public void saveOrderWithScheduledDate_shouldAddANewOrderWithScheduledDateToTheDatabase() {
		Date scheduledDate = new Date();
		Order order = new Order();
		order.setAction(Action.NEW);
		order.setPatient(Context.getPatientService().getPatient(7));
		order.setConcept(Context.getConceptService().getConcept(5497));
		order.setCareSetting(orderService.getCareSetting(1));
		order.setOrderer(orderService.getOrder(1).getOrderer());
		order.setEncounter(encounterService.getEncounter(3));
		order.setDateActivated(new Date());
		order.setScheduledDate(scheduledDate);
		order.setUrgency(Order.Urgency.ON_SCHEDULED_DATE);
		order.setEncounter(encounterService.getEncounter(3));
		order.setOrderType(orderService.getOrderType(17));
		order = orderService.saveOrder(order, null);
		Order newOrder = orderService.getOrder(order.getOrderId());
		assertNotNull(order);
		assertEquals(DateUtil.truncateToSeconds(scheduledDate), order.getScheduledDate());
		assertNotNull(newOrder);
		assertEquals(DateUtil.truncateToSeconds(scheduledDate), newOrder.getScheduledDate());
	}

	/**
	 * @see OrderService#saveOrder(org.openmrs.Order, OrderContext)
	 */
	@Test
	public void saveOrder_shouldSetOrderNumberSpecifiedInTheContextIfSpecified() {
		GlobalProperty gp = new GlobalProperty(OpenmrsConstants.GP_ORDER_NUMBER_GENERATOR_BEAN_ID,
			"orderEntry.OrderNumberGenerator");
		Context.getAdministrationService().saveGlobalProperty(gp);
		Order order = new TestOrder();
		order.setEncounter(encounterService.getEncounter(6));
		order.setPatient(patientService.getPatient(7));
		order.setConcept(conceptService.getConcept(5497));
		order.setOrderer(providerService.getProvider(1));
		order.setCareSetting(orderService.getCareSetting(1));
		order.setOrderType(orderService.getOrderType(2));
		order.setEncounter(encounterService.getEncounter(3));
		order.setDateActivated(new Date());
		OrderContext orderCtxt = new OrderContext();
		final String expectedOrderNumber = "Testing";
		orderCtxt.setAttribute(TimestampOrderNumberGenerator.NEXT_ORDER_NUMBER, expectedOrderNumber);
		order = orderService.saveOrder(order, orderCtxt);
		assertEquals(expectedOrderNumber, order.getOrderNumber());
	}

	/**
	 * @see OrderService#saveOrder(org.openmrs.Order, OrderContext)
	 */
	@Test
	public void saveOrder_shouldSetTheOrderNumberReturnedByTheConfiguredGenerator() {
		GlobalProperty gp = new GlobalProperty(OpenmrsConstants.GP_ORDER_NUMBER_GENERATOR_BEAN_ID,
			"orderEntry.OrderNumberGenerator");
		Context.getAdministrationService().saveGlobalProperty(gp);
		Order order = new TestOrder();
		order.setPatient(patientService.getPatient(7));
		order.setConcept(conceptService.getConcept(5497));
		order.setOrderer(providerService.getProvider(1));
		order.setCareSetting(orderService.getCareSetting(1));
		order.setOrderType(orderService.getOrderType(2));
		order.setEncounter(encounterService.getEncounter(3));
		order.setDateActivated(new Date());
		order = orderService.saveOrder(order, null);
		assertTrue(order.getOrderNumber().startsWith(TimestampOrderNumberGenerator.ORDER_NUMBER_PREFIX));
	}

	/**
	 * @see OrderService#saveOrder(org.openmrs.Order, OrderContext)
	 */
	@Test
	@Disabled("Ignored because it fails after removal of deprecated methods TRUNK-4772")
	public void saveOrder_shouldFailForRevisionOrderIfAnActiveDrugOrderForTheSameConceptAndCareSettingsExists() {
		final Patient patient = patientService.getPatient(2);
		final Concept aspirin = conceptService.getConcept(88);
		DrugOrder firstOrder = new DrugOrder();
		firstOrder.setPatient(patient);
		firstOrder.setConcept(aspirin);
		firstOrder.setEncounter(encounterService.getEncounter(6));
		firstOrder.setOrderer(providerService.getProvider(1));
		firstOrder.setCareSetting(orderService.getCareSetting(2));
		firstOrder.setDrug(conceptService.getDrug(3));
		firstOrder.setDateActivated(new Date());
		firstOrder.setAutoExpireDate(DateUtils.addDays(new Date(), 10));
		firstOrder.setDosingType(FreeTextDosingInstructions.class);
		firstOrder.setDosingInstructions("2 for 5 days");
		firstOrder.setQuantity(10.0);
		firstOrder.setQuantityUnits(conceptService.getConcept(51));
		firstOrder.setNumRefills(0);
		orderService.saveOrder(firstOrder, null);

		//New order in future for same concept and care setting
		DrugOrder secondOrder = new DrugOrder();
		secondOrder.setPatient(firstOrder.getPatient());
		secondOrder.setConcept(firstOrder.getConcept());
		secondOrder.setEncounter(encounterService.getEncounter(6));
		secondOrder.setOrderer(providerService.getProvider(1));
		secondOrder.setCareSetting(firstOrder.getCareSetting());
		secondOrder.setDrug(conceptService.getDrug(3));
		secondOrder.setDateActivated(new Date());
		secondOrder.setScheduledDate(DateUtils.addDays(firstOrder.getEffectiveStopDate(), 1));
		secondOrder.setUrgency(Order.Urgency.ON_SCHEDULED_DATE);
		secondOrder.setDosingType(FreeTextDosingInstructions.class);
		secondOrder.setDosingInstructions("2 for 5 days");
		secondOrder.setQuantity(10.0);
		secondOrder.setQuantityUnits(conceptService.getConcept(51));
		secondOrder.setNumRefills(0);
		orderService.saveOrder(secondOrder, null);

		//Revise second order to have scheduled date overlapping with active order
		DrugOrder revision = secondOrder.cloneForRevision();
		revision.setScheduledDate(DateUtils.addDays(firstOrder.getEffectiveStartDate(), 2));
		revision.setEncounter(encounterService.getEncounter(6));
		revision.setOrderer(providerService.getProvider(1));

		APIException exception = assertThrows(APIException.class, () -> orderService.saveOrder(revision, null));
		assertThat(exception.getMessage(), is("Order.cannot.have.more.than.one"));
	}

	/**
	 * settings exists
	 *
	 * @see OrderService#saveOrder(Order, OrderContext)
	 */
	@Test
	@Disabled("Ignored because it fails after removal of deprecated methods TRUNK-4772")
	public void saveOrder_shouldPassForRevisionOrderIfAnActiveTestOrderForTheSameConceptAndCareSettingsExists() {
		final Patient patient = patientService.getPatient(2);
		final Concept cd4Count = conceptService.getConcept(5497);
		TestOrder activeOrder = new TestOrder();
		activeOrder.setPatient(patient);
		activeOrder.setConcept(cd4Count);
		activeOrder.setEncounter(encounterService.getEncounter(6));
		activeOrder.setOrderer(providerService.getProvider(1));
		activeOrder.setCareSetting(orderService.getCareSetting(2));
		activeOrder.setDateActivated(new Date());
		activeOrder.setAutoExpireDate(DateUtils.addDays(new Date(), 10));
		orderService.saveOrder(activeOrder, null);

		//New order in future for same concept
		TestOrder secondOrder = new TestOrder();
		secondOrder.setPatient(activeOrder.getPatient());
		secondOrder.setConcept(activeOrder.getConcept());
		secondOrder.setEncounter(encounterService.getEncounter(6));
		secondOrder.setOrderer(providerService.getProvider(1));
		secondOrder.setCareSetting(activeOrder.getCareSetting());
		secondOrder.setDateActivated(new Date());
		secondOrder.setScheduledDate(DateUtils.addDays(activeOrder.getEffectiveStopDate(), 1));
		secondOrder.setUrgency(Order.Urgency.ON_SCHEDULED_DATE);
		orderService.saveOrder(secondOrder, null);

		//Revise second order to have scheduled date overlapping with active order
		TestOrder revision = secondOrder.cloneForRevision();
		revision.setScheduledDate(DateUtils.addDays(activeOrder.getEffectiveStartDate(), 2));
		revision.setEncounter(encounterService.getEncounter(6));
		revision.setOrderer(providerService.getProvider(1));

		Order savedSecondOrder = orderService.saveOrder(revision, null);

		assertNotNull(orderService.getOrder(savedSecondOrder.getOrderId()));
	}

	/**
	 * @see OrderService#saveOrder(Order, OrderContext)
	 */
	@Test
	public void saveOrder_shouldFailIfAnActiveDrugOrderForTheSameConceptAndCareSettingExists() {
		final Patient patient = patientService.getPatient(2);
		final Concept triomuneThirty = conceptService.getConcept(792);
		//sanity check that we have an active order for the same concept
		DrugOrder duplicateOrder = (DrugOrder) orderService.getOrder(3);
		assertTrue(duplicateOrder.isActive());
		assertEquals(triomuneThirty, duplicateOrder.getConcept());

		DrugOrder drugOrder = new DrugOrder();
		drugOrder.setPatient(patient);
		drugOrder.setCareSetting(orderService.getCareSetting(1));
		drugOrder.setConcept(triomuneThirty);
		drugOrder.setEncounter(encounterService.getEncounter(6));
		drugOrder.setOrderer(providerService.getProvider(1));
		drugOrder.setCareSetting(duplicateOrder.getCareSetting());
		drugOrder.setDrug(duplicateOrder.getDrug());
		drugOrder.setDose(duplicateOrder.getDose());
		drugOrder.setDoseUnits(duplicateOrder.getDoseUnits());
		drugOrder.setRoute(duplicateOrder.getRoute());
		drugOrder.setFrequency(duplicateOrder.getFrequency());
		drugOrder.setQuantity(duplicateOrder.getQuantity());
		drugOrder.setQuantityUnits(duplicateOrder.getQuantityUnits());
		drugOrder.setNumRefills(duplicateOrder.getNumRefills());

		AmbiguousOrderException exception = assertThrows(AmbiguousOrderException.class, () -> orderService.saveOrder(drugOrder, null));
		;
		assertThat(exception.getMessage(), is("Order.cannot.have.more.than.one"));
	}

	/**
	 * @see OrderService#saveOrder(org.openmrs.Order, OrderContext)
	 */
	@Test
	public void saveOrder_shouldPassIfAnActiveTestOrderForTheSameConceptAndCareSettingExists() {
		final Patient patient = patientService.getPatient(2);
		final Concept cd4Count = conceptService.getConcept(5497);
		//sanity check that we have an active order for the same concept
		TestOrder duplicateOrder = (TestOrder) orderService.getOrder(7);
		assertTrue(duplicateOrder.isActive());
		assertEquals(cd4Count, duplicateOrder.getConcept());

		Order order = new TestOrder();
		order.setPatient(patient);
		order.setCareSetting(orderService.getCareSetting(2));
		order.setConcept(cd4Count);
		order.setEncounter(encounterService.getEncounter(6));
		order.setOrderer(providerService.getProvider(1));
		order.setCareSetting(duplicateOrder.getCareSetting());

		Order savedOrder = orderService.saveOrder(order, null);

		assertNotNull(orderService.getOrder(savedOrder.getOrderId()));
	}

	/**
	 * @see OrderService#saveOrder(org.openmrs.Order, OrderContext)
	 */
	@Test
	@Disabled("Ignored because it fails after removal of deprecated methods TRUNK-4772")
	public void saveOrder_shouldSaveRevisionOrderScheduledOnDateNotOverlappingWithAnActiveOrderForTheSameConceptAndCareSetting() {
		//sanity check that we have an active order
		final Patient patient = patientService.getPatient(2);
		final Concept cd4Count = conceptService.getConcept(5497);
		TestOrder activeOrder = new TestOrder();
		activeOrder.setPatient(patient);
		activeOrder.setConcept(cd4Count);
		activeOrder.setEncounter(encounterService.getEncounter(6));
		activeOrder.setOrderer(providerService.getProvider(1));
		activeOrder.setCareSetting(orderService.getCareSetting(2));
		activeOrder.setDateActivated(new Date());
		activeOrder.setAutoExpireDate(DateUtils.addDays(new Date(), 10));
		orderService.saveOrder(activeOrder, null);

		//New Drug order in future for same concept
		TestOrder secondOrder = new TestOrder();
		secondOrder.setPatient(activeOrder.getPatient());
		secondOrder.setConcept(activeOrder.getConcept());
		secondOrder.setEncounter(encounterService.getEncounter(6));
		secondOrder.setOrderer(providerService.getProvider(1));
		secondOrder.setCareSetting(activeOrder.getCareSetting());
		secondOrder.setDateActivated(new Date());
		secondOrder.setScheduledDate(DateUtils.addDays(activeOrder.getEffectiveStopDate(), 1));
		secondOrder.setUrgency(Order.Urgency.ON_SCHEDULED_DATE);
		orderService.saveOrder(secondOrder, null);

		//Revise Second Order to have scheduled date not overlapping with active order
		TestOrder revision = secondOrder.cloneForRevision();
		revision.setScheduledDate(DateUtils.addDays(activeOrder.getEffectiveStopDate(), 2));
		revision.setEncounter(encounterService.getEncounter(6));
		revision.setOrderer(providerService.getProvider(1));

		Order savedRevisionOrder = orderService.saveOrder(revision, null);

		assertNotNull(orderService.getOrder(savedRevisionOrder.getOrderId()));
	}

	/**
	 * @see OrderService#saveOrder(org.openmrs.Order, OrderContext)
	 */
	@Test
	public void saveOrder_shouldPassIfAnActiveDrugOrderForTheSameConceptAndCareSettingButDifferentFormulationExists() {
		executeDataSet("org/openmrs/api/include/OrderServiceTest-drugOrdersWithSameConceptAndDifferentFormAndStrength.xml");
		final Patient patient = patientService.getPatient(2);
		//sanity check that we have an active order
		DrugOrder existingOrder = (DrugOrder) orderService.getOrder(1000);
		assertTrue(existingOrder.isActive());
		//New Drug order
		DrugOrder order = new DrugOrder();
		order.setPatient(patient);
		order.setConcept(existingOrder.getConcept());
		order.setEncounter(encounterService.getEncounter(6));
		order.setOrderer(providerService.getProvider(1));
		order.setCareSetting(existingOrder.getCareSetting());
		order.setDrug(conceptService.getDrug(3001));
		order.setDosingType(FreeTextDosingInstructions.class);
		order.setDosingInstructions("2 for 5 days");
		order.setQuantity(10.0);
		order.setQuantityUnits(conceptService.getConcept(51));
		order.setNumRefills(2);

		Order savedDrugOrder = orderService.saveOrder(order, null);

		assertNotNull(orderService.getOrder(savedDrugOrder.getOrderId()));
	}

	/**
	 * @see OrderService#saveOrder(org.openmrs.Order, OrderContext)
	 */
	@Test
	public void saveOrder_shouldThrowAmbiguousOrderExceptionIfAnActiveDrugOrderForTheSameDrugFormulationExists() {
		executeDataSet("org/openmrs/api/include/OrderServiceTest-drugOrdersWithSameConceptAndDifferentFormAndStrength.xml");
		final Patient patient = patientService.getPatient(2);
		//sanity check that we have an active order for the same concept
		DrugOrder existingOrder = (DrugOrder) orderService.getOrder(1000);
		assertTrue(existingOrder.isActive());

		//New Drug order
		DrugOrder order = new DrugOrder();
		order.setPatient(patient);
		order.setDrug(existingOrder.getDrug());
		order.setEncounter(encounterService.getEncounter(6));
		order.setOrderer(providerService.getProvider(1));
		order.setCareSetting(existingOrder.getCareSetting());
		order.setDosingType(FreeTextDosingInstructions.class);
		order.setDosingInstructions("2 for 5 days");
		order.setQuantity(10.0);
		order.setQuantityUnits(conceptService.getConcept(51));
		order.setNumRefills(2);

		AmbiguousOrderException exception = assertThrows(AmbiguousOrderException.class, () -> orderService.saveOrder(order, null));
		assertThat(exception.getMessage(), is("Order.cannot.have.more.than.one"));
	}

	/**
	 * @see OrderService#saveOrder(org.openmrs.Order, OrderContext)
	 */
	@Test
	public void saveOrder_shouldPassIfAnActiveOrderForTheSameConceptExistsInADifferentCareSetting() {
		final Patient patient = patientService.getPatient(2);
		final Concept cd4Count = conceptService.getConcept(5497);
		TestOrder duplicateOrder = (TestOrder) orderService.getOrder(7);
		final CareSetting inpatient = orderService.getCareSetting(2);
		assertNotEquals(inpatient, duplicateOrder.getCareSetting());
		assertTrue(duplicateOrder.isActive());
		assertEquals(cd4Count, duplicateOrder.getConcept());
		int initialActiveOrderCount = orderService.getActiveOrders(patient, null, null, null).size();

		TestOrder order = new TestOrder();
		order.setPatient(patient);
		order.setCareSetting(orderService.getCareSetting(2));
		order.setConcept(cd4Count);
		order.setEncounter(encounterService.getEncounter(6));
		order.setOrderer(providerService.getProvider(1));
		order.setCareSetting(inpatient);

		orderService.saveOrder(order, null);
		List<Order> activeOrders = orderService.getActiveOrders(patient, null, null, null);
		assertEquals(++initialActiveOrderCount, activeOrders.size());
	}

	/**
	 * @throws ParseException
	 * @see OrderService#saveOrder(org.openmrs.Order, OrderContext)
	 */
	@Test
	public void saveOrder_shouldRollTheAutoExpireDateToTheEndOfTheDayIfItHasNoTimeComponent() throws ParseException {
		Order order = new TestOrder();
		order.setPatient(patientService.getPatient(2));
		order.setCareSetting(orderService.getCareSetting(2));
		order.setConcept(conceptService.getConcept(5089));
		order.setEncounter(encounterService.getEncounter(6));
		order.setOrderer(providerService.getProvider(1));
		DateFormat dateformat = new SimpleDateFormat("dd/MM/yyyy");
		order.setDateActivated(dateformat.parse("14/08/2014"));
		order.setAutoExpireDate(dateformat.parse("18/08/2014"));

		orderService.saveOrder(order, null);
		dateformat = new SimpleDateFormat("dd/MM/yyyy HH:mm:ss.S");
		assertEquals(dateformat.parse("18/08/2014 23:59:59.000"), order.getAutoExpireDate());
	}

	/**
	 * @throws ParseException
	 * @see OrderService#saveOrder(org.openmrs.Order, OrderContext)
	 */
	@Test
	public void saveOrder_shouldNotChangeTheAutoExpireDateIfItHasATimeComponent() throws ParseException {
		Order order = new TestOrder();
		order.setPatient(patientService.getPatient(2));
		order.setCareSetting(orderService.getCareSetting(2));
		order.setConcept(conceptService.getConcept(5089));
		order.setEncounter(encounterService.getEncounter(6));
		order.setOrderer(providerService.getProvider(1));
		order.setDateActivated(new Date());
		DateFormat dateformat = new SimpleDateFormat("dd/MM/yyyy HH:mm:ss");
		order.setDateActivated(dateformat.parse("14/08/2014 10:00:00"));
		Date autoExpireDate = dateformat.parse("18/08/2014 10:00:00");
		order.setAutoExpireDate(autoExpireDate);

		orderService.saveOrder(order, null);
		assertEquals(autoExpireDate, order.getAutoExpireDate());
	}

	/**
	 * @see OrderService#saveOrder(org.openmrs.Order, OrderContext)
	 */
	@Test
	public void saveOrder_shouldPassIfAnActiveDrugOrderForTheSameDrugFormulationExistsBeyondSchedule() {
		executeDataSet("org/openmrs/api/include/OrderServiceTest-DrugOrders.xml");
		final Patient patient = patientService.getPatient(2);

		DrugOrder existingOrder = (DrugOrder) orderService.getOrder(2000);
		int initialActiveOrderCount = orderService.getActiveOrders(patient, null, null, null).size();

		//New Drug order
		DrugOrder order = new DrugOrder();
		order.setPatient(patient);
		order.setDrug(existingOrder.getDrug());
		order.setEncounter(encounterService.getEncounter(6));
		order.setOrderer(providerService.getProvider(1));
		order.setCareSetting(existingOrder.getCareSetting());
		order.setDosingType(FreeTextDosingInstructions.class);
		order.setDosingInstructions("2 for 10 days");
		order.setQuantity(10.0);
		order.setQuantityUnits(conceptService.getConcept(51));
		order.setNumRefills(2);
		order.setUrgency(Order.Urgency.ON_SCHEDULED_DATE);

		order.setScheduledDate(DateUtils.addDays(existingOrder.getDateStopped(), 1));

		orderService.saveOrder(order, null);
		List<Order> activeOrders = orderService.getActiveOrders(patient, null, null, null);
		assertEquals(++initialActiveOrderCount, activeOrders.size());
	}

	/**
	 * @see OrderService#getOrderType(Integer)
	 */
	@Test
	public void getOrderType_shouldFindOrderTypeObjectGivenValidId() {
		assertEquals("Drug order", orderService.getOrderType(1).getName());
	}

	/**
	 * @see OrderService#getOrderType(Integer)
	 */
	@Test
	public void getOrderType_shouldReturnNullIfNoOrderTypeObjectFoundWithGivenId() {
		OrderType orderType = orderService.getOrderType(1000);
		assertNull(orderType);
	}

	/**
	 * @see OrderService#getOrderTypeByUuid(String)
	 */
	@Test
	public void getOrderTypeByUuid_shouldFindOrderTypeObjectGivenValidUuid() {
		OrderType orderType = orderService.getOrderTypeByUuid("131168f4-15f5-102d-96e4-000c29c2a5d7");
		assertEquals("Drug order", orderType.getName());
	}

	/**
	 * @see OrderService#getOrderTypeByUuid(String)
	 */
	@Test
	public void getOrderTypeByUuid_shouldReturnNullIfNoOrderTypeObjectFoundWithGivenUuid() {
		assertNull(orderService.getOrderTypeByUuid("some random uuid"));
	}

	/**
	 * @see OrderService#getOrderTypes(boolean)
	 */
	@Test
	public void getOrderTypes_shouldGetAllOrderTypesIfIncludeRetiredIsSetToTrue() {
		assertEquals(14, orderService.getOrderTypes(true).size());
	}

	/**
	 * @see OrderService#getOrderTypes(boolean)
	 */
	@Test
	public void getOrderTypes_shouldGetAllNonRetiredOrderTypesIfIncludeRetiredIsSetToFalse() {
		assertEquals(11, orderService.getOrderTypes(false).size());
	}

	/**
	 * @see OrderService#getOrderTypeByName(String)
	 */
	@Test
	public void getOrderTypeByName_shouldReturnTheOrderTypeThatMatchesTheSpecifiedName() {
		OrderType orderType = orderService.getOrderTypeByName("Drug order");
		assertEquals("131168f4-15f5-102d-96e4-000c29c2a5d7", orderType.getUuid());
	}

	/**
	 * @see OrderService#getOrders(org.openmrs.Patient, org.openmrs.CareSetting,
	 * org.openmrs.OrderType, boolean)
	 */
	@Test
	public void getOrders_shouldFailIfPatientIsNull() {
		IllegalArgumentException exception = assertThrows(IllegalArgumentException.class, () -> orderService.getOrders(null, null, null, false));
		assertThat(exception.getMessage(), is("Patient is required"));
	}

	/**
	 * @see OrderService#getOrders(org.openmrs.Patient, org.openmrs.CareSetting,
	 * org.openmrs.OrderType, boolean)
	 */
	@Test
	public void getOrders_shouldFailIfCareSettingIsNull() {
		IllegalArgumentException exception = assertThrows(IllegalArgumentException.class, () -> orderService.getOrders(new Patient(), null, null, false));
		assertThat(exception.getMessage(), is("CareSetting is required"));
	}

	/**
	 * @see OrderService#getOrders(org.openmrs.Patient, org.openmrs.CareSetting,
	 * org.openmrs.OrderType, boolean)
	 */
	@Test
	public void getOrders_shouldGetTheOrdersThatMatchAllTheArguments() {
		Patient patient = patientService.getPatient(2);
		CareSetting outPatient = orderService.getCareSetting(1);
		OrderType testOrderType = orderService.getOrderType(2);
		List<Order> testOrders = orderService.getOrders(patient, outPatient, testOrderType, false);
		assertEquals(3, testOrders.size());
		TestUtil.containsId(testOrders, 6);
		TestUtil.containsId(testOrders, 7);
		TestUtil.containsId(testOrders, 9);

		OrderType drugOrderType = orderService.getOrderType(1);
		List<Order> drugOrders = orderService.getOrders(patient, outPatient, drugOrderType, false);
		assertEquals(5, drugOrders.size());
		TestUtil.containsId(drugOrders, 2);
		TestUtil.containsId(drugOrders, 3);
		TestUtil.containsId(drugOrders, 44);
		TestUtil.containsId(drugOrders, 444);
		TestUtil.containsId(drugOrders, 5);

		CareSetting inPatient = orderService.getCareSetting(2);
		List<Order> inPatientDrugOrders = orderService.getOrders(patient, inPatient, drugOrderType, false);
		assertEquals(222, inPatientDrugOrders.get(0).getOrderId().intValue());
	}
	
	/**
	 * @see OrderService#getOrders(org.openmrs.Patient, org.openmrs.Visit, org.openmrs.CareSetting,
	 * org.openmrs.OrderType, boolean)
	 */
	@Test
	public void getOrders_shouldGetTheOrdersThatMatchAllTheArgumentsIncludingVisit() {
		Patient patient = patientService.getPatient(2);
		CareSetting outPatient = orderService.getCareSetting(1);
		OrderType testOrderType = orderService.getOrderType(2);
		List<Order> testOrders = orderService.getOrders(patient, new Visit(6), outPatient, testOrderType, false);
		assertEquals(3, testOrders.size());
		TestUtil.containsId(testOrders, 6);
		TestUtil.containsId(testOrders, 7);
		TestUtil.containsId(testOrders, 9);

		OrderType drugOrderType = orderService.getOrderType(1);
		List<Order> drugOrders = orderService.getOrders(patient, new Visit(6), outPatient, drugOrderType, false);
		assertEquals(5, drugOrders.size());
		TestUtil.containsId(drugOrders, 2);
		TestUtil.containsId(drugOrders, 3);
		TestUtil.containsId(drugOrders, 44);
		TestUtil.containsId(drugOrders, 444);
		TestUtil.containsId(drugOrders, 5);

		CareSetting inPatient = orderService.getCareSetting(2);
		List<Order> inPatientDrugOrders = orderService.getOrders(patient, new Visit(6), inPatient, drugOrderType, false);
		assertEquals(222, inPatientDrugOrders.get(0).getOrderId().intValue());
	}

	/**
	 * @see OrderService#getOrders(org.openmrs.Patient, org.openmrs.CareSetting,
	 * org.openmrs.OrderType, boolean)
	 */
	@Test
	public void getOrders_shouldGetAllUnvoidedMatchesIfIncludeVoidedIsSetToFalse() {
		Patient patient = patientService.getPatient(2);
		CareSetting outPatient = orderService.getCareSetting(1);
		OrderType testOrderType = orderService.getOrderType(2);
		assertEquals(3, orderService.getOrders(patient, outPatient, testOrderType, false).size());
	}

	/**
	 * @see OrderService#getOrders(org.openmrs.Patient, org.openmrs.CareSetting,
	 * org.openmrs.OrderType, boolean)
	 */
	@Test
	public void getOrders_shouldIncludeVoidedMatchesIfIncludeVoidedIsSetToTrue() {
		Patient patient = patientService.getPatient(2);
		CareSetting outPatient = orderService.getCareSetting(1);
		OrderType testOrderType = orderService.getOrderType(2);
		assertEquals(4, orderService.getOrders(patient, outPatient, testOrderType, true).size());
	}

	/**
	 * @see OrderService#getOrders(org.openmrs.Patient, org.openmrs.CareSetting,
	 * org.openmrs.OrderType, boolean)
	 */
	@Test
	public void getOrders_shouldIncludeOrdersForSubTypesIfOrderTypeIsSpecified() {
		executeDataSet("org/openmrs/api/include/OrderServiceTest-otherOrders.xml");
		Patient patient = patientService.getPatient(2);
		OrderType testOrderType = orderService.getOrderType(2);
		CareSetting outPatient = orderService.getCareSetting(1);
		List<Order> orders = orderService.getOrders(patient, outPatient, testOrderType, false);
		assertEquals(7, orders.size());
		Order[] expectedOrder1 = {orderService.getOrder(6), orderService.getOrder(7), orderService.getOrder(9),
			orderService.getOrder(101), orderService.getOrder(102), orderService.getOrder(103),
			orderService.getOrder(104)};
		assertThat(orders, hasItems(expectedOrder1));

		OrderType labTestOrderType = orderService.getOrderType(7);
		orders = orderService.getOrders(patient, outPatient, labTestOrderType, false);
		assertEquals(3, orderService.getOrders(patient, outPatient, labTestOrderType, false).size());
		Order[] expectedOrder2 = {orderService.getOrder(101), orderService.getOrder(103), orderService.getOrder(104)};
		assertThat(orders, hasItems(expectedOrder2));
	}

	/**
	 * @see OrderService#(OrderSearchCriteria)
	 */
	@Test
	public void getOrders_shouldGetOrdersByPatient() {
		Patient patient = patientService.getPatient(2);
		OrderSearchCriteria orderSearchCriteria = new OrderSearchCriteriaBuilder().setPatient(patient).build();
		List<Order> orders = orderService.getOrders(orderSearchCriteria);
		assertEquals(11, orders.size());
	}
	
	/**
	 * @see OrderService#(OrderSearchCriteria)
	 */
	@Test
	public void getOrders_shouldGetOrdersByVisit() {
		Visit visit = visitService.getVisit(6);
		OrderSearchCriteria orderSearchCriteria = new OrderSearchCriteriaBuilder().setVisit(visit).build();
		List<Order> orders = orderService.getOrders(orderSearchCriteria);
		assertEquals(11, orders.size());
	}


	/**
	 * @see OrderService#(OrderSearchCriteria)
	 */
	@Test
	public void getOrders_shouldGetStoppedOrders() {
		OrderSearchCriteria orderSearchCriteria = new OrderSearchCriteriaBuilder().setIsStopped(true).build();
		List<Order> orders = orderService.getOrders(orderSearchCriteria);
		assertEquals(4, orders.size());
		for (Order order : orders) {
			assertNotNull(order.getDateStopped());
		}
	}

	/**
	 * @see OrderService#(OrderSearchCriteria)
	 */
	@Test
	public void getOrders_shouldReturnOrdersAutoExpiredBeforeDate() {
		Date autoExpireOnOrBeforeDate = new GregorianCalendar(2008, 9, 30).getTime();
		OrderSearchCriteria orderSearchCriteria = new OrderSearchCriteriaBuilder().setAutoExpireOnOrBeforeDate(autoExpireOnOrBeforeDate).build();
		List<Order> orders = orderService.getOrders(orderSearchCriteria);
		assertEquals(4, orders.size());
		for (Order order : orders) {
			assertNotNull(order.getAutoExpireDate());
			assertTrue(autoExpireOnOrBeforeDate.after(order.getAutoExpireDate()));
		}
	}

	/**
	 * @see OrderService#(OrderSearchCriteria)
	 */
	@Test
	public void getOrders_shouldReturnOnlyCanceledOrAutoExpiredOrdersBeforeDate() {
		Date canceledOrExpiredOnOrBeforeDate = new GregorianCalendar(2008, 9, 30).getTime();
		OrderSearchCriteria orderSearchCriteria = new OrderSearchCriteriaBuilder().setCanceledOrExpiredOnOrBeforeDate(canceledOrExpiredOnOrBeforeDate).build();
		List<Order> orders = orderService.getOrders(orderSearchCriteria);
		assertEquals(7, orders.size());
		for (Order order : orders) {
			assertTrue((order.getDateStopped() != null && order.getDateStopped().before(canceledOrExpiredOnOrBeforeDate))
				|| (order.getAutoExpireDate() != null && order.getAutoExpireDate().before(canceledOrExpiredOnOrBeforeDate)));
		}
	}

	/**
	 * @see OrderService#(OrderSearchCriteria)
	 */
	@Test
	public void getOrders_shouldNotReturnCanceledOrAutoExpiredOrders() {
		Date today = Calendar.getInstance().getTime();
		OrderSearchCriteria orderSearchCriteria = new OrderSearchCriteriaBuilder().setExcludeCanceledAndExpired(true).build();
		List<Order> orders = orderService.getOrders(orderSearchCriteria);
		assertEquals(6, orders.size());
		for (Order order : orders) {
			assertTrue((order.getDateStopped() == null || (order.getDateStopped() != null && order.getDateStopped().after(today))) &&
				(order.getAutoExpireDate() == null || (order.getAutoExpireDate() != null && order.getAutoExpireDate().after(today)))
			);
		}
	}

	/**
	 * @see OrderService#(OrderSearchCriteria)
	 */
	@Test
	public void getOrders_shouldreturnOrdersWithFulfillerStatusCompleted() {
		OrderSearchCriteria orderSearchCriteria = new OrderSearchCriteriaBuilder().setFulfillerStatus(Order.FulfillerStatus.valueOf("COMPLETED")).build();
		List<Order> orders = orderService.getOrders(orderSearchCriteria);
		assertEquals(1, orders.size());
		for (Order order : orders) {
			assertEquals(COMPLETED, order.getFulfillerStatus());
		}
	}

	/**
	 * @see OrderService#(OrderSearchCriteria)
	 */
	@Test
	public void getOrders_shouldReturnOrdersWithFulfillerStatusReceivedOrNull() {
		OrderSearchCriteria orderSearchCriteria = new OrderSearchCriteriaBuilder().setFulfillerStatus(Order.FulfillerStatus.valueOf("RECEIVED")).setIncludeNullFulfillerStatus(new Boolean(true)).build();
		List<Order> orders = orderService.getOrders(orderSearchCriteria);
		assertEquals(12, orders.size());
		for (Order order : orders) {
			assertTrue(order.getFulfillerStatus() == Order.FulfillerStatus.RECEIVED ||
				order.getFulfillerStatus() == null);
		}
	}

	/**
	 * @see OrderService#(OrderSearchCriteria)
	 */
	@Test
	public void getOrders_shouldReturnOrdersWithFulfillerStatusNotNull() {
		OrderSearchCriteria orderSearchCriteria = new OrderSearchCriteriaBuilder().setIncludeNullFulfillerStatus(new Boolean(false)).build();
		List<Order> orders = orderService.getOrders(orderSearchCriteria);
		assertEquals(3, orders.size());
		for (Order order : orders) {
			assertTrue(order.getFulfillerStatus() != null);
		}
	}

	/**
	 * @see OrderService#(OrderSearchCriteria)
	 */
	@Test
	public void getOrders_shouldReturnOrdersWithFulfillerStatusNull() {
		OrderSearchCriteria orderSearchCriteria = new OrderSearchCriteriaBuilder().setIncludeNullFulfillerStatus(new Boolean(true)).build();
		List<Order> orders = orderService.getOrders(orderSearchCriteria);
		assertEquals(10, orders.size());
		for (Order order : orders) {
			assertNull(order.getFulfillerStatus());
		}
	}

	/**
	 * @see OrderService#(OrderSearchCriteria)
	 */
	@Test
	public void getOrders_shouldreturnDiscontinuedOrders() {
		OrderSearchCriteria orderSearchCriteria = new OrderSearchCriteriaBuilder().setAction(Order.Action.valueOf("DISCONTINUE")).build();
		List<Order> orders = orderService.getOrders(orderSearchCriteria);
		assertEquals(2, orders.size());
		for (Order order : orders) {
			assertEquals(DISCONTINUE, order.getAction());
		}
	}

	/**
	 * @see OrderService#(OrderSearchCriteria)
	 */
	@Test
	public void getOrders_shouldNotReturnDiscontinuedOrders() {
		OrderSearchCriteria orderSearchCriteria = new OrderSearchCriteriaBuilder().setExcludeDiscontinueOrders(true).build();
		List<Order> orders = orderService.getOrders(orderSearchCriteria);
		assertEquals(11, orders.size());
		for (Order order : orders) {
			assertNotEquals(order.getAction(), org.openmrs.Order.Action.DISCONTINUE);
		}
	}


	/**
	 * @see OrderService#(OrderSearchCriteria)
	 */
	@Test
	public void getOrders_shouldGetOrdersByCareSetting() {
		CareSetting outPatient = orderService.getCareSetting(1);
		OrderSearchCriteria orderSearchCriteria = new OrderSearchCriteriaBuilder().setCareSetting(outPatient).build();
		List<Order> orders = orderService.getOrders(orderSearchCriteria);
		assertEquals(12, orders.size());
	}

	/**
	 * @see OrderService#(OrderSearchCriteria)
	 */
	@Test
	public void getOrders_shouldGetOrdersByConcepts() {
		List<Concept> concepts = new ArrayList<>();
		concepts.add(conceptService.getConcept(88)); // aspirin
		concepts.add(conceptService.getConcept(3)); // cough syrup
		OrderSearchCriteria orderSearchCriteria = new OrderSearchCriteriaBuilder().setConcepts(concepts).build();
		List<Order> orders = orderService.getOrders(orderSearchCriteria);
		assertEquals(6, orders.size());
	}

	/**
	 * @see OrderService#(OrderSearchCriteria)
	 */
	@Test
	public void getOrders_shouldGetOrdersByOrderTypes() {
		List<OrderType> orderTypes = new ArrayList<>();
		orderTypes.add(orderService.getOrderType(1)); // drug order
		OrderSearchCriteria orderSearchCriteria = new OrderSearchCriteriaBuilder().setOrderTypes(orderTypes).build();
		List<Order> orders = orderService.getOrders(orderSearchCriteria);
		assertEquals(10, orders.size());
	}

	/**
	 * @see OrderService#(OrderSearchCriteria)
	 */
	@Test
	public void getOrders_shouldGetOrdersByActivatedOnOrBeforeDate() {
		// should get orders activated any time on this day
		Date activatedOnOrBeforeDate = new GregorianCalendar(2008, 7, 19).getTime();
		OrderSearchCriteria orderSearchCriteria = new OrderSearchCriteriaBuilder().setActivatedOnOrBeforeDate(activatedOnOrBeforeDate).build();
		List<Order> orders = orderService.getOrders(orderSearchCriteria);
		assertEquals(11, orders.size());
	}

	/**
	 * @see OrderService#(OrderSearchCriteria)
	 */
	@Test
	public void getOrders_shouldGetOrdersByActivatedOnOrAfterDate() {
		// hour and minute should be ignored by search
		Date activatedOnOrAfterDate = new GregorianCalendar(2008, 7, 19, 12, 0).getTime();
		OrderSearchCriteria orderSearchCriteria = new OrderSearchCriteriaBuilder().setActivatedOnOrAfterDate(activatedOnOrAfterDate).build();
		List<Order> orders = orderService.getOrders(orderSearchCriteria);
		assertEquals(3, orders.size());
	}

	/**
	 * @see OrderService#(OrderSearchCriteria)
	 */
	@Test
	public void getOrders_shouldGetOrdersByIncludeVoided() {
		OrderSearchCriteria orderSearchCriteria = new OrderSearchCriteriaBuilder().setIncludeVoided(true).build();
		List<Order> orders = orderService.getOrders(orderSearchCriteria);
		assertEquals(14, orders.size());
	}

	/**
	 * @see OrderService#(OrderSearchCriteria)
	 */
	@Test
	public void getOrders_shouldGetTheOrdersByCareSettingAndOrderType() {
		CareSetting outPatient = orderService.getCareSetting(1);
		List<OrderType> orderTypes = new ArrayList<>();
		orderTypes.add(orderService.getOrderType(2)); // test order type
		OrderSearchCriteria orderSearchCriteria = new OrderSearchCriteriaBuilder().setCareSetting(outPatient).setOrderTypes(orderTypes).build();
		List<Order> orders = orderService.getOrders(orderSearchCriteria);
		assertEquals(3, orders.size());
	}

	@Test
	public void getOrders_shouldGetTheOrdersByOrderNumber() {
		OrderSearchCriteria orderSearchCriteria = new OrderSearchCriteriaBuilder().setOrderNumber("ORD-7").build();
		List<Order> orders = orderService.getOrders(orderSearchCriteria);
		assertEquals(1, orders.size());
		assertEquals("2c96f25c-4949-4f72-9931-d808fbc226df", orders.iterator().next().getUuid());
	}

	@Test
	public void getOrders_shouldGetTheOrdersByOrderNumberEvenIfCaseDoesNotMatch() {
		OrderSearchCriteria orderSearchCriteria = new OrderSearchCriteriaBuilder().setOrderNumber("ord-7").build();
		List<Order> orders = orderService.getOrders(orderSearchCriteria);
		assertEquals(1, orders.size());
		assertEquals("2c96f25c-4949-4f72-9931-d808fbc226df", orders.iterator().next().getUuid());
	}

	@Test
	public void getOrders_shouldGetTheOrdersByAccessionNumber() {
		OrderSearchCriteria orderSearchCriteria = new OrderSearchCriteriaBuilder().setAccessionNumber("ACC-123").build();
		List<Order> orders = orderService.getOrders(orderSearchCriteria);
		assertEquals(1, orders.size());
		assertEquals("e1f95924-697a-11e3-bd76-0800271c1b75", orders.iterator().next().getUuid());
	}

	@Test
	public void getOrders_shouldGetTheOrdersByAccessionNumberEvenIfCaseDoesNotMatch() {
		OrderSearchCriteria orderSearchCriteria = new OrderSearchCriteriaBuilder().setAccessionNumber("acc-123").build();
		List<Order> orders = orderService.getOrders(orderSearchCriteria);
		assertEquals(1, orders.size());
		assertEquals("e1f95924-697a-11e3-bd76-0800271c1b75", orders.iterator().next().getUuid());
	}

	/**
	 * @see OrderService#getAllOrdersByPatient(org.openmrs.Patient)
	 */
	@Test
	public void getAllOrdersByPatient_shouldFailIfPatientIsNull() {
		IllegalArgumentException exception = assertThrows(IllegalArgumentException.class, () -> orderService.getAllOrdersByPatient(null));
		assertThat(exception.getMessage(), is("Patient is required"));
	}

	/**
	 * @see OrderService#getAllOrdersByPatient(org.openmrs.Patient)
	 */
	@Test
	public void getAllOrdersByPatient_shouldGetAllTheOrdersForTheSpecifiedPatient() {
		assertEquals(12, orderService.getAllOrdersByPatient(patientService.getPatient(2)).size());
		assertEquals(2, orderService.getAllOrdersByPatient(patientService.getPatient(7)).size());
	}

	/**
	 * @see OrderService#saveOrder(org.openmrs.Order, OrderContext)
	 */
	@Test
	public void saveOrder_shouldSetOrderTypeIfNullButMappedToTheConceptClass() {
		TestOrder order = new TestOrder();
		order.setPatient(patientService.getPatient(7));
		order.setConcept(conceptService.getConcept(5497));
		order.setOrderer(providerService.getProvider(1));
		order.setCareSetting(orderService.getCareSetting(1));
		order.setEncounter(encounterService.getEncounter(3));
		order.setDateActivated(new Date());
		orderService.saveOrder(order, null);
		assertEquals(2, order.getOrderType().getOrderTypeId().intValue());
	}

	/**
	 * @see OrderService#saveOrder(org.openmrs.Order, OrderContext)
	 */
	@Test
	public void saveOrder_shouldFailIfOrderTypeIsNullAndNotMappedToTheConceptClass() {
		Order order = new Order();
		order.setPatient(patientService.getPatient(7));
		order.setConcept(conceptService.getConcept(9));
		order.setOrderer(providerService.getProvider(1));
		order.setCareSetting(orderService.getCareSetting(1));
		order.setEncounter(encounterService.getEncounter(3));
		order.setDateActivated(new Date());
		OrderEntryException exception = assertThrows(OrderEntryException.class, () -> orderService.saveOrder(order, null));
		assertThat(exception.getMessage(), is("Order.type.cannot.determine"));
	}

	/**
	 * @see OrderService#saveOrderType(org.openmrs.OrderType)
	 */
	@Test
	public void saveOrderType_shouldAddANewOrderTypeToTheDatabase() {
		int orderTypeCount = orderService.getOrderTypes(true).size();
		OrderType orderType = new OrderType();
		orderType.setName("New Order");
		orderType.setJavaClassName("org.openmrs.NewTestOrder");
		orderType.setDescription("New order type for testing");
		orderType.setRetired(false);
		orderType = orderService.saveOrderType(orderType);
		assertNotNull(orderType);
		assertEquals("New Order", orderType.getName());
		assertNotNull(orderType.getId());
		assertEquals((orderTypeCount + 1), orderService.getOrderTypes(true).size());
	}

	/**
	 * @see OrderService#saveOrderType(org.openmrs.OrderType)
	 */
	@Test
	public void saveOrderType_shouldEditAnExistingOrderType() {
		OrderType orderType = orderService.getOrderType(1);
		assertNull(orderType.getDateChanged());
		assertNull(orderType.getChangedBy());
		final String newDescription = "new";
		orderType.setDescription(newDescription);

		orderService.saveOrderType(orderType);
		Context.flushSession();
		assertNotNull(orderType.getDateChanged());
		assertNotNull(orderType.getChangedBy());
	}

	/**
	 * @see OrderService#purgeOrderType(org.openmrs.OrderType)
	 */
	@Test
	public void purgeOrderType_shouldDeleteOrderTypeIfNotInUse() {
		final Integer id = 13;
		OrderType orderType = orderService.getOrderType(id);
		assertNotNull(orderType);
		orderService.purgeOrderType(orderType);
		assertNull(orderService.getOrderType(id));
	}

	/**
	 * @see OrderService#purgeOrderType(org.openmrs.OrderType)
	 */
	@Test
	public void purgeOrderType_shouldNotAllowDeletingAnOrderTypeThatIsInUse() {
		OrderType orderType = orderService.getOrderType(1);
		assertNotNull(orderType);
		CannotDeleteObjectInUseException exception = assertThrows(CannotDeleteObjectInUseException.class, () -> orderService.purgeOrderType(orderType));
		assertThat(exception.getMessage(), is(messageSourceService.getMessage("Order.type.cannot.delete")));
	}

	/**
	 * @see OrderService#retireOrderType(org.openmrs.OrderType, String)
	 */
	@Test
	public void retireOrderType_shouldRetireOrderType() {
		OrderType orderType = orderService.getOrderType(15);
		assertFalse(orderType.getRetired());
		assertNull(orderType.getRetiredBy());
		assertNull(orderType.getRetireReason());
		assertNull(orderType.getDateRetired());
		orderService.retireOrderType(orderType, "Retire for testing purposes");
		orderType = orderService.getOrderType(15);
		assertTrue(orderType.getRetired());
		assertNotNull(orderType.getRetiredBy());
		assertNotNull(orderType.getRetireReason());
		assertNotNull(orderType.getDateRetired());
	}

	/**
	 * @see OrderService#unretireOrderType(org.openmrs.OrderType)
	 */
	@Test
	public void unretireOrderType_shouldUnretireOrderType() {
		OrderType orderType = orderService.getOrderType(16);
		assertTrue(orderType.getRetired());
		assertNotNull(orderType.getRetiredBy());
		assertNotNull(orderType.getRetireReason());
		assertNotNull(orderType.getDateRetired());
		orderService.unretireOrderType(orderType);
		orderType = orderService.getOrderType(16);
		assertFalse(orderType.getRetired());
		assertNull(orderType.getRetiredBy());
		assertNull(orderType.getRetireReason());
		assertNull(orderType.getDateRetired());
	}

	/**
	 * @see OrderService#getSubtypes(org.openmrs.OrderType, boolean)
	 */
	@Test
	public void getOrderSubTypes_shouldGetAllSubOrderTypesWithRetiredOrderTypes() {
		List<OrderType> orderTypeList = orderService.getSubtypes(orderService.getOrderType(2), true);
		assertEquals(7, orderTypeList.size());
	}

	/**
	 * @see OrderService#getSubtypes(org.openmrs.OrderType, boolean)
	 */
	@Test
	public void getOrderSubTypes_shouldGetAllSubOrderTypesWithoutRetiredOrderTypes() {
		List<OrderType> orderTypeList = orderService.getSubtypes(orderService.getOrderType(2), false);
		assertEquals(6, orderTypeList.size());
	}

	/**
	 * @see OrderService#saveOrder(org.openmrs.Order, OrderContext)
	 */
	@Test
	public void saveOrder_shouldDefaultToCareSettingAndOrderTypeDefinedInTheOrderContextIfNull() {
		Order order = new TestOrder();
		order.setPatient(patientService.getPatient(7));
		Concept trimune30 = conceptService.getConcept(792);
		order.setConcept(trimune30);
		order.setOrderer(providerService.getProvider(1));
		order.setEncounter(encounterService.getEncounter(3));
		order.setDateActivated(new Date());
		OrderType expectedOrderType = orderService.getOrderType(2);
		CareSetting expectedCareSetting = orderService.getCareSetting(1);
		OrderContext orderContext = new OrderContext();
		orderContext.setOrderType(expectedOrderType);
		orderContext.setCareSetting(expectedCareSetting);
		order = orderService.saveOrder(order, orderContext);
		assertFalse(expectedOrderType.getConceptClasses().contains(trimune30.getConceptClass()));
		assertEquals(expectedOrderType, order.getOrderType());
		assertEquals(expectedCareSetting, order.getCareSetting());
	}

	/**
	 * @see OrderService#getDiscontinuationOrder(Order)
	 */
	@Test
	public void getDiscontinuationOrder_shouldReturnDiscontinuationOrderIfOrderHasBeenDiscontinued() {
		Order order = orderService.getOrder(111);
		Order discontinuationOrder = orderService.discontinueOrder(order, "no reason", new Date(),
			providerService.getProvider(1), order.getEncounter());

		Order foundDiscontinuationOrder = orderService.getDiscontinuationOrder(order);

		assertThat(foundDiscontinuationOrder, is(discontinuationOrder));
	}

	/**
	 * @see OrderService#getDiscontinuationOrder(Order)
	 */
	@Test
	public void getDiscontinuationOrder_shouldReturnNullIfOrderHasNotBeenDiscontinued() {
		Order order = orderService.getOrder(111);
		Order discontinuationOrder = orderService.getDiscontinuationOrder(order);

		assertThat(discontinuationOrder, is(nullValue()));
	}

	/**
	 * @see OrderService#getOrderTypeByConceptClass(ConceptClass)
	 */
	@Test
	public void getOrderTypeByConceptClass_shouldGetOrderTypeMappedToTheGivenConceptClass() {
		OrderType orderType = orderService.getOrderTypeByConceptClass(Context.getConceptService().getConceptClass(1));

		assertNotNull(orderType);
		assertEquals(2, orderType.getOrderTypeId().intValue());
	}

	/**
	 * @see OrderService#getOrderTypeByConcept(Concept)
	 */
	@Test
	public void getOrderTypeByConcept_shouldGetOrderTypeMappedToTheGivenConcept() {
		OrderType orderType = orderService.getOrderTypeByConcept(Context.getConceptService().getConcept(5089));

		assertNotNull(orderType);
		assertEquals(2, orderType.getOrderTypeId().intValue());
	}

	/**
	 * @see OrderService#saveOrder(org.openmrs.Order, OrderContext)
	 */
	@Test
	public void saveOrder_shouldFailIfConceptInPreviousOrderDoesNotMatchThatOfTheRevisedOrder() {
		Order previousOrder = orderService.getOrder(7);
		Order order = previousOrder.cloneForRevision();
		order.setDateActivated(new Date());
		order.setOrderer(providerService.getProvider(1));
		order.setEncounter(encounterService.getEncounter(6));
		Concept newConcept = conceptService.getConcept(5089);
		assertFalse(previousOrder.getConcept().equals(newConcept));
		order.setConcept(newConcept);

		EditedOrderDoesNotMatchPreviousException exception = assertThrows(EditedOrderDoesNotMatchPreviousException.class, () -> orderService.saveOrder(order, null));
		assertThat(exception.getMessage(), is("The orderable of the previous order and the new one order don't match"));
	}

	/**
	 * @see OrderService#saveOrder(org.openmrs.Order, OrderContext)
	 */
	@Test
	public void saveOrder_shouldFailIfTheExistingDrugOrderMatchesTheConceptAndNotDrugOfTheRevisedOrder() {
		final DrugOrder orderToDiscontinue = (DrugOrder) orderService.getOrder(5);

		//create a different test drug
		Drug discontinuationOrderDrug = new Drug();
		discontinuationOrderDrug.setConcept(orderToDiscontinue.getConcept());
		discontinuationOrderDrug = conceptService.saveDrug(discontinuationOrderDrug);
		assertNotEquals(discontinuationOrderDrug, orderToDiscontinue.getDrug());
		assertNotNull(orderToDiscontinue.getDrug());

		DrugOrder order = orderToDiscontinue.cloneForRevision();
		order.setDateActivated(new Date());
		order.setOrderer(providerService.getProvider(1));
		order.setEncounter(encounterService.getEncounter(6));
		order.setDrug(discontinuationOrderDrug);

		EditedOrderDoesNotMatchPreviousException exception = assertThrows(EditedOrderDoesNotMatchPreviousException.class, () -> orderService.saveOrder(order, null));
		assertThat(exception.getMessage(), is("The orderable of the previous order and the new one order don't match"));
	}

	/**
	 * @see OrderService#saveOrder(org.openmrs.Order, OrderContext)
	 */
	@Test
	public void saveOrder_shouldFailIfTheOrderTypeOfThePreviousOrderDoesNotMatch() {
		Order order = orderService.getOrder(7);
		assertTrue(OrderUtilTest.isActiveOrder(order, null));
		Order discontinuationOrder = order.cloneForDiscontinuing();
		OrderType orderType = orderService.getOrderType(7);
		assertNotEquals(discontinuationOrder.getOrderType(), orderType);
		assertTrue(OrderUtil.isType(discontinuationOrder.getOrderType(), orderType));
		discontinuationOrder.setOrderType(orderType);
		discontinuationOrder.setOrderer(Context.getProviderService().getProvider(1));
		discontinuationOrder.setEncounter(Context.getEncounterService().getEncounter(6));

		EditedOrderDoesNotMatchPreviousException exception = assertThrows(EditedOrderDoesNotMatchPreviousException.class, () -> orderService.saveOrder(discontinuationOrder, null));
		assertThat(exception.getMessage(), is(messageSourceService.getMessage("Order.type.doesnot.match")));
	}

	/**
	 * @see OrderService#saveOrder(org.openmrs.Order, OrderContext)
	 */
	@Test
	public void saveOrder_shouldFailIfTheJavaTypeOfThePreviousOrderDoesNotMatch() throws Exception {

		HibernateSessionFactoryBean sessionFactoryBean = (HibernateSessionFactoryBean) applicationContext
			.getBean("&sessionFactory");
		Configuration configuration = sessionFactoryBean.getConfiguration();

		HibernateAdministrationDAO adminDAO = (HibernateAdministrationDAO) applicationContext.getBean("adminDAO");
		StandardServiceRegistry standardRegistry = new StandardServiceRegistryBuilder()
			.configure().applySettings(configuration.getProperties()).build();

		Metadata metaData = new MetadataSources(standardRegistry).addAnnotatedClass(Allergy.class)
			.addAnnotatedClass(Encounter.class).addAnnotatedClass(SomeTestOrder.class)
			.addAnnotatedClass(Diagnosis.class).addAnnotatedClass(Condition.class)
			.addAnnotatedClass(Visit.class).addAnnotatedClass(VisitAttributeType.class)
			.addAnnotatedClass(MedicationDispense.class)
			.addAnnotatedClass(ProviderAttributeType.class)
			.addAnnotatedClass(ConceptMapType.class)
			.addAnnotatedClass(Relationship.class)
			.addAnnotatedClass(Location.class)
			.addAnnotatedClass(PersonAddress.class)
			.addAnnotatedClass(PersonAttributeType.class)
			.addAnnotatedClass(User.class)
			.addAnnotatedClass(LocationAttributeType.class)
			.addAnnotatedClass(SerializedObject.class)
			.addAnnotatedClass(PatientState.class)
			.addAnnotatedClass(DrugIngredient.class)
			.addAnnotatedClass(DrugReferenceMap.class)
			.addAnnotatedClass(AlertRecipient.class)
			.addAnnotatedClass(PatientIdentifierType.class)
			.addAnnotatedClass(ProgramAttributeType.class)
			.addAnnotatedClass(HL7InError.class)
			.addAnnotatedClass(OrderType.class)
<<<<<<< HEAD
			.addAnnotatedClass(Cohort.class)
=======
			.addAnnotatedClass(ConceptAnswer.class)
>>>>>>> b2855bef
			.addAnnotatedClass(ConceptClass.class)
			.getMetadataBuilder().build();


		Field field = adminDAO.getClass().getDeclaredField("metadata");
		field.setAccessible(true);
		field.set(adminDAO, metaData);

		Order order = orderService.getOrder(7);
		assertTrue(OrderUtilTest.isActiveOrder(order, null));
		Order discontinuationOrder = new SomeTestOrder();
		discontinuationOrder.setCareSetting(order.getCareSetting());
		discontinuationOrder.setConcept(order.getConcept());
		discontinuationOrder.setAction(Action.DISCONTINUE);
		discontinuationOrder.setPreviousOrder(order);
		discontinuationOrder.setPatient(order.getPatient());
		assertTrue(order.getOrderType().getJavaClass().isAssignableFrom(discontinuationOrder.getClass()));
		discontinuationOrder.setOrderType(order.getOrderType());
		discontinuationOrder.setOrderer(Context.getProviderService().getProvider(1));
		discontinuationOrder.setEncounter(Context.getEncounterService().getEncounter(6));

		EditedOrderDoesNotMatchPreviousException exception = assertThrows(EditedOrderDoesNotMatchPreviousException.class, () -> orderService.saveOrder(discontinuationOrder, null));
		assertThat(exception.getMessage(), is(messageSourceService.getMessage("Order.class.doesnot.match")));
	}

	/**
	 * @see OrderService#saveOrder(org.openmrs.Order, OrderContext)
	 */
	@Test
	public void saveOrder_shouldFailIfTheCareSettingOfThePreviousOrderDoesNotMatch() {
		Order order = orderService.getOrder(7);
		assertTrue(OrderUtilTest.isActiveOrder(order, null));
		Order discontinuationOrder = order.cloneForDiscontinuing();
		CareSetting careSetting = orderService.getCareSetting(2);
		assertNotEquals(discontinuationOrder.getCareSetting(), careSetting);
		discontinuationOrder.setCareSetting(careSetting);
		discontinuationOrder.setOrderer(Context.getProviderService().getProvider(1));
		discontinuationOrder.setEncounter(Context.getEncounterService().getEncounter(6));

		EditedOrderDoesNotMatchPreviousException exception = assertThrows(EditedOrderDoesNotMatchPreviousException.class, () -> orderService.saveOrder(discontinuationOrder, null));
		assertThat(exception.getMessage(), is(messageSourceService.getMessage("Order.care.setting.doesnot.match")));
	}

	/**
	 * @see OrderService#saveOrder(org.openmrs.Order, OrderContext)
	 */
	@Test
	public void saveOrder_shouldSetConceptForDrugOrdersIfNull() {
		Patient patient = patientService.getPatient(7);
		CareSetting careSetting = orderService.getCareSetting(2);
		OrderType orderType = orderService.getOrderTypeByName("Drug order");

		//place drug order
		DrugOrder order = new DrugOrder();
		Encounter encounter = encounterService.getEncounter(3);
		order.setEncounter(encounter);
		order.setPatient(patient);
		order.setDrug(conceptService.getDrug(2));
		order.setCareSetting(careSetting);
		order.setOrderer(Context.getProviderService().getProvider(1));
		order.setDateActivated(encounter.getEncounterDatetime());
		order.setOrderType(orderType);
		order.setDosingType(FreeTextDosingInstructions.class);
		order.setInstructions("None");
		order.setDosingInstructions("Test Instruction");
		orderService.saveOrder(order, null);
		assertNotNull(order.getOrderId());
	}

	/**
	 * @see org.openmrs.api.OrderService#getDrugRoutes()
	 */
	@Test
	public void getDrugRoutes_shouldGetDrugRoutesAssociatedConceptPrividedInGlobalProperties() {
		List<Concept> drugRoutesList = orderService.getDrugRoutes();
		assertEquals(1, drugRoutesList.size());
		assertEquals(22, drugRoutesList.get(0).getConceptId().intValue());
	}

	/**
	 * @see OrderService#voidOrder(org.openmrs.Order, String)
	 */
	@Test
	public void voidOrder_shouldVoidAnOrder() {
		Order order = orderService.getOrder(1);
		assertFalse(order.getVoided());
		assertNull(order.getDateVoided());
		assertNull(order.getVoidedBy());
		assertNull(order.getVoidReason());

		orderService.voidOrder(order, "None");
		assertTrue(order.getVoided());
		assertNotNull(order.getDateVoided());
		assertNotNull(order.getVoidedBy());
		assertNotNull(order.getVoidReason());
	}

	/**
	 * @see OrderService#voidOrder(org.openmrs.Order, String)
	 */
	@Test
	public void voidOrder_shouldUnsetDateStoppedOfThePreviousOrderIfTheSpecifiedOrderIsADiscontinuation() {
		Order order = orderService.getOrder(22);
		assertEquals(Action.DISCONTINUE, order.getAction());
		Order previousOrder = order.getPreviousOrder();
		assertNotNull(previousOrder.getDateStopped());
		assertFalse(order.getVoided());

		orderService.voidOrder(order, "None");
		//Ensures order interceptor is okay with all the changes
		Context.flushSession();
		assertTrue(order.getVoided());
		assertNull(previousOrder.getDateStopped());
	}

	/**
	 * @see OrderService#voidOrder(org.openmrs.Order, String)
	 */
	@Test
	public void voidOrder_shouldUnsetDateStoppedOfThePreviousOrderIfTheSpecifiedOrderIsARevision() {
		Order order = orderService.getOrder(111);
		assertEquals(Action.REVISE, order.getAction());
		Order previousOrder = order.getPreviousOrder();
		assertNotNull(previousOrder.getDateStopped());
		assertFalse(order.getVoided());

		orderService.voidOrder(order, "None");
		Context.flushSession();
		assertTrue(order.getVoided());
		assertNull(previousOrder.getDateStopped());
	}

	/**
	 * @see OrderService#unvoidOrder(org.openmrs.Order)
	 */
	@Test
	public void unvoidOrder_shouldUnvoidAnOrder() {
		Order order = orderService.getOrder(8);
		assertTrue(order.getVoided());
		assertNotNull(order.getDateVoided());
		assertNotNull(order.getVoidedBy());
		assertNotNull(order.getVoidReason());

		orderService.unvoidOrder(order);
		assertFalse(order.getVoided());
		assertNull(order.getDateVoided());
		assertNull(order.getVoidedBy());
		assertNull(order.getVoidReason());
	}

	/**
	 * @see OrderService#unvoidOrder(org.openmrs.Order)
	 */
	@Test
	public void unvoidOrder_shouldStopThePreviousOrderIfTheSpecifiedOrderIsADiscontinuation() {
		Order order = orderService.getOrder(22);
		assertEquals(Action.DISCONTINUE, order.getAction());
		Order previousOrder = order.getPreviousOrder();
		assertNotNull(previousOrder.getDateStopped());
		assertFalse(order.getVoided());

		//void the DC order for testing purposes so we can unvoid it later
		orderService.voidOrder(order, "None");
		Context.flushSession();
		assertTrue(order.getVoided());
		assertNull(previousOrder.getDateStopped());

		orderService.unvoidOrder(order);
		Context.flushSession();
		assertFalse(order.getVoided());
		assertNotNull(previousOrder.getDateStopped());
	}

	/**
	 * @see OrderService#unvoidOrder(org.openmrs.Order)
	 */
	@Test
	public void unvoidOrder_shouldStopThePreviousOrderIfTheSpecifiedOrderIsARevision() {
		Order order = orderService.getOrder(111);
		assertEquals(Action.REVISE, order.getAction());
		Order previousOrder = order.getPreviousOrder();
		assertNotNull(previousOrder.getDateStopped());
		assertFalse(order.getVoided());

		//void the revise order for testing purposes so we can unvoid it later
		orderService.voidOrder(order, "None");
		Context.flushSession();
		assertTrue(order.getVoided());
		assertNull(previousOrder.getDateStopped());

		orderService.unvoidOrder(order);
		Context.flushSession();
		assertFalse(order.getVoided());
		assertNotNull(previousOrder.getDateStopped());
	}

	/**
	 * @throws InterruptedException
	 * @see OrderService#unvoidOrder(org.openmrs.Order)
	 */
	@Test
	public void unvoidOrder_shouldFailForADiscontinuationOrderIfThePreviousOrderIsInactive() throws InterruptedException {
		Order order = orderService.getOrder(22);
		assertEquals(Action.DISCONTINUE, order.getAction());
		Order previousOrder = order.getPreviousOrder();
		assertNotNull(previousOrder.getDateStopped());
		assertFalse(order.getVoided());

		//void the DC order for testing purposes so we can unvoid it later
		orderService.voidOrder(order, "None");
		assertTrue(order.getVoided());
		assertNull(previousOrder.getDateStopped());

		//stop the order with a different DC order
		orderService.discontinueOrder(previousOrder, "Testing", null, previousOrder.getOrderer(),
			previousOrder.getEncounter());
		Thread.sleep(10);

		CannotUnvoidOrderException exception = assertThrows(CannotUnvoidOrderException.class, () -> orderService.unvoidOrder(order));
		assertThat(exception.getMessage(), is(messageSourceService.getMessage("Order.action.cannot.unvoid", new Object[]{"discontinuation"}, null)));
	}

	/**
	 * @throws InterruptedException
	 * @see OrderService#unvoidOrder(org.openmrs.Order)
	 */
	@Test
	public void unvoidOrder_shouldFailForAReviseOrderIfThePreviousOrderIsInactive() throws InterruptedException {
		Order order = orderService.getOrder(111);
		assertEquals(Action.REVISE, order.getAction());
		Order previousOrder = order.getPreviousOrder();
		assertNotNull(previousOrder.getDateStopped());
		assertFalse(order.getVoided());

		//void the DC order for testing purposes so we can unvoid it later
		orderService.voidOrder(order, "None");
		assertTrue(order.getVoided());
		assertNull(previousOrder.getDateStopped());

		//stop the order with a different REVISE order
		Order revise = previousOrder.cloneForRevision();
		revise.setOrderer(order.getOrderer());
		revise.setEncounter(order.getEncounter());
		orderService.saveOrder(revise, null);
		Thread.sleep(10);

		CannotUnvoidOrderException exception = assertThrows(CannotUnvoidOrderException.class, () -> orderService.unvoidOrder(order));
		assertThat(exception.getMessage(), is(messageSourceService.getMessage("Order.action.cannot.unvoid", new Object[]{"revision"}, null)));
	}

	/**
	 * @see OrderService#getRevisionOrder(org.openmrs.Order)
	 */
	@Test
	public void getRevisionOrder_shouldReturnRevisionOrderIfOrderHasBeenRevised() {
		assertEquals(orderService.getOrder(111), orderService.getRevisionOrder(orderService.getOrder(1)));
	}

	/**
	 * @see OrderService#getRevisionOrder(org.openmrs.Order)
	 */
	@Test
	public void getRevisionOrder_shouldReturnNullIfOrderHasNotBeenRevised() {
		assertNull(orderService.getRevisionOrder(orderService.getOrder(444)));
	}

	/**
	 * @see OrderService#getDiscontinuationOrder(Order)
	 */
	@Test
	public void getDiscontinuationOrder_shouldReturnNullIfDcOrderIsVoided() {
		Order order = orderService.getOrder(7);
		Order discontinueOrder = orderService.discontinueOrder(order, "Some reason", new Date(),
			providerService.getProvider(1), encounterService.getEncounter(3));
		orderService.voidOrder(discontinueOrder, "Invalid reason");

		Order discontinuationOrder = orderService.getDiscontinuationOrder(order);
		assertThat(discontinuationOrder, is(nullValue()));
	}

	/**
	 * @see OrderService#getDrugDispensingUnits()
	 */
	@Test
	public void getDrugDispensingUnits_shouldReturnTheUnionOfTheDosingAndDispensingUnits() {
		List<Concept> dispensingUnits = orderService.getDrugDispensingUnits();
		assertEquals(2, dispensingUnits.size());
		assertThat(dispensingUnits, containsInAnyOrder(hasId(50), hasId(51)));
	}

	/**
	 * @see OrderService#getDrugDispensingUnits()
	 */
	@Test
	public void getDrugDispensingUnits_shouldReturnAnEmptyListIfNothingIsConfigured() {
		adminService.saveGlobalProperty(new GlobalProperty(OpenmrsConstants.GP_DRUG_DISPENSING_UNITS_CONCEPT_UUID, ""));
		adminService.saveGlobalProperty(new GlobalProperty(OpenmrsConstants.GP_DRUG_DOSING_UNITS_CONCEPT_UUID, ""));
		assertThat(orderService.getDrugDispensingUnits(), is(empty()));
	}

	/**
	 * @see OrderService#getDrugDosingUnits()
	 */
	@Test
	public void getDrugDosingUnits_shouldReturnAListIfGPIsSet() {
		List<Concept> dosingUnits = orderService.getDrugDosingUnits();
		assertEquals(2, dosingUnits.size());
		assertThat(dosingUnits, containsInAnyOrder(hasId(50), hasId(51)));
	}

	/**
	 * @see OrderService#getDrugDosingUnits()
	 */
	@Test
	public void getDrugDosingUnits_shouldReturnAnEmptyListIfNothingIsConfigured() {
		adminService.saveGlobalProperty(new GlobalProperty(OpenmrsConstants.GP_DRUG_DOSING_UNITS_CONCEPT_UUID, ""));
		assertThat(orderService.getDrugDosingUnits(), is(empty()));
	}

	/**
	 * @see OrderService#getDurationUnits()
	 */
	@Test
	public void getDurationUnits_shouldReturnAListIfGPIsSet() {
		List<Concept> durationConcepts = orderService.getDurationUnits();
		assertEquals(1, durationConcepts.size());
		assertEquals(28, durationConcepts.get(0).getConceptId().intValue());
	}

	/**
	 * @see OrderService#getDurationUnits()
	 */
	@Test
	public void getDurationUnits_shouldReturnAnEmptyListIfNothingIsConfigured() {
		adminService.saveGlobalProperty(new GlobalProperty(OpenmrsConstants.GP_DURATION_UNITS_CONCEPT_UUID, ""));
		assertThat(orderService.getDurationUnits(), is(empty()));
	}

	/**
	 * @see OrderService#getRevisionOrder(org.openmrs.Order)
	 */
	@Test
	public void getRevisionOrder_shouldNotReturnAVoidedRevisionOrder() {
		Order order = orderService.getOrder(7);
		Order revision1 = order.cloneForRevision();
		revision1.setEncounter(order.getEncounter());
		revision1.setOrderer(order.getOrderer());
		orderService.saveOrder(revision1, null);
		assertEquals(revision1, orderService.getRevisionOrder(order));
		orderService.voidOrder(revision1, "Testing");
		assertThat(orderService.getRevisionOrder(order), is(nullValue()));

		//should return the new unvoided revision
		Order revision2 = order.cloneForRevision();
		revision2.setEncounter(order.getEncounter());
		revision2.setOrderer(order.getOrderer());
		orderService.saveOrder(revision2, null);
		assertEquals(revision2, orderService.getRevisionOrder(order));
	}

	/**
	 * @see OrderService#saveOrder(org.openmrs.Order, OrderContext)
	 */
	@Test
	public void saveOrder_shouldPassForADiscontinuationOrderWithNoPreviousOrder() {
		TestOrder dcOrder = new TestOrder();
		dcOrder.setAction(Action.DISCONTINUE);
		dcOrder.setPatient(patientService.getPatient(2));
		dcOrder.setCareSetting(orderService.getCareSetting(2));
		dcOrder.setConcept(conceptService.getConcept(5089));
		dcOrder.setEncounter(encounterService.getEncounter(6));
		dcOrder.setOrderer(providerService.getProvider(1));
		orderService.saveOrder(dcOrder, null);
	}

	/**
	 * @see OrderService#getTestSpecimenSources()
	 */
	@Test
	public void getTestSpecimenSources_shouldReturnAListIfGPIsSet() {
		List<Concept> specimenSourceList = orderService.getTestSpecimenSources();
		assertEquals(1, specimenSourceList.size());
		assertEquals(22, specimenSourceList.get(0).getConceptId().intValue());
	}

	/**
	 * @see OrderService#getTestSpecimenSources()
	 */
	@Test
	public void getTestSpecimenSources_shouldReturnAnEmptyListIfNothingIsConfigured() {
		adminService.saveGlobalProperty(new GlobalProperty(OpenmrsConstants.GP_TEST_SPECIMEN_SOURCES_CONCEPT_UUID, ""));
		assertThat(orderService.getTestSpecimenSources(), is(empty()));
	}

	/**
	 * @see OrderService#retireOrderType(org.openmrs.OrderType, String)
	 */
	@Test
	public void retireOrderType_shouldNotRetireIndependentField() {
		OrderType orderType = orderService.getOrderType(2);
		ConceptClass conceptClass = conceptService.getConceptClass(1);
		assertFalse(conceptClass.getRetired());
		orderType.addConceptClass(conceptClass);
		orderService.retireOrderType(orderType, "test retire reason");
		assertFalse(conceptClass.getRetired());
	}

	/**
	 * @see OrderService#saveOrder(org.openmrs.Order, OrderContext)
	 */
	@Test
	public void saveOrder_shouldSetOrderTypeOfDrugOrderToDrugOrderIfNotSetAndConceptNotMapped() {
		Drug drug = conceptService.getDrug(2);
		Concept unmappedConcept = conceptService.getConcept(113);

		assertNull(orderService.getOrderTypeByConcept(unmappedConcept));
		drug.setConcept(unmappedConcept);

		DrugOrder drugOrder = new DrugOrder();
		Encounter encounter = encounterService.getEncounter(3);
		drugOrder.setEncounter(encounter);
		drugOrder.setPatient(patientService.getPatient(7));
		drugOrder.setCareSetting(orderService.getCareSetting(1));
		drugOrder.setOrderer(Context.getProviderService().getProvider(1));
		drugOrder.setDateActivated(encounter.getEncounterDatetime());
		drugOrder.setDrug(drug);
		drugOrder.setDosingType(SimpleDosingInstructions.class);
		drugOrder.setDose(300.0);
		drugOrder.setDoseUnits(conceptService.getConcept(50));
		drugOrder.setQuantity(20.0);
		drugOrder.setQuantityUnits(conceptService.getConcept(51));
		drugOrder.setFrequency(orderService.getOrderFrequency(3));
		drugOrder.setRoute(conceptService.getConcept(22));
		drugOrder.setNumRefills(10);
		drugOrder.setOrderType(null);

		orderService.saveOrder(drugOrder, null);
		assertNotNull(drugOrder.getOrderType());
		assertEquals(orderService.getOrderTypeByUuid(OrderType.DRUG_ORDER_TYPE_UUID), drugOrder.getOrderType());
	}

	/**
	 * @see OrderService#saveOrder(org.openmrs.Order, OrderContext)
	 */
	@Test
	public void saveOrder_shouldSetOrderTypeOfTestOrderToTestOrderIfNotSetAndConceptNotMapped() {
		TestOrder testOrder = new TestOrder();
		testOrder.setPatient(patientService.getPatient(7));
		Concept unmappedConcept = conceptService.getConcept(113);

		assertNull(orderService.getOrderTypeByConcept(unmappedConcept));
		testOrder.setConcept(unmappedConcept);
		testOrder.setOrderer(providerService.getProvider(1));
		testOrder.setCareSetting(orderService.getCareSetting(1));
		Encounter encounter = encounterService.getEncounter(3);
		testOrder.setEncounter(encounter);
		testOrder.setDateActivated(encounter.getEncounterDatetime());
		testOrder.setClinicalHistory("Patient had a negative reaction to the test in the past");
		testOrder.setFrequency(orderService.getOrderFrequency(3));
		testOrder.setSpecimenSource(conceptService.getConcept(22));
		testOrder.setNumberOfRepeats(3);

		orderService.saveOrder(testOrder, null);
		assertNotNull(testOrder.getOrderType());
		assertEquals(orderService.getOrderTypeByUuid(OrderType.TEST_ORDER_TYPE_UUID), testOrder.getOrderType());
	}

	@Test
	public void saveOrder_shouldSetAutoExpireDateOfDrugOrderIfAutoExpireDateIsNotSet() throws ParseException {
		executeDataSet("org/openmrs/api/include/OrderServiceTest-drugOrderAutoExpireDate.xml");
		Drug drug = conceptService.getDrug(3000);
		DrugOrder drugOrder = new DrugOrder();
		Encounter encounter = encounterService.getEncounter(3);
		drugOrder.setEncounter(encounter);
		drugOrder.setPatient(patientService.getPatient(7));
		drugOrder.setCareSetting(orderService.getCareSetting(1));
		drugOrder.setOrderer(Context.getProviderService().getProvider(1));
		drugOrder.setDrug(drug);
		drugOrder.setDosingType(SimpleDosingInstructions.class);
		drugOrder.setDose(300.0);
		drugOrder.setDoseUnits(conceptService.getConcept(50));
		drugOrder.setQuantity(20.0);
		drugOrder.setQuantityUnits(conceptService.getConcept(51));
		drugOrder.setFrequency(orderService.getOrderFrequency(3));
		drugOrder.setRoute(conceptService.getConcept(22));
		drugOrder.setNumRefills(0);
		drugOrder.setOrderType(null);
		drugOrder.setDateActivated(TestUtil.createDateTime("2014-08-03"));
		drugOrder.setDuration(20);// 20 days
		drugOrder.setDurationUnits(conceptService.getConcept(1001));

		Order savedOrder = orderService.saveOrder(drugOrder, null);

		Order loadedOrder = orderService.getOrder(savedOrder.getId());
		assertEquals(TestUtil.createDateTime("2014-08-22 23:59:59"), loadedOrder.getAutoExpireDate());
	}

	@Test
	public void saveOrder_shouldSetAutoExpireDateForReviseOrderWithSimpleDosingInstructions() {
		executeDataSet("org/openmrs/api/include/OrderServiceTest-drugOrderAutoExpireDate.xml");
		DrugOrder originalOrder = (DrugOrder) orderService.getOrder(111);
		assertTrue(originalOrder.isActive());
		DrugOrder revisedOrder = originalOrder.cloneForRevision();
		revisedOrder.setOrderer(originalOrder.getOrderer());
		revisedOrder.setEncounter(originalOrder.getEncounter());

		revisedOrder.setNumRefills(0);
		revisedOrder.setAutoExpireDate(null);
		revisedOrder.setDuration(10);
		revisedOrder.setDurationUnits(conceptService.getConcept(1001));

		orderService.saveOrder(revisedOrder, null);

		assertNotNull(revisedOrder.getAutoExpireDate());
	}

	/**
	 * @see OrderServiceImpl#discontinueExistingOrdersIfNecessary()
	 */
	@Test
	public void saveOrder_shouldThrowAmbiguousOrderExceptionIfDisconnectingMultipleActiveOrdersForTheGivenConcepts() {
		executeDataSet("org/openmrs/api/include/OrderServiceTest-discontinueAmbiguousOrderByConcept.xml");
		DrugOrder order = new DrugOrder();
		order.setAction(Order.Action.DISCONTINUE);
		order.setOrderReasonNonCoded("Discontinue this");
		order.setConcept(conceptService.getConcept(88));
		order.setEncounter(encounterService.getEncounter(7));
		order.setPatient(patientService.getPatient(9));
		order.setOrderer(providerService.getProvider(1));
		order.setCareSetting(orderService.getCareSetting(1));
		assertThrows(AmbiguousOrderException.class, () -> orderService.saveOrder(order, null));
	}

	/**
	 * @see OrderServiceImpl#discontinueExistingOrdersIfNecessary()
	 */
	@Test
	public void saveOrder_shouldThrowAmbiguousOrderExceptionIfDisconnectingMultipleActiveDrugOrdersWithTheSameDrug() {
		executeDataSet("org/openmrs/api/include/OrderServiceTest-ambiguousDrugOrders.xml");
		DrugOrder order = new DrugOrder();
		order.setAction(Order.Action.DISCONTINUE);
		order.setOrderReasonNonCoded("Discontinue this");
		order.setDrug(conceptService.getDrug(3));
		order.setEncounter(encounterService.getEncounter(7));
		order.setPatient(patientService.getPatient(9));
		order.setOrderer(providerService.getProvider(1));
		order.setCareSetting(orderService.getCareSetting(1));
		assertThrows(AmbiguousOrderException.class, () -> orderService.saveOrder(order, null));
	}

	/**
	 * @see OrderService#saveOrder(org.openmrs.Order, OrderContext, org.openmrs.Order[])
	 */
	@Test
	public void saveOrder_shouldPassIfAnKnownDrugOrderForTheSameDrugFormulationSpecified() {
		executeDataSet("org/openmrs/api/include/OrderServiceTest-drugOrdersWithSameConceptAndDifferentFormAndStrength.xml");
		final Patient patient = patientService.getPatient(2);
		//sanity check that we have an active order for the same concept
		DrugOrder existingOrder = (DrugOrder) orderService.getOrder(1000);
		assertTrue(existingOrder.isActive());

		//New Drug order
		DrugOrder order = new DrugOrder();
		order.setPatient(patient);
		order.setDrug(existingOrder.getDrug());
		order.setEncounter(encounterService.getEncounter(6));
		order.setOrderer(providerService.getProvider(1));
		order.setCareSetting(existingOrder.getCareSetting());
		order.setDosingType(FreeTextDosingInstructions.class);
		order.setDosingInstructions("2 for 5 days");
		order.setQuantity(10.0);
		order.setQuantityUnits(conceptService.getConcept(51));
		order.setNumRefills(2);
		OrderContext orderContext = new OrderContext();
		orderContext.setAttribute(OrderService.PARALLEL_ORDERS, new String[]{existingOrder.getUuid()});
		orderService.saveOrder(order, orderContext);
		assertNotNull(orderService.getOrder(order.getOrderId()));
	}

	/**
	 * @see OrderService#getNonCodedDrugConcept()
	 */
	@Test
	public void getNonCodedDrugConcept_shouldReturnNullIfNothingIsConfigured() {
		adminService.saveGlobalProperty(new GlobalProperty(OpenmrsConstants.GP_DRUG_ORDER_DRUG_OTHER, ""));
		assertNull(orderService.getNonCodedDrugConcept());
	}

	/**
	 * @see OrderService#getNonCodedDrugConcept()
	 */
	@Test
	public void getNonCodedDrugConcept_shouldReturnAConceptIfGPIsSet() {
		executeDataSet("org/openmrs/api/include/OrderServiceTest-nonCodedDrugs.xml");
		Concept nonCodedDrugConcept = orderService.getNonCodedDrugConcept();
		assertNotNull(nonCodedDrugConcept);
		assertThat(nonCodedDrugConcept.getConceptId(), is(5584));
		assertEquals(nonCodedDrugConcept.getName().getName(), "DRUG OTHER");

	}

	/**
	 * @see OrderService#saveOrder(Order, OrderContext)
	 */
	@Test
	public void saveOrder_shouldPassIfAnActiveDrugOrderForTheSameConceptAndDifferentDrugNonCodedExists() {
		executeDataSet("org/openmrs/api/include/OrderServiceTest-nonCodedDrugs.xml");
		final Concept nonCodedConcept = orderService.getNonCodedDrugConcept();
		//sanity check that we have an active order for the same concept
		DrugOrder duplicateOrder = (DrugOrder) orderService.getOrder(584);
		assertTrue(duplicateOrder.isActive());
		assertEquals(nonCodedConcept, duplicateOrder.getConcept());

		DrugOrder drugOrder = duplicateOrder.copy();
		drugOrder.setDrugNonCoded("non coded drug paracetemol");

		Order savedOrder = orderService.saveOrder(drugOrder, null);
		assertNotNull(orderService.getOrder(savedOrder.getOrderId()));
	}

	/**
	 * @see OrderService#saveOrder(Order, OrderContext)
	 */
	@Test
	public void saveOrder_shouldFailIfAnActiveDrugOrderForTheSameConceptAndDrugNonCodedAndCareSettingExists() {
		executeDataSet("org/openmrs/api/include/OrderServiceTest-nonCodedDrugs.xml");
		final Concept nonCodedConcept = orderService.getNonCodedDrugConcept();
		//sanity check that we have an active order for the same concept
		DrugOrder duplicateOrder = (DrugOrder) orderService.getOrder(584);
		assertTrue(duplicateOrder.isActive());
		assertEquals(nonCodedConcept, duplicateOrder.getConcept());

		DrugOrder drugOrder = duplicateOrder.copy();
		drugOrder.setDrugNonCoded("non coded drug crocine");

		AmbiguousOrderException exception = assertThrows(AmbiguousOrderException.class, () -> orderService.saveOrder(drugOrder, null));
		assertThat(exception.getMessage(), is("Order.cannot.have.more.than.one"));
	}

	@Test
	public void saveOrder_shouldDiscontinuePreviousNonCodedOrderIfItIsNotAlreadyDiscontinued() {
		//We are trying to discontinue order id 584 in OrderServiceTest-nonCodedDrugs.xml
		executeDataSet("org/openmrs/api/include/OrderServiceTest-nonCodedDrugs.xml");
		DrugOrder previousOrder = (DrugOrder) orderService.getOrder(584);
		DrugOrder drugOrder = previousOrder.cloneForDiscontinuing();
		drugOrder.setPreviousOrder(previousOrder);
		drugOrder.setDateActivated(new Date());
		drugOrder.setOrderer(previousOrder.getOrderer());
		drugOrder.setEncounter(previousOrder.getEncounter());

		Order saveOrder = orderService.saveOrder(drugOrder, null);
		assertNotNull(previousOrder.getDateStopped(), "previous order should be discontinued");
		assertNotNull(orderService.getOrder(saveOrder.getOrderId()));
	}

	@Test
	public void saveOrder_shouldFailDiscontinueNonCodedDrugOrderIfOrderableOfPreviousAndNewOrderDontMatch() {
		executeDataSet("org/openmrs/api/include/OrderServiceTest-nonCodedDrugs.xml");
		DrugOrder previousOrder = (DrugOrder) orderService.getOrder(584);
		DrugOrder drugOrder = previousOrder.cloneForDiscontinuing();
		drugOrder.setDrugNonCoded("non coded drug citrigine");
		drugOrder.setPreviousOrder(previousOrder);
		drugOrder.setDateActivated(new Date());
		drugOrder.setOrderer(providerService.getProvider(1));
		drugOrder.setEncounter(encounterService.getEncounter(6));

		EditedOrderDoesNotMatchPreviousException exception = assertThrows(EditedOrderDoesNotMatchPreviousException.class, () -> orderService.saveOrder(drugOrder, null));
		assertThat(exception.getMessage(), is("The orderable of the previous order and the new one order don't match"));
	}

	@Test
	public void saveOrder_shouldFailIfDrugNonCodedInPreviousDrugOrderDoesNotMatchThatOfTheRevisedDrugOrder() {
		executeDataSet("org/openmrs/api/include/OrderServiceTest-nonCodedDrugs.xml");
		DrugOrder previousOrder = (DrugOrder) orderService.getOrder(584);
		DrugOrder order = previousOrder.cloneForRevision();
		String drugNonCodedParacetemol = "non coded aspirin";

		order.setDateActivated(new Date());
		order.setOrderer(providerService.getProvider(1));
		order.setEncounter(encounterService.getEncounter(6));
		assertFalse(previousOrder.getDrugNonCoded().equals(drugNonCodedParacetemol));
		order.setDrugNonCoded(drugNonCodedParacetemol);
		order.setPreviousOrder(previousOrder);

		EditedOrderDoesNotMatchPreviousException exception = assertThrows(EditedOrderDoesNotMatchPreviousException.class, () -> orderService.saveOrder(order, null));
		assertThat(exception.getMessage(), is("The orderable of the previous order and the new one order don't match"));
	}

	@Test
	public void saveOrder_shouldRevisePreviousNonCodedOrderIfItIsAlreadyExisting() {
		//We are trying to discontinue order id 584 in OrderServiceTest-nonCodedDrugs.xml
		executeDataSet("org/openmrs/api/include/OrderServiceTest-nonCodedDrugs.xml");
		DrugOrder previousOrder = (DrugOrder) orderService.getOrder(584);
		DrugOrder order = previousOrder.cloneForRevision();

		order.setDateActivated(new Date());
		order.setOrderer(providerService.getProvider(1));
		order.setEncounter(encounterService.getEncounter(6));
		order.setAsNeeded(true);
		order.setPreviousOrder(previousOrder);

		DrugOrder saveOrder = (DrugOrder) orderService.saveOrder(order, null);
		assertTrue(saveOrder.getAsNeeded());
		assertNotNull(orderService.getOrder(saveOrder.getOrderId()));
	}

	@Test
	public void saveRetrospectiveOrder_shouldDiscontinueOrderInRetrospectiveEntry() throws ParseException {
		executeDataSet("org/openmrs/api/include/OrderServiceTest-ordersWithAutoExpireDate.xml");
		SimpleDateFormat dateFormat = new SimpleDateFormat("yyyy-MM-dd hh:mm:ss.S");
		Date originalOrderDateActivated = dateFormat.parse("2008-11-19 09:24:10.0");
		Date discontinuationOrderDate = DateUtils.addDays(originalOrderDateActivated, 2);

		Order originalOrder = orderService.getOrder(201);
		assertNull(originalOrder.getDateStopped());
		assertEquals(dateFormat.parse("2008-11-23 09:24:09.0"), originalOrder.getAutoExpireDate());
		assertFalse(originalOrder.isActive());
		assertTrue(originalOrder.isActive(discontinuationOrderDate));

		Order discontinueationOrder = originalOrder.cloneForDiscontinuing();
		discontinueationOrder.setPreviousOrder(originalOrder);
		discontinueationOrder.setEncounter(encounterService.getEncounter(17));
		discontinueationOrder.setOrderer(providerService.getProvider(1));
		discontinueationOrder.setDateActivated(discontinuationOrderDate);
		orderService.saveRetrospectiveOrder(discontinueationOrder, null);

		assertNotNull(originalOrder.getDateStopped());
		assertEquals(discontinueationOrder.getAutoExpireDate(), discontinueationOrder.getDateActivated());
	}

	@Test
	public void saveRetrospectiveOrder_shouldDiscontinueAndStopActiveOrderInRetrospectiveEntry() throws ParseException {
		executeDataSet("org/openmrs/api/include/OrderServiceTest-ordersWithAutoExpireDate.xml");
		SimpleDateFormat dateFormat = new SimpleDateFormat("yyyy-MM-dd hh:mm:ss.S");
		Date originalOrderDateActivated = dateFormat.parse("2008-11-19 09:24:10.0");
		Date discontinuationOrderDate = DateUtils.addDays(originalOrderDateActivated, 2);

		Order originalOrder = orderService.getOrder(202);
		assertNull(originalOrder.getDateStopped());
		assertEquals(dateFormat.parse("2008-11-23 09:24:09.0"), originalOrder.getAutoExpireDate());
		assertFalse(originalOrder.isActive());
		assertTrue(originalOrder.isActive(discontinuationOrderDate));

		Order discontinuationOrder = originalOrder.cloneForDiscontinuing();
		discontinuationOrder.setPreviousOrder(null);
		discontinuationOrder.setEncounter(encounterService.getEncounter(17));
		discontinuationOrder.setOrderer(providerService.getProvider(1));
		discontinuationOrder.setDateActivated(discontinuationOrderDate);
		orderService.saveRetrospectiveOrder(discontinuationOrder, null);

		assertNotNull(originalOrder.getDateStopped());
		assertEquals(discontinuationOrder.getAutoExpireDate(), discontinuationOrder.getDateActivated());
	}

	@Test
	public void saveOrder_shouldNotRevisePreviousIfAlreadyStopped() throws ParseException {
		executeDataSet("org/openmrs/api/include/OrderServiceTest-ordersWithAutoExpireDate.xml");
		Order previousOrder = orderService.getOrder(203);
		Date dateActivated = new SimpleDateFormat("yyyy-MM-dd hh:mm:ss").parse("2008-10-19 13:00:00");
		Order order = previousOrder.cloneForRevision();

		order.setDateActivated(dateActivated);
		order.setOrderer(providerService.getProvider(1));
		order.setEncounter(encounterService.getEncounter(18));
		order.setPreviousOrder(previousOrder);

		CannotStopInactiveOrderException exception = assertThrows(CannotStopInactiveOrderException.class, () -> orderService.saveRetrospectiveOrder(order, null));
		assertThat(exception.getMessage(), is(messageSourceService.getMessage("Order.cannot.discontinue.inactive")));
	}

	@Test
	public void saveRetrospectiveOrder_shouldFailIfAnActiveDrugOrderForTheSameConceptAndCareSettingExistsAtOrderDateActivated()
		throws ParseException {
		executeDataSet("org/openmrs/api/include/OrderServiceTest-ordersWithAutoExpireDate.xml");
		Date newOrderDateActivated = new SimpleDateFormat("yyyy-MM-dd hh:mm:ss").parse("2008-11-19 13:00:10");
		final Patient patient = patientService.getPatient(12);
		final Concept orderConcept = conceptService.getConcept(88);
		//sanity check that we have an active order for the same concept
		DrugOrder duplicateOrder = (DrugOrder) orderService.getOrder(202);
		assertTrue(duplicateOrder.isActive(newOrderDateActivated));
		assertEquals(orderConcept, duplicateOrder.getConcept());

		DrugOrder order = new DrugOrder();
		order.setPatient(patient);
		order.setConcept(orderConcept);
		order.setEncounter(encounterService.getEncounter(17));
		order.setOrderer(providerService.getProvider(1));
		order.setCareSetting(duplicateOrder.getCareSetting());
		order.setDateActivated(newOrderDateActivated);
		order.setDrug(duplicateOrder.getDrug());
		order.setDose(duplicateOrder.getDose());
		order.setDoseUnits(duplicateOrder.getDoseUnits());
		order.setRoute(duplicateOrder.getRoute());
		order.setFrequency(duplicateOrder.getFrequency());
		order.setQuantity(duplicateOrder.getQuantity());
		order.setQuantityUnits(duplicateOrder.getQuantityUnits());
		order.setNumRefills(duplicateOrder.getNumRefills());

		AmbiguousOrderException exception = assertThrows(AmbiguousOrderException.class, () -> orderService.saveRetrospectiveOrder(order, null));
		assertThat(exception.getMessage(), is("Order.cannot.have.more.than.one"));
	}

	@Test
	public void shouldSaveOrdersWithSortWeightWhenWithinAOrderGroup() {
		executeDataSet(ORDER_SET);

		Encounter encounter = encounterService.getEncounter(3);

		OrderSet orderSet = Context.getOrderSetService().getOrderSet(2000);
		OrderGroup orderGroup = new OrderGroup();
		orderGroup.setOrderSet(orderSet);
		orderGroup.setPatient(encounter.getPatient());

		orderGroup.setEncounter(encounter);

		Order firstOrderWithOrderGroup = new OrderBuilder().withAction(Order.Action.NEW).withPatient(7).withConcept(1000)
			.withCareSetting(1).withOrderer(1).withEncounter(3).withDateActivated(new Date()).withOrderType(17)
			.withUrgency(Order.Urgency.ON_SCHEDULED_DATE).withScheduledDate(new Date()).withOrderGroup(orderGroup)
			.build();

		Order secondOrderWithOrderGroup = new OrderBuilder().withAction(Order.Action.NEW).withPatient(7).withConcept(1001)
			.withCareSetting(1).withOrderer(1).withEncounter(3).withDateActivated(new Date()).withOrderType(17)
			.withUrgency(Order.Urgency.ON_SCHEDULED_DATE).withScheduledDate(new Date()).withOrderGroup(orderGroup)
			.build();

		Order orderWithoutOrderGroup = new OrderBuilder().withAction(Order.Action.NEW).withPatient(7).withConcept(1000)
			.withCareSetting(1).withOrderer(1).withEncounter(3).withDateActivated(new Date()).withOrderType(17)
			.withUrgency(Order.Urgency.ON_SCHEDULED_DATE).withScheduledDate(new Date()).build();

		Set<Order> orders = new LinkedHashSet<>();
		orders.add(firstOrderWithOrderGroup);
		orders.add(secondOrderWithOrderGroup);
		orders.add(orderWithoutOrderGroup);

		encounter.setOrders(orders);

		for (OrderGroup og : encounter.getOrderGroups()) {
			if (og.getId() == null) {
				Context.getOrderService().saveOrderGroup(og);
			}
		}

		for (Order o : encounter.getOrdersWithoutOrderGroups()) {
			if (o.getId() == null) {
				Context.getOrderService().saveOrder(o, null);
			}
		}

		Context.flushSession();

		OrderGroup savedOrderGroup = Context.getOrderService().getOrderGroupByUuid(orderGroup.getUuid());
		Order savedOrder = Context.getOrderService().getOrderByUuid(orderWithoutOrderGroup.getUuid());

		assertEquals(firstOrderWithOrderGroup.getUuid(), savedOrderGroup.getOrders().get(0).getUuid(),
			"The first order in  savedOrderGroup is the same which is sent first in the List");

		assertEquals(secondOrderWithOrderGroup.getUuid(), savedOrderGroup.getOrders().get(1).getUuid(),
			"The second order in  savedOrderGroup is the same which is sent second in the List");
		assertNull(savedOrder.getSortWeight(), "The order which doesn't belong to an orderGroup has no sortWeight");
		assertThat("The first order has a lower sortWeight than the second", savedOrderGroup.getOrders().get(0)
			.getSortWeight().compareTo(savedOrderGroup.getOrders().get(1).getSortWeight()), is(-1));
	}

	@Test
	public void shouldSetTheCorrectSortWeightWhenAddingAnOrderInOrderGroup() {
		executeDataSet(ORDER_SET);

		Encounter encounter = encounterService.getEncounter(3);

		OrderSet orderSet = Context.getOrderSetService().getOrderSet(2000);
		OrderGroup orderGroup = new OrderGroup();
		orderGroup.setOrderSet(orderSet);
		orderGroup.setPatient(encounter.getPatient());

		orderGroup.setEncounter(encounter);

		Order firstOrderWithOrderGroup = new OrderBuilder().withAction(Order.Action.NEW).withPatient(7).withConcept(1000)
			.withCareSetting(1).withOrderer(1).withEncounter(3).withDateActivated(new Date()).withOrderType(17)
			.withUrgency(Order.Urgency.ON_SCHEDULED_DATE).withScheduledDate(new Date()).withOrderGroup(orderGroup)
			.build();

		Order secondOrderWithOrderGroup = new OrderBuilder().withAction(Order.Action.NEW).withPatient(7).withConcept(1001)
			.withCareSetting(1).withOrderer(1).withEncounter(3).withDateActivated(new Date()).withOrderType(17)
			.withUrgency(Order.Urgency.ON_SCHEDULED_DATE).withScheduledDate(new Date()).withOrderGroup(orderGroup)
			.build();

		Set<Order> orders = new LinkedHashSet<>();
		orders.add(firstOrderWithOrderGroup);
		orders.add(secondOrderWithOrderGroup);

		encounter.setOrders(orders);

		for (OrderGroup og : encounter.getOrderGroups()) {
			if (og.getId() == null) {
				Context.getOrderService().saveOrderGroup(og);
			}
		}

		Context.flushSession();

		OrderGroup savedOrderGroup = Context.getOrderService().getOrderGroupByUuid(orderGroup.getUuid());
		assertEquals(firstOrderWithOrderGroup.getUuid(), savedOrderGroup.getOrders().get(0).getUuid(),
			"The first order in  savedOrderGroup is the same which is sent first in the List");

		assertEquals(secondOrderWithOrderGroup.getUuid(), savedOrderGroup.getOrders().get(1).getUuid(),
			"The second order in  savedOrderGroup is the same which is sent second in the List");
		assertThat("The first order has a lower sortWeight than the second", savedOrderGroup.getOrders().get(0)
			.getSortWeight().compareTo(savedOrderGroup.getOrders().get(1).getSortWeight()), is(-1));

		Order newOrderWithoutAnyPosition = new OrderBuilder().withAction(Order.Action.NEW).withPatient(7).withConcept(1000)
			.withCareSetting(1).withOrderer(1).withEncounter(3).withDateActivated(new Date()).withOrderType(17)
			.withUrgency(Order.Urgency.ON_SCHEDULED_DATE).withScheduledDate(new Date()).withOrderGroup(savedOrderGroup)
			.build();

		savedOrderGroup.addOrder(newOrderWithoutAnyPosition);

		Context.getOrderService().saveOrderGroup(savedOrderGroup);
		Context.flushSession();

		OrderGroup secondSavedOrderGroup = Context.getOrderService().getOrderGroupByUuid(orderGroup.getUuid());

		assertEquals(firstOrderWithOrderGroup.getUuid(), savedOrderGroup.getOrders().get(0).getUuid(), "The first order in  savedOrderGroup is the same which is sent first in the List");

		assertEquals(secondOrderWithOrderGroup.getUuid(), savedOrderGroup.getOrders().get(1).getUuid(), "The second order in  savedOrderGroup is the same which is sent second in the List");

		assertEquals(secondSavedOrderGroup.getOrders().get(2).getUuid(), newOrderWithoutAnyPosition.getUuid(), "The third order in  savedOrderGroup is the same which is sent third in the List");

		assertThat("The third order has a higher sortWeight than the second", savedOrderGroup.getOrders().get(2)
			.getSortWeight().compareTo(savedOrderGroup.getOrders().get(1).getSortWeight()), is(1));
	}

	@Test
	public void shouldSetTheCorrectSortWeightWhenAddingAnOrderAtAPosition() {
		executeDataSet(ORDER_SET);

		Encounter encounter = encounterService.getEncounter(3);

		OrderSet orderSet = Context.getOrderSetService().getOrderSet(2000);
		OrderGroup orderGroup = new OrderGroup();
		orderGroup.setOrderSet(orderSet);
		orderGroup.setPatient(encounter.getPatient());
		orderGroup.setEncounter(encounter);

		Order firstOrderWithOrderGroup = new OrderBuilder().withAction(Order.Action.NEW).withPatient(7).withConcept(1000)
			.withCareSetting(1).withOrderer(1).withEncounter(3).withDateActivated(new Date()).withOrderType(17)
			.withUrgency(Order.Urgency.ON_SCHEDULED_DATE).withScheduledDate(new Date()).withOrderGroup(orderGroup)
			.build();

		Order secondOrderWithOrderGroup = new OrderBuilder().withAction(Order.Action.NEW).withPatient(7).withConcept(1001)
			.withCareSetting(1).withOrderer(1).withEncounter(3).withDateActivated(new Date()).withOrderType(17)
			.withUrgency(Order.Urgency.ON_SCHEDULED_DATE).withScheduledDate(new Date()).withOrderGroup(orderGroup)
			.build();

		Set<Order> orders = new LinkedHashSet<>();
		orders.add(firstOrderWithOrderGroup);
		orders.add(secondOrderWithOrderGroup);

		encounter.setOrders(orders);

		for (OrderGroup og : encounter.getOrderGroups()) {
			if (og.getId() == null) {
				Context.getOrderService().saveOrderGroup(og);
			}
		}

		Context.flushSession();

		OrderGroup savedOrderGroup = Context.getOrderService().getOrderGroupByUuid(orderGroup.getUuid());
		assertEquals(firstOrderWithOrderGroup.getUuid(), savedOrderGroup.getOrders().get(0).getUuid(),
			"The first order in  savedOrderGroup is the same which is sent first in the List");

		assertEquals(secondOrderWithOrderGroup.getUuid(), savedOrderGroup.getOrders().get(1).getUuid(),
			"The second order in  savedOrderGroup is the same which is sent second in the List");
		assertThat("The first order has a lower sortWeight than the second", savedOrderGroup.getOrders().get(0)
			.getSortWeight().compareTo(savedOrderGroup.getOrders().get(1).getSortWeight()), is(-1));

		Order newOrderAtPosition1 = new OrderBuilder().withAction(Order.Action.NEW).withPatient(7).withConcept(1000)
			.withCareSetting(1).withOrderer(1).withEncounter(3).withDateActivated(new Date()).withOrderType(17)
			.withUrgency(Order.Urgency.ON_SCHEDULED_DATE).withScheduledDate(new Date()).withOrderGroup(savedOrderGroup)
			.build();

		Order newOrderAtPosition2 = new OrderBuilder().withAction(Order.Action.NEW).withPatient(7).withConcept(1000)
			.withCareSetting(1).withOrderer(1).withEncounter(3).withDateActivated(new Date()).withOrderType(17)
			.withUrgency(Order.Urgency.ON_SCHEDULED_DATE).withScheduledDate(new Date()).withOrderGroup(savedOrderGroup)
			.build();

		savedOrderGroup.addOrder(newOrderAtPosition1, 0);
		savedOrderGroup.addOrder(newOrderAtPosition2, 1);

		Context.getOrderService().saveOrderGroup(savedOrderGroup);

		OrderGroup secondSavedOrderGroup = Context.getOrderService().getOrderGroupByUuid(orderGroup.getUuid());
		assertEquals(4, savedOrderGroup.getOrders().size());

		assertEquals(newOrderAtPosition1.getUuid(), secondSavedOrderGroup.getOrders().get(0).getUuid(), "The first order in  savedOrderGroup is the same which is sent first in the List");

		assertEquals(newOrderAtPosition2.getUuid(), secondSavedOrderGroup.getOrders().get(1).getUuid(), "The second order in  savedOrderGroup is the same which is sent second in the List");

		assertEquals(firstOrderWithOrderGroup.getUuid(), savedOrderGroup.getOrders().get(2).getUuid(), "The third order in  savedOrderGroup is the same which is sent third in the List");

		assertEquals(secondOrderWithOrderGroup.getUuid(), savedOrderGroup.getOrders().get(3).getUuid(), "The fourth order in  savedOrderGroup is the same which is sent first in the List");

		assertThat("The third order has a lower sortWeight than the fourth", savedOrderGroup.getOrders().get(2)
			.getSortWeight().compareTo(savedOrderGroup.getOrders().get(3).getSortWeight()), is(-1));
		assertThat("The second order has a lower sortWeight than the third", savedOrderGroup.getOrders().get(1)
			.getSortWeight().compareTo(savedOrderGroup.getOrders().get(2).getSortWeight()), is(-1));
		assertThat("The first order has a lower sortWeight than the second", savedOrderGroup.getOrders().get(0)
			.getSortWeight().compareTo(savedOrderGroup.getOrders().get(1).getSortWeight()), is(-1));
	}

	@Test
	public void shouldSetTheCorrectSortWeightWhenAddingAnOrderWithANegativePosition() {
		executeDataSet(ORDER_SET);

		Encounter encounter = encounterService.getEncounter(3);

		OrderSet orderSet = Context.getOrderSetService().getOrderSet(2000);
		OrderGroup orderGroup = new OrderGroup();
		orderGroup.setOrderSet(orderSet);
		orderGroup.setPatient(encounter.getPatient());
		orderGroup.setEncounter(encounter);

		Order firstOrderWithOrderGroup = new OrderBuilder().withAction(Order.Action.NEW).withPatient(7).withConcept(1000)
			.withCareSetting(1).withOrderer(1).withEncounter(3).withDateActivated(new Date()).withOrderType(17)
			.withUrgency(Order.Urgency.ON_SCHEDULED_DATE).withScheduledDate(new Date()).withOrderGroup(orderGroup)
			.build();

		Order secondOrderWithOrderGroup = new OrderBuilder().withAction(Order.Action.NEW).withPatient(7).withConcept(1001)
			.withCareSetting(1).withOrderer(1).withEncounter(3).withDateActivated(new Date()).withOrderType(17)
			.withUrgency(Order.Urgency.ON_SCHEDULED_DATE).withScheduledDate(new Date()).withOrderGroup(orderGroup)
			.build();

		Set<Order> orders = new LinkedHashSet<>();
		orders.add(firstOrderWithOrderGroup);
		orders.add(secondOrderWithOrderGroup);

		encounter.setOrders(orders);

		for (OrderGroup og : encounter.getOrderGroups()) {
			if (og.getId() == null) {
				Context.getOrderService().saveOrderGroup(og);
			}
		}

		Context.flushSession();

		OrderGroup savedOrderGroup = Context.getOrderService().getOrderGroupByUuid(orderGroup.getUuid());

		Order newOrderWithNegativePosition = new OrderBuilder().withAction(Order.Action.NEW).withPatient(7)
			.withConcept(1000).withCareSetting(1).withOrderer(1).withEncounter(3).withDateActivated(new Date())
			.withOrderType(17).withUrgency(Order.Urgency.ON_SCHEDULED_DATE).withScheduledDate(new Date())
			.withOrderGroup(savedOrderGroup).build();

		savedOrderGroup.addOrder(newOrderWithNegativePosition, -1);

		Context.getOrderService().saveOrderGroup(savedOrderGroup);
		Context.flushSession();

		OrderGroup secondSavedOrderGroup = Context.getOrderService().getOrderGroupByUuid(orderGroup.getUuid());
		assertEquals(3, secondSavedOrderGroup.getOrders().size());

		assertEquals(newOrderWithNegativePosition.getUuid(), secondSavedOrderGroup.getOrders().get(2).getUuid(),
			"The new order gets added at the last position");

		assertThat("The new order has a higher sortWeight than the second", secondSavedOrderGroup.getOrders().get(2)
			.getSortWeight().compareTo(secondSavedOrderGroup.getOrders().get(1).getSortWeight()), is(1));

		Order newOrderWithInvalidPosition = new OrderBuilder().withAction(Order.Action.NEW).withPatient(7).withConcept(1000)
			.withCareSetting(1).withOrderer(1).withEncounter(3).withDateActivated(new Date()).withOrderType(17)
			.withUrgency(Order.Urgency.ON_SCHEDULED_DATE).withScheduledDate(new Date()).withOrderGroup(savedOrderGroup)
			.build();
		APIException exception = assertThrows(APIException.class, () -> secondSavedOrderGroup.addOrder(newOrderWithInvalidPosition, secondSavedOrderGroup.getOrders().size() + 1));
		assertThat(exception.getMessage(), is("Cannot add a member which is out of range of the list"));
	}

	/**
	 * @see OrderService#saveOrder(Order, OrderContext)
	 */
	@Test
	public void saveOrderGroup_shouldFailValidationIfAnyOrdersFailValidation() {
		executeDataSet(ORDER_SET);

		Encounter encounter = encounterService.getEncounter(3);
		OrderContext context = new OrderContext();

		// First we confirm that saving a Drug Order on it's own with missing required fields will fail validation

		DrugOrder drugOrder = new DrugOrderBuilder().withPatient(encounter.getPatient().getPatientId())
			.withEncounter(encounter.getEncounterId()).withCareSetting(1).withOrderer(1)
			.withOrderType(1).withDrug(2)
			.withUrgency(Order.Urgency.ROUTINE).withDateActivated(new Date())
			.build();

		Exception expectedValidationError = null;
		try {
			Context.getOrderService().saveOrder(drugOrder, context);
		} catch (Exception e) {
			expectedValidationError = e;
		}

		assertNotNull(expectedValidationError);
		assertEquals(ValidationException.class, expectedValidationError.getClass());
		assertTrue(expectedValidationError.getMessage().contains("Dose is required"));

		// Next, add this to an Order Group and save it within that group, and it should also fail

		OrderSet orderSet = Context.getOrderSetService().getOrderSet(2000);
		OrderGroup orderGroup = new OrderGroup();
		orderGroup.setOrderSet(orderSet);
		orderGroup.setPatient(encounter.getPatient());
		orderGroup.setEncounter(encounter);
		orderGroup.addOrder(drugOrder);
		drugOrder.setOrderGroup(orderGroup);

		Exception expectedGroupValidationError = null;
		try {
			Context.getOrderService().saveOrderGroup(orderGroup);
		} catch (Exception e) {
			expectedGroupValidationError = e;
		}

		assertNotNull(expectedGroupValidationError, "Validation should cause order group to fail to save");
		assertEquals(expectedValidationError.getMessage(), expectedGroupValidationError.getMessage());
	}

	/**
	 * @see OrderService#saveOrder(Order, OrderContext)
	 */
	@Test
	public void saveOrderGroup_shouldSavePreviouslySavedOrderGroup() {
		executeDataSet(ORDER_SET);

		// Create and save initial order group
		Encounter encounter = encounterService.getEncounter(3);
		OrderSet orderSet = Context.getOrderSetService().getOrderSet(2000);
		OrderGroup orderGroup = new OrderGroup();
		orderGroup.setOrderSet(orderSet);
		orderGroup.setPatient(encounter.getPatient());
		orderGroup.setEncounter(encounter);

		Order order = new OrderBuilder().withAction(Order.Action.NEW).withPatient(7).withConcept(1000)
			.withCareSetting(1).withOrderer(1).withEncounter(3).withDateActivated(new Date()).withOrderType(17)
			.withUrgency(Order.Urgency.ON_SCHEDULED_DATE).withScheduledDate(new Date()).withOrderGroup(orderGroup)
			.build();
		orderGroup.addOrder(order);

		Context.getOrderService().saveOrderGroup(orderGroup);
		Integer orderGroupId = orderGroup.getOrderGroupId();
		assertThat(orderGroupId, notNullValue());

		// Re-retrieve this order group, and try to save it
		Context.flushSession();
		Context.clearSession();
		
		orderGroup = Context.getOrderService().getOrderGroup(orderGroupId);
		Context.getOrderService().saveOrderGroup(orderGroup);
	}

	@Test
	public void getOrderGroupsByPatient_shouldReturnOrderGroupsForTheGivenPatient() {
		Patient patient = Context.getPatientService().getPatient(7);

		List<OrderGroup> orderGroups = orderService.getOrderGroupsByPatient(patient);

		assertNotNull(orderGroups);
		assertEquals(2, orderGroups.size());

		assertTrue(orderGroups.stream().anyMatch(group -> group.getOrderGroupId() == 1));
		assertTrue(orderGroups.stream().anyMatch(group -> group.getOrderGroupId() == 3));
	}

	@Test
	public void getOrderGroupsByPatient_shouldThrowAPIExceptionForNullPatient() {
		assertThrows(APIException.class, () -> orderService.getOrderGroupsByPatient(null));
	}

	@Test
	public void getOrderGroupsByEncounter_shouldReturnOrderGroupsForTheGivenEncounter() {
		Encounter encounter = Context.getEncounterService().getEncounter(3);

		List<OrderGroup> orderGroups = orderService.getOrderGroupsByEncounter(encounter);
		
		assertNotNull(orderGroups);
		assertEquals(2, orderGroups.size());

		assertTrue(orderGroups.stream().anyMatch(group -> group.getOrderGroupId() == 1));
		assertTrue(orderGroups.stream().anyMatch(group -> group.getOrderGroupId() == 3));
	}

	@Test
	public void getOrderGroupsByEncounter_shouldThrowAPIExceptionForNullEncounter() {
		assertThrows(APIException.class, () -> orderService.getOrderGroupsByEncounter(null));
	}

	@Test
	public void getOrderGroupAttributeTypes_shouldReturnAllOrderGroupAttributeTypes() {
		List<OrderGroupAttributeType> orderGroupAttributeTypes = orderService.getAllOrderGroupAttributeTypes();
		assertEquals(4, orderGroupAttributeTypes.size());
	}
	
	@Test
	public void getOrderGroupAttributeType_shouldReturnNullIfNoOrderGroupAttributeTypeHasTheGivenId() {
		assertNull(orderService.getOrderGroupAttributeType(10));
	}
	
	@Test
	public void getOrderGroupAttributeType_shouldReturnOrderGroupAttributeType() {
		OrderGroupAttributeType orderGroupAttributeType = orderService.getOrderGroupAttributeType(2);
		assertThat(orderGroupAttributeType.getId(), is(2));
	}
	
	@Test
	public void getOrderGroupAttributeTypeByUuid_shouldReturnOrderGroupAttributeTypeByUuid() {
		OrderGroupAttributeType orderGroupAttributeType = orderService
		        .getOrderGroupAttributeTypeByUuid("9cf1bce0-d18e-11ea-87d0-0242ac130003");
		assertEquals("Bacteriology", orderGroupAttributeType.getName());
	}
	
	@Test
	public void saveOrderGroupAttributeType_shouldSaveOrderGroupAttributeTypeGivenOrderGroupAttributeType()
	        throws ParseException {
		int initialGroupOrderAttributeTypeCount = orderService.getAllOrderGroupAttributeTypes().size();
		OrderGroupAttributeType orderGroupAttributeType = new OrderGroupAttributeType();
		orderGroupAttributeType.setName("Surgery");
		orderGroupAttributeType.setDatatypeClassname(FreeTextDatatype.class.getName());
		orderService.saveOrderGroupAttributeType(orderGroupAttributeType);
		assertNotNull(orderGroupAttributeType.getId());
		assertEquals(initialGroupOrderAttributeTypeCount + 1, orderService.getAllOrderGroupAttributeTypes().size());
	}
	
	@Test
	public void saveOrderGroupAttributeType_shouldEditAnExistingOrderGroupAttributeType() {
		//Check for values in the database
		OrderGroupAttributeType orderGroupAttributeType = orderService.getOrderGroupAttributeType(4);
		assertEquals("ECG", orderGroupAttributeType.getName());
		//edit existing values in the database
		orderGroupAttributeType.setName("Laparascopy");
		orderService.saveOrderGroupAttributeType(orderGroupAttributeType);
		//confirm new values are persisted
		assertEquals("Laparascopy", orderGroupAttributeType.getName());
	}
	
	@Test
	public void retireOrderGroupAttributeType_shouldRetireOrderGroupAttributeType() throws ParseException {
		OrderGroupAttributeType orderGroupAttributeType = orderService.getOrderGroupAttributeType(2);
		assertFalse(orderGroupAttributeType.getRetired());
		assertNull(orderGroupAttributeType.getRetiredBy());
		assertNull(orderGroupAttributeType.getRetireReason());
		assertNull(orderGroupAttributeType.getDateRetired());
		orderService.retireOrderGroupAttributeType(orderGroupAttributeType, "Test Retire");
		orderGroupAttributeType = orderService.getOrderGroupAttributeType(2);
		assertTrue(orderGroupAttributeType.getRetired());
		assertNotNull(orderGroupAttributeType.getRetiredBy());
		assertEquals("Test Retire", orderGroupAttributeType.getRetireReason());
		assertNotNull(orderGroupAttributeType.getDateRetired());
	}
	
	@Test
	public void unretireOrderGroupAttributeType_shouldUnretireOrderGroupAttributeType() {
		OrderGroupAttributeType orderGroupAttributeType = orderService.getOrderGroupAttributeType(4);
		assertTrue(orderGroupAttributeType.getRetired());
		assertNotNull(orderGroupAttributeType.getRetiredBy());
		assertNotNull(orderGroupAttributeType.getDateRetired());
		assertNotNull(orderGroupAttributeType.getRetireReason());
		orderService.unretireOrderGroupAttributeType(orderGroupAttributeType);
		assertFalse(orderGroupAttributeType.getRetired());
		assertNull(orderGroupAttributeType.getRetiredBy());
		assertNull(orderGroupAttributeType.getDateRetired());
		assertNull(orderGroupAttributeType.getRetireReason());
	}
	
	@Test
	public void getOrderGroupAttributeTypeByName_shouldReturnOrderGroupAttributeTypeUsingName() {
		OrderGroupAttributeType orderGroupAttributeType = orderService.getOrderGroupAttributeTypeByName("Bacteriology");
		assertEquals("9cf1bce0-d18e-11ea-87d0-0242ac130003", orderGroupAttributeType.getUuid());
	}
	
	@Test
	public void purgeOrderGroupAttributeType_shouldPurgeOrderGroupAttributeType() {
		int initialOrderGroupAttributeTypeCount = orderService.getAllOrderGroupAttributeTypes().size();
		orderService.purgeOrderGroupAttributeType(orderService.getOrderGroupAttributeType(4));
		assertEquals(initialOrderGroupAttributeTypeCount - 1, orderService.getAllOrderGroupAttributeTypes().size());
	}
	
	@Test
	public void getOrderGroupAttributeByUuid_shouldReturnNullIfNonExistingUuidIsProvided() {
		assertNull(orderService.getOrderGroupAttributeTypeByUuid("cbf580ee-d7fb-11ea-87d0-0242ac130003"));
	}
	
	@Test
	public void getOrderGroupAttributeByUuid_shouldReturnOrderGroupAttributeGivenUuid() {
		OrderGroupAttribute orderGroupAttribute = orderService
		        .getOrderGroupAttributeByUuid("86bdcc12-d18d-11ea-87d0-0242ac130003");
		orderGroupAttribute.getValueReference();
		assertEquals("Test 1", orderGroupAttribute.getValueReference());
		assertEquals(1, orderGroupAttribute.getId());
	}

	@Test
	public void saveOrder_shouldAllowARetrospectiveOrderToCloseAnOrderThatExpiredInThePast() throws Exception {
		
		// Ensure that duration units are configured correctly to a snomed duration code
		ConceptReferenceTerm days = new ConceptReferenceTerm();
		days.setConceptSource(conceptService.getConceptSourceByName("SNOMED CT"));
		days.setCode("258703001");
		days.setName("Day(s)");
		conceptService.saveConceptReferenceTerm(days);
		
		Concept daysConcept = conceptService.getConcept(28);
		daysConcept.addConceptMapping(new ConceptMap(days, conceptService.getConceptMapType(2)));
		conceptService.saveConcept(daysConcept);
		
		// First create a retrospective Order on 8/1/2008 with a duration of 60 days.
		// This will set the auto-expire date to 9/29/2008

		Encounter e1 = encounterService.getEncounter(3);
		DrugOrder o1 = new DrugOrderBuilder().withPatient(e1.getPatient().getPatientId())
			.withEncounter(e1.getEncounterId()).withCareSetting(2).withOrderer(1).withUrgency(Order.Urgency.ROUTINE)
			.withDateActivated(e1.getEncounterDatetime())
			.withOrderType(1).withDrug(2)
			.withDosingType(SimpleDosingInstructions.class)
			.build();
		o1.setDose(2d);
		o1.setDoseUnits(conceptService.getConcept(51)); // tab(s)
		o1.setRoute(conceptService.getConcept(22)); // unknown
		o1.setFrequency(orderService.getOrderFrequency(1));
		o1.setDuration(60);
		o1.setDurationUnits(daysConcept); // days
		e1.addOrder(o1);
		encounterService.saveEncounter(e1);
		assertThat(new SimpleDateFormat("yyyy-MM-dd").format(o1.getAutoExpireDate()), is("2008-09-29"));
		assertThat(o1.getDateStopped(), is(nullValue()));

		// Next, create a new Order on 8/15/2008 that revises the above order
		// Encounter 4 is on 8/15/2008 for patient 7
		Encounter e2 = encounterService.getEncounter(4);
		DrugOrder o2 = o1.cloneForRevision();
		o2.setOrderer(providerService.getProvider(1));
		o2.setDateActivated(e2.getEncounterDatetime());
		o2.setDose(3d);
		e2.addOrder(o2);
		encounterService.saveEncounter(e2);
		assertThat(new SimpleDateFormat("yyyy-MM-dd").format(o1.getDateStopped()), is("2008-08-14"));
	}

	/**
	 * @see OrderService#saveOrderGroup(org.openmrs.OrderGroup, OrderContext)
	 */
	@Test
	public void saveOrderGroup_shouldSaveOrderGroupWithOrderContext() {
		executeDataSet(ORDER_SET);
		Encounter encounter = encounterService.getEncounter(3);
		OrderSet orderSet = Context.getOrderSetService().getOrderSet(1);
		OrderGroup orderGroup = new OrderGroup();
		orderGroup.setOrderSet(orderSet);
		orderGroup.setPatient(encounter.getPatient());
		orderGroup.setEncounter(encounter);

		Order firstOrder = new OrderBuilder().withAction(Order.Action.NEW).withPatient(1).withConcept(10).withOrderer(1)
			.withEncounter(3).withDateActivated(new Date()).withOrderType(17)
			.withUrgency(Order.Urgency.ON_SCHEDULED_DATE).withScheduledDate(new Date()).build();

		Order secondOrder = new OrderBuilder().withAction(Order.Action.NEW).withPatient(7).withConcept(10).withOrderer(1)
			.withEncounter(3).withDateActivated(new Date()).withOrderType(17)
			.withUrgency(Order.Urgency.ON_SCHEDULED_DATE).withScheduledDate(new Date()).build();

		orderGroup.addOrder(firstOrder);
		orderGroup.addOrder(secondOrder);

		OrderType orderType = orderService.getOrderType(17);
		CareSetting careSetting = orderService.getCareSetting(1);

		OrderContext orderContext = new OrderContext();
		orderContext.setCareSetting(careSetting);
		orderContext.setOrderType(orderType);
		OrderGroup result = orderService.saveOrderGroup(orderGroup, orderContext);

		assertEquals(2, result.getOrders().size());
		assertEquals(orderType, result.getOrders().get(0).getOrderType());
		assertEquals(careSetting, result.getOrders().get(1).getCareSetting());
	}
	
	/**
	 * @see OrderService#saveOrder(org.openmrs.Order, OrderContext)
	 */
	@Test
	public void saveOrder_shouldSaveTheFormNamespaceAndPath() {
		Order order = new TestOrder();
		order.setPatient(patientService.getPatient(7));
		order.setConcept(conceptService.getConcept(5497));
		order.setOrderer(providerService.getProvider(1));
		order.setCareSetting(orderService.getCareSetting(1));
		order.setOrderType(orderService.getOrderType(2));
		order.setEncounter(encounterService.getEncounter(3));
		order.setDateActivated(new Date());
		
		final String NAMESPACE = "namespace";
		final String FORMFIELD_PATH = "formFieldPath";
		order.setFormField(NAMESPACE, FORMFIELD_PATH);
		
		order = orderService.saveOrder(order, null);
		assertEquals(NAMESPACE + "^" + FORMFIELD_PATH, order.getFormNamespaceAndPath());
	}

	@Test
	public void getAllOrderAttributeTypes_shouldReturnAllOrderAttributeTypes() {
		assertThat(orderService.getAllOrderAttributeTypes(), hasSize(4));
	}

	@Test
	public void getOrderAttributeTypeById_shouldReturnNullIfNoOrderAttributeTypeHasTheProvidedId() {
		assertNull(orderService.getOrderAttributeTypeById(15));
	}

	@Test
	public void getOrderAttributeTypeById_shouldReturnOrderAttributeTypeUsingProvidedId() {
		assertThat(orderService.getOrderAttributeTypeById(2).getId(), is(2));
	}

	@Test
	public void getOrderAttributeTypeByUuid_shouldReturnOrderAttributeTypeUsingProvidedUuid() {
		assertEquals("Referral", orderService.getOrderAttributeTypeByUuid(
				"9758d106-79b0-4f45-8d8c-ae8b3f25d72a").getName());
	}
	
	@Test
	public void saveOrderAttributeType_shouldEditTheExistingOrderAttributeType() {
		OrderAttributeType orderAttributeType = orderService.getOrderAttributeTypeById(4);
		assertEquals("Drug", orderAttributeType.getName());
		orderAttributeType.setName("Drug Dispense");
		orderService.saveOrderAttributeType(orderAttributeType);
		assertThat(orderService.getOrderAttributeTypeById(orderAttributeType.getId()).getName(), is("Drug Dispense"));
	}

	@Test
	public void retireOrderAttributeType_shouldRetireTheProvidedOrderAttributeType() throws ParseException {
		OrderAttributeType orderAttributeType = orderService.getOrderAttributeTypeById(2);
		assertFalse(orderAttributeType.getRetired());
		assertNull(orderAttributeType.getRetiredBy());
		assertNull(orderAttributeType.getRetireReason());
		assertNull(orderAttributeType.getDateRetired());
		orderService.retireOrderAttributeType(orderAttributeType, "Test Retire");
		orderAttributeType = orderService.getOrderAttributeTypeById(orderAttributeType.getId());
		assertTrue(orderAttributeType.getRetired());
		assertNotNull(orderAttributeType.getRetiredBy());
		assertEquals("Test Retire", orderAttributeType.getRetireReason());
		assertNotNull(orderAttributeType.getDateRetired());
	}

	@Test
	public void unretireOrderAttributeType_shouldUnretireTheProvidedOrderAttributeType() {
		OrderAttributeType orderAttributeType = orderService.getOrderAttributeTypeById(4);
		assertTrue(orderAttributeType.getRetired());
		assertNotNull(orderAttributeType.getRetiredBy());
		assertNotNull(orderAttributeType.getDateRetired());
		assertNotNull(orderAttributeType.getRetireReason());
		orderService.unretireOrderAttributeType(orderAttributeType);
		assertFalse(orderAttributeType.getRetired());
		assertNull(orderAttributeType.getRetiredBy());
		assertNull(orderAttributeType.getDateRetired());
		assertNull(orderAttributeType.getRetireReason());
	}
	
	@Test
	public void purgeOrderAttributeType_shouldPurgeTheProvidedOrderAttributeType() {
		final int ORIGINAL_COUNT = orderService.getAllOrderAttributeTypes().size();
		orderService.purgeOrderAttributeType(orderService.getOrderAttributeTypeById(3));
		assertNull(orderService.getOrderAttributeTypeById(3));
		assertEquals(ORIGINAL_COUNT - 1, orderService.getAllOrderAttributeTypes().size());
	}

	@Test
	public void getOrderAttributeByUuid_shouldReturnNullIfNonExistingUuidIsProvided() {
		assertNull(orderService.getOrderAttributeByUuid("26bbdf73-4268-4e65-aa72-54cb928870d6"));
	}

	@Test
	public void getOrderAttributeByUuid_shouldReturnOrderAttributeUsingProvidedUuid() {
		OrderAttribute orderAttribute = orderService.getOrderAttributeByUuid("8c3c27e4-030f-410e-86de-a5743b0b3361");
		assertEquals("Testing Reference", orderAttribute.getValueReference());
		assertEquals(1, orderAttribute.getId());
	}

	@Test
	public void getOrderAttributeTypeByName_shouldReturnCorrectOrderAttributeType() {
		final String ORDER_ATTRIBUTE_TYPE_NAME = "Supplies";

		OrderAttributeType orderAttributeType = orderService.getOrderAttributeTypeByName(ORDER_ATTRIBUTE_TYPE_NAME);

		assertNotNull(orderAttributeType);
		assertEquals(ORDER_ATTRIBUTE_TYPE_NAME, orderAttributeType.getName());
	}

	@Test
	public void getOrderAttributeTypeByName_shouldReturnNullForMismatchedName() {
		assertNull(orderService.getOrderAttributeTypeByName("InvalidName"));
	}
}<|MERGE_RESOLUTION|>--- conflicted
+++ resolved
@@ -2744,11 +2744,8 @@
 			.addAnnotatedClass(ProgramAttributeType.class)
 			.addAnnotatedClass(HL7InError.class)
 			.addAnnotatedClass(OrderType.class)
-<<<<<<< HEAD
 			.addAnnotatedClass(Cohort.class)
-=======
 			.addAnnotatedClass(ConceptAnswer.class)
->>>>>>> b2855bef
 			.addAnnotatedClass(ConceptClass.class)
 			.getMetadataBuilder().build();
 
