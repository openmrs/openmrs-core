/**
 * This Source Code Form is subject to the terms of the Mozilla Public License,
 * v. 2.0. If a copy of the MPL was not distributed with this file, You can
 * obtain one at http://mozilla.org/MPL/2.0/. OpenMRS is also distributed under
 * the terms of the Healthcare Disclaimer located at http://openmrs.org/license.
 *
 * Copyright (C) OpenMRS Inc. OpenMRS is a registered trademark and the OpenMRS
 * graphic logo is a trademark of OpenMRS Inc.
 */
package org.openmrs.api;

import org.apache.commons.lang3.time.DateUtils;
import org.hibernate.boot.Metadata;
import org.hibernate.boot.MetadataSources;
import org.hibernate.boot.registry.StandardServiceRegistry;
import org.hibernate.boot.registry.StandardServiceRegistryBuilder;
import org.hibernate.cfg.Configuration;
import org.junit.jupiter.api.BeforeEach;
import org.junit.jupiter.api.Disabled;
import org.junit.jupiter.api.Test;

import org.openmrs.Allergy;
import org.openmrs.CareSetting;
import org.openmrs.Concept;
import org.openmrs.ConceptAnswer;
import org.openmrs.ConceptAttributeType;
import org.openmrs.ConceptClass;
import org.openmrs.ConceptDatatype;
import org.openmrs.ConceptDescription;
import org.openmrs.ConceptMap;
import org.openmrs.ConceptMapType;
import org.openmrs.ConceptName;
import org.openmrs.ConceptReferenceTerm;
import org.openmrs.ConceptSource;
import org.openmrs.ConceptStateConversion;
import org.openmrs.ConceptReferenceTermMap;
import org.openmrs.Condition;
import org.openmrs.Diagnosis;
import org.openmrs.Drug;
import org.openmrs.DrugReferenceMap;
import org.openmrs.DrugIngredient;
import org.openmrs.DrugOrder;
import org.openmrs.Encounter;
import org.openmrs.EncounterRole;
import org.openmrs.FreeTextDosingInstructions;
import org.openmrs.GlobalProperty;
import org.openmrs.Location;
import org.openmrs.LocationAttributeType;
import org.openmrs.MedicationDispense;
import org.openmrs.Obs;
import org.openmrs.Order;
import org.openmrs.Order.Action;
import org.openmrs.OrderAttribute;
import org.openmrs.OrderAttributeType;
import org.openmrs.OrderFrequency;
import org.openmrs.OrderGroup;
import org.openmrs.OrderGroupAttribute;
import org.openmrs.OrderGroupAttributeType;
import org.openmrs.OrderSet;
import org.openmrs.OrderType;
import org.openmrs.Patient;
import org.openmrs.PatientIdentifierType;
import org.openmrs.PatientProgram;
import org.openmrs.PatientState;
import org.openmrs.PersonAddress;
import org.openmrs.PersonAttributeType;
import org.openmrs.ProgramAttributeType;
import org.openmrs.Provider;
import org.openmrs.ProviderAttributeType;
import org.openmrs.ProviderRole;
import org.openmrs.Relationship;
import org.openmrs.SimpleDosingInstructions;
import org.openmrs.TestOrder;
import org.openmrs.User;
import org.openmrs.Visit;
import org.openmrs.VisitType;
import org.openmrs.VisitAttributeType;
import org.openmrs.FormResource;
import org.openmrs.api.builder.DrugOrderBuilder;
import org.openmrs.api.builder.OrderBuilder;
import org.openmrs.api.context.Context;
import org.openmrs.api.db.ClobDatatypeStorage;
import org.openmrs.api.db.SerializedObject;
import org.openmrs.api.db.hibernate.HibernateAdministrationDAO;
import org.openmrs.api.db.hibernate.HibernateSessionFactoryBean;
import org.openmrs.api.impl.OrderServiceImpl;
import org.openmrs.customdatatype.datatype.FreeTextDatatype;
import org.openmrs.hl7.HL7InArchive;
import org.openmrs.hl7.HL7InError;
import org.openmrs.messagesource.MessageSourceService;
import org.openmrs.notification.AlertRecipient;
import org.openmrs.notification.Template;
import org.openmrs.order.OrderUtil;
import org.openmrs.order.OrderUtilTest;
import org.openmrs.orders.TimestampOrderNumberGenerator;
import org.openmrs.parameter.OrderSearchCriteria;
import org.openmrs.parameter.OrderSearchCriteriaBuilder;
import org.openmrs.person.PersonMergeLog;
import org.openmrs.scheduler.TaskDefinition;
import org.openmrs.test.TestUtil;
import org.openmrs.test.jupiter.BaseContextSensitiveTest;
import org.openmrs.util.DateUtil;
import org.openmrs.util.OpenmrsConstants;
import org.openmrs.util.PrivilegeConstants;
import org.springframework.beans.factory.annotation.Autowired;

import java.lang.reflect.Field;
import java.text.DateFormat;
import java.text.ParseException;
import java.text.SimpleDateFormat;
import java.util.ArrayList;
import java.util.Calendar;
import java.util.Collections;
import java.util.Date;
import java.util.GregorianCalendar;
import java.util.HashSet;
import java.util.LinkedHashSet;
import java.util.List;
import java.util.Locale;
import java.util.Set;

import static org.hamcrest.MatcherAssert.assertThat;
import static org.hamcrest.Matchers.containsInAnyOrder;
import static org.hamcrest.Matchers.containsString;
import static org.hamcrest.Matchers.empty;
import static org.hamcrest.Matchers.hasItems;
import static org.hamcrest.Matchers.hasSize;
import static org.hamcrest.Matchers.is;
import static org.hamcrest.Matchers.notNullValue;
import static org.hamcrest.Matchers.nullValue;
import static org.junit.jupiter.api.Assertions.assertEquals;
import static org.junit.jupiter.api.Assertions.assertFalse;
import static org.junit.jupiter.api.Assertions.assertNotEquals;
import static org.junit.jupiter.api.Assertions.assertNotNull;
import static org.junit.jupiter.api.Assertions.assertNull;
import static org.junit.jupiter.api.Assertions.assertThrows;
import static org.junit.jupiter.api.Assertions.assertTrue;
import static org.openmrs.Order.Action.DISCONTINUE;
import static org.openmrs.Order.FulfillerStatus.COMPLETED;
import static org.openmrs.test.OpenmrsMatchers.hasId;
import static org.openmrs.test.TestUtil.containsId;

/**
 * TODO clean up and test all methods in OrderService
 */
public class OrderServiceTest extends BaseContextSensitiveTest {

	private static final String OTHER_ORDER_FREQUENCIES_XML = "org/openmrs/api/include/OrderServiceTest-otherOrderFrequencies.xml";

	protected static final String ORDER_SET = "org/openmrs/api/include/OrderSetServiceTest-general.xml";

	private static final String ORDER_GROUP_ATTRIBUTES = "org/openmrs/api/include/OrderServiceTest-createOrderGroupAttributes.xml";

	private static final String ORDER_ATTRIBUTES = "org/openmrs/api/include/OrderServiceTest-createOrderAttributes.xml";

	@Autowired
	private ConceptService conceptService;

	@Autowired
	private OrderService orderService;

	@Autowired
	private PatientService patientService;

	@Autowired
	private EncounterService encounterService;

	@Autowired
	private ProviderService providerService;

	@Autowired
	private AdministrationService adminService;

	@Autowired
	private OrderSetService orderSetService;

	@Autowired
	private MessageSourceService messageSourceService;
	
	@Autowired
	private VisitService visitService;
	
	@BeforeEach
	public void setUp(){
		executeDataSet(ORDER_ATTRIBUTES);
		executeDataSet(ORDER_GROUP_ATTRIBUTES);
	}

	public class SomeTestOrder extends TestOrder {}
	

	/**
	 * @see OrderService#saveOrder(org.openmrs.Order, OrderContext)
	 */
	@Test
	public void saveOrder_shouldNotSaveOrderIfOrderDoesntValidate() {
		Order order = new Order();
		order.setPatient(null);
		order.setOrderer(null);
		APIException exception = assertThrows(APIException.class, () -> orderService.saveOrder(order, null));
		assertThat(exception.getMessage(), containsString("failed to validate with reason:"));
	}

	/**
	 * @see OrderService#getOrderByUuid(String)
	 */
	@Test
	public void getOrderByUuid_shouldFindObjectGivenValidUuid() {
		String uuid = "921de0a3-05c4-444a-be03-e01b4c4b9142";
		Order order = orderService.getOrderByUuid(uuid);
		assertEquals(1, (int) order.getOrderId());
	}

	/**
	 * @see OrderService#getOrderByUuid(String)
	 */
	@Test
	public void getOrderByUuid_shouldReturnNullIfNoObjectFoundWithGivenUuid() {
		assertNull(orderService.getOrderByUuid("some invalid uuid"));
	}

	/**
	 * @see OrderService#purgeOrder(org.openmrs.Order, boolean)
	 */
	@Test
	public void purgeOrder_shouldDeleteAnyObsAssociatedToTheOrderWhenCascadeIsTrue() {
		executeDataSet("org/openmrs/api/include/OrderServiceTest-deleteObsThatReference.xml");
		final String ordUuid = "0c96f25c-4949-4f72-9931-d808fbcdb612";
		final String obsUuid = "be3a4d7a-f9ab-47bb-aaad-bc0b452fcda4";
		ObsService os = Context.getObsService();

		Obs obs = os.getObsByUuid(obsUuid);
		assertNotNull(obs);

		Order order = orderService.getOrderByUuid(ordUuid);
		assertNotNull(order);

		//sanity check to ensure that the obs and order are actually related
		assertEquals(order, obs.getOrder());

		//Ensure that passing false does not delete the related obs
		orderService.purgeOrder(order, false);
		assertNotNull(os.getObsByUuid(obsUuid));

		orderService.purgeOrder(order, true);

		//Ensure that actually the order got purged
		assertNull(orderService.getOrderByUuid(ordUuid));

		//Ensure that the related obs got deleted
		assertNull(os.getObsByUuid(obsUuid));
	}

	/**
	 * @see OrderService#purgeOrder(org.openmrs.Order, boolean)
	 */
	@Test
	public void purgeOrder_shouldDeleteOrderFromTheDatabase() {
		final String uuid = "9c21e407-697b-11e3-bd76-0800271c1b75";
		Order order = orderService.getOrderByUuid(uuid);
		assertNotNull(order);
		orderService.purgeOrder(order);
		assertNull(orderService.getOrderByUuid(uuid));
	}

	/**
	 * @throws InterruptedException
	 * @see OrderNumberGenerator#getNewOrderNumber(OrderContext)
	 */
	@Test
	public void getNewOrderNumber_shouldAlwaysReturnUniqueOrderNumbersWhenCalledMultipleTimesWithoutSavingOrders()
		throws InterruptedException {

		int N = 50;
		final Set<String> uniqueOrderNumbers = Collections.synchronizedSet(new HashSet<String>(50));
		List<Thread> threads = new ArrayList<>();
		for (int i = 0; i < N; i++) {
			threads.add(new Thread(() -> {
				try {
					Context.openSession();
					Context.addProxyPrivilege(PrivilegeConstants.ADD_ORDERS);
					uniqueOrderNumbers.add(((OrderNumberGenerator) orderService).getNewOrderNumber(null));
				} finally {
					Context.removeProxyPrivilege(PrivilegeConstants.ADD_ORDERS);
					Context.closeSession();
				}
			}));
		}
		for (int i = 0; i < N; ++i) {
			threads.get(i).start();
		}
		for (int i = 0; i < N; ++i) {
			threads.get(i).join();
		}
		//since we used a set we should have the size as N indicating that there were no duplicates
		assertEquals(N, uniqueOrderNumbers.size());
	}

	/**
	 * @see OrderService#getOrderByOrderNumber(String)
	 */
	@Test
	public void getOrderByOrderNumber_shouldFindObjectGivenValidOrderNumber() {
		Order order = orderService.getOrderByOrderNumber("1");
		assertNotNull(order);
		assertEquals(1, (int) order.getOrderId());
	}

	/**
	 * @see OrderService#getOrderByOrderNumber(String)
	 */
	@Test
	public void getOrderByOrderNumber_shouldReturnNullIfNoObjectFoundWithGivenOrderNumber() {
		assertNull(orderService.getOrderByOrderNumber("some invalid order number"));
	}

	/**
	 * @see OrderService#getOrderHistoryByConcept(Patient, Concept)
	 */
	@Test
	public void getOrderHistoryByConcept_shouldReturnOrdersWithTheGivenConcept() {
		//We should have two orders with this concept.
		Concept concept = Context.getConceptService().getConcept(88);
		Patient patient = Context.getPatientService().getPatient(2);
		List<Order> orders = orderService.getOrderHistoryByConcept(patient, concept);

		//They must be sorted by dateActivated starting with the latest
		assertEquals(3, orders.size());
		assertEquals(444, orders.get(0).getOrderId().intValue());
		assertEquals(44, orders.get(1).getOrderId().intValue());
		assertEquals(4, orders.get(2).getOrderId().intValue());

		concept = Context.getConceptService().getConcept(792);
		orders = orderService.getOrderHistoryByConcept(patient, concept);

		//They must be sorted by dateActivated starting with the latest
		assertEquals(4, orders.size());
		assertEquals(3, orders.get(0).getOrderId().intValue());
		assertEquals(222, orders.get(1).getOrderId().intValue());
		assertEquals(22, orders.get(2).getOrderId().intValue());
		assertEquals(2, orders.get(3).getOrderId().intValue());
	}
	
	/**
	 * @see OrderService#getOrderHistoryByConcept(Patient, Concept)
	 */
	@Test
	public void getOrderHistoryByConcept_shouldReturnEmptyListForConceptWithoutOrders() {
		Concept concept = Context.getConceptService().getConcept(21);
		Patient patient = Context.getPatientService().getPatient(2);
		List<Order> orders = orderService.getOrderHistoryByConcept(patient, concept);
		assertEquals(0, orders.size());
	}

	/**
	 * @see OrderService#getOrderHistoryByConcept(org.openmrs.Patient, org.openmrs.Concept)
	 */
	@Test
	public void getOrderHistoryByConcept_shouldRejectANullConcept() {
		IllegalArgumentException exception = assertThrows(IllegalArgumentException.class, () -> orderService.getOrderHistoryByConcept(new Patient(), null));
		assertThat(exception.getMessage(), is("patient and concept are required"));
	}

	/**
	 * @see OrderService#getOrderHistoryByConcept(org.openmrs.Patient, org.openmrs.Concept)
	 */
	@Test
	public void getOrderHistoryByConcept_shouldRejectANullPatient() {
		IllegalArgumentException exception = assertThrows(IllegalArgumentException.class, () -> orderService.getOrderHistoryByConcept(null, new Concept()));
		assertThat(exception.getMessage(), is("patient and concept are required"));
	}

	/**
	 * @see OrderService#getOrderHistoryByOrderNumber(String)
	 */
	@Test
	public void getOrderHistoryByOrderNumber_shouldReturnAllOrderHistoryForGivenOrderNumber() {
		List<Order> orders = orderService.getOrderHistoryByOrderNumber("111");
		assertEquals(2, orders.size());
		assertEquals(111, orders.get(0).getOrderId().intValue());
		assertEquals(1, orders.get(1).getOrderId().intValue());
	}

	/**
	 * @see OrderService#getOrderFrequency(Integer)
	 */
	@Test
	public void getOrderFrequency_shouldReturnTheOrderFrequencyThatMatchesTheSpecifiedId() {
		assertEquals("28090760-7c38-11e3-baa7-0800200c9a66", orderService.getOrderFrequency(1).getUuid());
	}

	/**
	 * @see OrderService#getOrderFrequencyByUuid(String)
	 */
	@Test
	public void getOrderFrequencyByUuid_shouldReturnTheOrderFrequencyThatMatchesTheSpecifiedUuid() {
		assertEquals(1, orderService.getOrderFrequencyByUuid("28090760-7c38-11e3-baa7-0800200c9a66").getOrderFrequencyId()
			.intValue());
	}

	/**
	 * @see OrderService#getOrderFrequencyByConcept(org.openmrs.Concept)
	 */
	@Test
	public void getOrderFrequencyByConcept_shouldReturnTheOrderFrequencyThatMatchesTheSpecifiedConcept() {
		Concept concept = conceptService.getConcept(4);
		assertEquals(3, orderService.getOrderFrequencyByConcept(concept).getOrderFrequencyId().intValue());
	}

	/**
	 * @see OrderService#getOrderFrequencies(boolean)
	 */
	@Test
	public void getOrderFrequencies_shouldReturnOnlyNonRetiredOrderFrequenciesIfIncludeRetiredIsSetToFalse() {
		List<OrderFrequency> orderFrequencies = orderService.getOrderFrequencies(false);
		assertEquals(2, orderFrequencies.size());
		assertTrue(containsId(orderFrequencies, 1));
		assertTrue(containsId(orderFrequencies, 2));
	}

	/**
	 * @see OrderService#getOrderFrequencies(boolean)
	 */
	@Test
	public void getOrderFrequencies_shouldReturnAllTheOrderFrequenciesIfIncludeRetiredIsSetToTrue() {
		List<OrderFrequency> orderFrequencies = orderService.getOrderFrequencies(true);
		assertEquals(3, orderFrequencies.size());
		assertTrue(containsId(orderFrequencies, 1));
		assertTrue(containsId(orderFrequencies, 2));
		assertTrue(containsId(orderFrequencies, 3));
	}

	/**
	 * @see OrderService#getActiveOrders(org.openmrs.Patient, org.openmrs.OrderType,
	 * org.openmrs.CareSetting, java.util.Date)
	 */
	@Test
	public void getActiveOrders_shouldReturnAllActiveOrdersForTheSpecifiedPatient() {
		Patient patient = Context.getPatientService().getPatient(2);
		List<Order> orders = orderService.getActiveOrders(patient, null, null, null);
		assertEquals(5, orders.size());
		Order[] expectedOrders = {orderService.getOrder(222), orderService.getOrder(3), orderService.getOrder(444),
			orderService.getOrder(5), orderService.getOrder(7)};
		assertThat(orders, hasItems(expectedOrders));

		assertTrue(OrderUtilTest.isActiveOrder(orders.get(0), null));
		assertTrue(OrderUtilTest.isActiveOrder(orders.get(1), null));
		assertTrue(OrderUtilTest.isActiveOrder(orders.get(2), null));
		assertTrue(OrderUtilTest.isActiveOrder(orders.get(3), null));
		assertTrue(OrderUtilTest.isActiveOrder(orders.get(4), null));
	}
	
	/**
	 * @see OrderService#getActiveOrders(org.openmrs.Patient, org.openmrs.Visit, org.openmrs.OrderType,
	 * org.openmrs.CareSetting, java.util.Date)
	 */
	@Test
	public void getActiveOrders_shouldReturnAllActiveOrdersForTheSpecifiedVisit() {
		Patient patient = Context.getPatientService().getPatient(2);
		List<Order> orders = orderService.getActiveOrders(patient, new Visit(6), null, null, null);
		assertEquals(5, orders.size());
		Order[] expectedOrders = {orderService.getOrder(222), orderService.getOrder(3), orderService.getOrder(444),
			orderService.getOrder(5), orderService.getOrder(7)};
		assertThat(orders, hasItems(expectedOrders));

		assertTrue(OrderUtilTest.isActiveOrder(orders.get(0), null));
		assertTrue(OrderUtilTest.isActiveOrder(orders.get(1), null));
		assertTrue(OrderUtilTest.isActiveOrder(orders.get(2), null));
		assertTrue(OrderUtilTest.isActiveOrder(orders.get(3), null));
		assertTrue(OrderUtilTest.isActiveOrder(orders.get(4), null));
	}

	/**
	 * @see OrderService#getActiveOrders(org.openmrs.Patient, org.openmrs.OrderType,
	 * org.openmrs.CareSetting, java.util.Date)
	 */
	@Test
	public void getActiveOrders_shouldReturnAllActiveOrdersForTheSpecifiedPatientAndCareSetting() {
		Patient patient = patientService.getPatient(2);
		CareSetting careSetting = orderService.getCareSetting(1);
		List<Order> orders = orderService.getActiveOrders(patient, null, careSetting, null);
		assertEquals(4, orders.size());
		Order[] expectedOrders = {orderService.getOrder(3), orderService.getOrder(444), orderService.getOrder(5),
			orderService.getOrder(7)};
		assertThat(orders, hasItems(expectedOrders));
	}

	/**
	 * @see OrderService#getActiveOrders(org.openmrs.Patient, org.openmrs.OrderType,
	 * org.openmrs.CareSetting, java.util.Date)
	 */
	@Test
	public void getActiveOrders_shouldReturnAllActiveDrugOrdersForTheSpecifiedPatient() {
		Patient patient = patientService.getPatient(2);
		List<Order> orders = orderService.getActiveOrders(patient, orderService.getOrderType(1), null, null);
		assertEquals(4, orders.size());
		Order[] expectedOrders = {orderService.getOrder(222), orderService.getOrder(3), orderService.getOrder(444),
			orderService.getOrder(5)};
		assertThat(orders, hasItems(expectedOrders));
	}

	/**
	 * @see OrderService#getActiveOrders(org.openmrs.Patient, org.openmrs.OrderType,
	 * org.openmrs.CareSetting, java.util.Date)
	 */
	@Test
	public void getActiveOrders_shouldReturnAllActiveTestOrdersForTheSpecifiedPatient() {
		Patient patient = patientService.getPatient(2);
		List<Order> orders = orderService
			.getActiveOrders(patient, orderService.getOrderTypeByName("Test order"), null, null);
		assertEquals(1, orders.size());
		assertEquals(orders.get(0), orderService.getOrder(7));
	}

	/**
	 * @see OrderService#getActiveOrders(org.openmrs.Patient, org.openmrs.OrderType,
	 * org.openmrs.CareSetting, java.util.Date)
	 */
	@Test
	public void getActiveOrders_shouldFailIfPatientIsNull() {
		IllegalArgumentException exception = assertThrows(IllegalArgumentException.class, () -> orderService.getActiveOrders(null, null, orderService.getCareSetting(1), null));
		assertThat(exception.getMessage(), is("Patient is required when fetching active orders"));
	}

	/**
	 * @throws ParseException
	 * @see OrderService#getActiveOrders(org.openmrs.Patient, org.openmrs.OrderType,
	 * org.openmrs.CareSetting, java.util.Date)
	 */
	@Test
	public void getActiveOrders_shouldReturnActiveOrdersAsOfTheSpecifiedDate() throws ParseException {
		Patient patient = Context.getPatientService().getPatient(2);
		List<Order> orders = orderService.getAllOrdersByPatient(patient);
		assertEquals(12, orders.size());

		Date asOfDate = Context.getDateFormat().parse("10/12/2007");
		orders = orderService.getActiveOrders(patient, null, null, asOfDate);
		assertEquals(2, orders.size());
		assertFalse(orders.contains(orderService.getOrder(22)));//DC
		assertFalse(orders.contains(orderService.getOrder(44)));//DC
		assertFalse(orders.contains(orderService.getOrder(8)));//voided

		Order[] expectedOrders = {orderService.getOrder(9)};

		asOfDate = Context.getDateTimeFormat().parse("10/12/2007 00:01:00");
		orders = orderService.getActiveOrders(patient, null, null, asOfDate);
		assertEquals(1, orders.size());
		assertThat(orders, hasItems(expectedOrders));

		Order[] expectedOrders1 = {orderService.getOrder(3), orderService.getOrder(4), orderService.getOrder(222)};

		asOfDate = Context.getDateFormat().parse("10/04/2008");
		orders = orderService.getActiveOrders(patient, null, null, asOfDate);
		assertEquals(3, orders.size());
		assertThat(orders, hasItems(expectedOrders1));

		asOfDate = Context.getDateTimeFormat().parse("10/04/2008 00:01:00");
		orders = orderService.getActiveOrders(patient, null, null, asOfDate);
		assertEquals(2, orders.size());
		Order[] expectedOrders2 = {orderService.getOrder(222), orderService.getOrder(3)};
		assertThat(orders, hasItems(expectedOrders2));

		Order[] expectedOrders3 = {orderService.getOrder(222), orderService.getOrder(3), orderService.getOrder(444),
			orderService.getOrder(5), orderService.getOrder(6)};
		asOfDate = Context.getDateTimeFormat().parse("26/09/2008 09:24:10");
		orders = orderService.getActiveOrders(patient, null, null, asOfDate);
		assertEquals(5, orders.size());
		assertThat(orders, hasItems(expectedOrders3));

		asOfDate = Context.getDateTimeFormat().parse("26/09/2008 09:25:10");
		orders = orderService.getActiveOrders(patient, null, null, asOfDate);
		assertEquals(4, orders.size());
		Order[] expectedOrders4 = {orderService.getOrder(222), orderService.getOrder(3), orderService.getOrder(444),
			orderService.getOrder(5)};
		assertThat(orders, hasItems(expectedOrders4));

		asOfDate = Context.getDateFormat().parse("04/12/2008");
		orders = orderService.getActiveOrders(patient, null, null, asOfDate);
		assertEquals(5, orders.size());
		Order[] expectedOrders5 = {orderService.getOrder(222), orderService.getOrder(3), orderService.getOrder(444),
			orderService.getOrder(5), orderService.getOrder(7)};
		assertThat(orders, hasItems(expectedOrders5));

		asOfDate = Context.getDateFormat().parse("06/12/2008");
		orders = orderService.getActiveOrders(patient, null, null, asOfDate);
		assertEquals(5, orders.size());
		assertThat(orders, hasItems(expectedOrders5));
	}

	/**
	 * @see OrderService#getActiveOrders(org.openmrs.Patient, org.openmrs.OrderType,
	 * org.openmrs.CareSetting, java.util.Date)
	 */
	@Test
	public void getActiveOrders_shouldReturnAllOrdersIfNoOrderTypeIsSpecified() {
		Patient patient = Context.getPatientService().getPatient(2);
		List<Order> orders = orderService.getActiveOrders(patient, null, null, null);
		assertEquals(5, orders.size());
		Order[] expectedOrders = {orderService.getOrder(222), orderService.getOrder(3), orderService.getOrder(444),
			orderService.getOrder(5), orderService.getOrder(7)};
		assertThat(orders, hasItems(expectedOrders));
	}

	/**
	 * @see OrderService#getActiveOrders(org.openmrs.Patient, org.openmrs.OrderType,
	 * org.openmrs.CareSetting, java.util.Date)
	 */
	@Test
	public void getActiveOrders_shouldIncludeOrdersForSubTypesIfOrderTypeIsSpecified() {
		executeDataSet("org/openmrs/api/include/OrderServiceTest-otherOrders.xml");
		Patient patient = Context.getPatientService().getPatient(2);
		OrderType testOrderType = orderService.getOrderType(2);
		List<Order> orders = orderService.getActiveOrders(patient, testOrderType, null, null);
		assertEquals(5, orders.size());
		Order[] expectedOrder1 = {orderService.getOrder(7), orderService.getOrder(101), orderService.getOrder(102),
			orderService.getOrder(103), orderService.getOrder(104)};
		assertThat(orders, hasItems(expectedOrder1));

		OrderType labTestOrderType = orderService.getOrderType(7);
		orders = orderService.getActiveOrders(patient, labTestOrderType, null, null);
		assertEquals(3, orders.size());
		Order[] expectedOrder2 = {orderService.getOrder(101), orderService.getOrder(103), orderService.getOrder(104)};
		assertThat(orders, hasItems(expectedOrder2));
	}

	/**
	 * @see OrderService#discontinueOrder(org.openmrs.Order, String, java.util.Date,
	 * org.openmrs.Provider, org.openmrs.Encounter)
	 */
	@Test
	public void discontinueOrder_shouldPopulateCorrectAttributesOnTheDiscontinueAndDiscontinuedOrders() {
		Order order = orderService.getOrderByOrderNumber("111");
		Encounter encounter = encounterService.getEncounter(3);
		Provider orderer = providerService.getProvider(1);
		assertTrue(OrderUtilTest.isActiveOrder(order, null));
		Date discontinueDate = new Date();
		String discontinueReasonNonCoded = "Test if I can discontinue this";

		Order discontinueOrder = orderService.discontinueOrder(order, discontinueReasonNonCoded, discontinueDate, orderer,
			encounter);

		assertEquals(order.getDateStopped(), discontinueDate);
		assertNotNull(discontinueOrder);
		assertNotNull(discontinueOrder.getId());
		assertEquals(discontinueOrder.getDateActivated(), discontinueOrder.getAutoExpireDate());
		assertEquals(discontinueOrder.getAction(), Action.DISCONTINUE);
		assertEquals(discontinueOrder.getOrderReasonNonCoded(), discontinueReasonNonCoded);
		assertEquals(discontinueOrder.getPreviousOrder(), order);
	}

	/**
	 * @see OrderService#discontinueOrder(Order, String, Date, Provider, Encounter)
	 */
	@Test
	public void discontinueOrder_shouldPassForAnActiveOrderWhichIsScheduledAndNotStartedAsOfDiscontinueDate() {
		Order order = new Order();
		order.setAction(Action.NEW);
		order.setPatient(Context.getPatientService().getPatient(7));
		order.setConcept(Context.getConceptService().getConcept(5497));
		order.setCareSetting(orderService.getCareSetting(1));
		order.setOrderer(orderService.getOrder(1).getOrderer());
		order.setEncounter(encounterService.getEncounter(3));
		order.setEncounter(encounterService.getEncounter(3));
		order.setOrderType(orderService.getOrderType(17));
		order.setDateActivated(new Date());
		order.setScheduledDate(DateUtils.addMonths(new Date(), 2));
		order.setUrgency(Order.Urgency.ON_SCHEDULED_DATE);
		order = orderService.saveOrder(order, null);

		assertTrue(OrderUtilTest.isActiveOrder(order, null));
		assertFalse(order.isStarted());

		Encounter encounter = encounterService.getEncounter(3);
		Provider orderer = providerService.getProvider(1);
		Date discontinueDate = new Date();
		String discontinueReasonNonCoded = "Test if I can discontinue this";

		Order discontinueOrder = orderService.discontinueOrder(order, discontinueReasonNonCoded, discontinueDate, orderer,
			encounter);

		assertEquals(order.getDateStopped(), discontinueDate);
		assertNotNull(discontinueOrder);
		assertNotNull(discontinueOrder.getId());
		assertEquals(discontinueOrder.getDateActivated(), discontinueOrder.getAutoExpireDate());
		assertEquals(discontinueOrder.getAction(), Action.DISCONTINUE);
		assertEquals(discontinueOrder.getOrderReasonNonCoded(), discontinueReasonNonCoded);
		assertEquals(discontinueOrder.getPreviousOrder(), order);
	}

	/**
	 * @see OrderService#discontinueOrder(org.openmrs.Order, org.openmrs.Concept, java.util.Date,
	 * org.openmrs.Provider, org.openmrs.Encounter)
	 */
	@Test
	public void discontinueOrder_shouldSetCorrectAttributesOnTheDiscontinueAndDiscontinuedOrders() {
		executeDataSet("org/openmrs/api/include/OrderServiceTest-discontinueReason.xml");

		Order order = orderService.getOrderByOrderNumber("111");
		Encounter encounter = encounterService.getEncounter(3);
		Provider orderer = providerService.getProvider(1);
		Date discontinueDate = new Date();
		Concept concept = Context.getConceptService().getConcept(1);

		Order discontinueOrder = orderService.discontinueOrder(order, concept, discontinueDate, orderer, encounter);

		assertEquals(order.getDateStopped(), discontinueDate);
		assertNotNull(discontinueOrder);
		assertNotNull(discontinueOrder.getId());
		assertEquals(discontinueOrder.getDateActivated(), discontinueOrder.getAutoExpireDate());
		assertEquals(discontinueOrder.getAction(), Action.DISCONTINUE);
		assertEquals(discontinueOrder.getOrderReason(), concept);
		assertEquals(discontinueOrder.getPreviousOrder(), order);
	}

	/**
	 * @see OrderService#discontinueOrder(Order, Concept, Date, Provider, Encounter)
	 */
	@Test
	public void discontinueOrder_shouldPassForAnActiveOrderWhichIsScheduledAndNotStartedAsOfDiscontinueDateWithParamConcept() {
		Order order = new Order();
		order.setAction(Action.NEW);
		order.setPatient(Context.getPatientService().getPatient(7));
		order.setConcept(Context.getConceptService().getConcept(5497));
		order.setCareSetting(orderService.getCareSetting(1));
		order.setOrderer(orderService.getOrder(1).getOrderer());
		order.setEncounter(encounterService.getEncounter(3));
		order.setEncounter(encounterService.getEncounter(3));
		order.setOrderType(orderService.getOrderType(17));
		order.setDateActivated(new Date());
		order.setScheduledDate(DateUtils.addMonths(new Date(), 2));
		order.setUrgency(Order.Urgency.ON_SCHEDULED_DATE);
		order = orderService.saveOrder(order, null);

		assertTrue(OrderUtilTest.isActiveOrder(order, null));
		assertFalse(order.isStarted());

		Encounter encounter = encounterService.getEncounter(3);
		Provider orderer = providerService.getProvider(1);
		Date discontinueDate = new Date();
		Concept concept = Context.getConceptService().getConcept(1);

		Order discontinueOrder = orderService.discontinueOrder(order, concept, discontinueDate, orderer, encounter);

		assertEquals(order.getDateStopped(), discontinueDate);
		assertNotNull(discontinueOrder);
		assertNotNull(discontinueOrder.getId());
		assertEquals(discontinueOrder.getDateActivated(), discontinueOrder.getAutoExpireDate());
		assertEquals(discontinueOrder.getAction(), Action.DISCONTINUE);
		assertEquals(discontinueOrder.getOrderReason(), concept);
		assertEquals(discontinueOrder.getPreviousOrder(), order);
	}

	/**
	 * @see OrderService#discontinueOrder(org.openmrs.Order, String, java.util.Date,
	 * org.openmrs.Provider, org.openmrs.Encounter)
	 */
	@Test
	public void discontinueOrder_shouldFailForADiscontinuationOrder() {
		executeDataSet("org/openmrs/api/include/OrderServiceTest-discontinuedOrder.xml");
		Order discontinuationOrder = orderService.getOrder(26);
		assertEquals(Action.DISCONTINUE, discontinuationOrder.getAction());
		Encounter encounter = encounterService.getEncounter(3);
		CannotStopDiscontinuationOrderException exception = assertThrows(CannotStopDiscontinuationOrderException.class, () -> orderService.discontinueOrder(discontinuationOrder, "Test if I can discontinue this", null, null, encounter));
		assertThat(exception.getMessage(), is(messageSourceService.getMessage("Order.action.cannot.discontinue")));
	}

	/**
	 * @see OrderService#discontinueOrder(org.openmrs.Order, org.openmrs.Concept, java.util.Date,
	 * org.openmrs.Provider, org.openmrs.Encounter)
	 */
	@Test
	public void discontinueOrder_shouldNotPassForADiscontinuationOrder() {
		executeDataSet("org/openmrs/api/include/OrderServiceTest-discontinuedOrder.xml");
		executeDataSet("org/openmrs/api/include/OrderServiceTest-discontinueReason.xml");
		Order discontinuationOrder = orderService.getOrder(26);
		assertEquals(Action.DISCONTINUE, discontinuationOrder.getAction());
		Encounter encounter = encounterService.getEncounter(3);
		CannotStopDiscontinuationOrderException exception = assertThrows(CannotStopDiscontinuationOrderException.class, () -> orderService.discontinueOrder(discontinuationOrder, (Concept) null, null, null, encounter));
		assertThat(exception.getMessage(), is(messageSourceService.getMessage("Order.action.cannot.discontinue")));
	}

	/**
	 * @see OrderService#discontinueOrder(org.openmrs.Order, String, java.util.Date,
	 * org.openmrs.Provider, org.openmrs.Encounter)
	 */
	@Test
	public void discontinueOrder_shouldFailForADiscontinuedOrder() {
		Order discontinuationOrder = orderService.getOrder(2);
		assertFalse(discontinuationOrder.isActive());
		assertNotNull(discontinuationOrder.getDateStopped());
		Encounter encounter = encounterService.getEncounter(3);
		CannotStopInactiveOrderException exception = assertThrows(CannotStopInactiveOrderException.class, () -> orderService.discontinueOrder(discontinuationOrder, "some reason", null, null, encounter));
		assertThat(exception.getMessage(), is(messageSourceService.getMessage("Order.cannot.discontinue.inactive")));
	}

	/**
	 * @see OrderService#discontinueOrder(org.openmrs.Order, org.openmrs.Concept, java.util.Date,
	 * org.openmrs.Provider, org.openmrs.Encounter)
	 */
	@Test
	public void discontinueOrder_shouldNotPassForADiscontinuedOrder() {
		Order discontinuationOrder = orderService.getOrder(2);
		assertFalse(discontinuationOrder.isActive());
		assertNotNull(discontinuationOrder.getDateStopped());
		Encounter encounter = encounterService.getEncounter(3);
		CannotStopInactiveOrderException exception = assertThrows(CannotStopInactiveOrderException.class, () -> orderService.discontinueOrder(discontinuationOrder, (Concept) null, null, null, encounter));
		assertThat(exception.getMessage(), is(messageSourceService.getMessage("Order.cannot.discontinue.inactive")));
	}

	/**
	 * @see OrderService#saveOrder(org.openmrs.Order, OrderContext)
	 */
	@Test
	public void saveOrder_shouldDiscontinueExistingActiveOrderIfNewOrderBeingSavedWithActionToDiscontinue() {
		DrugOrder order = new DrugOrder();
		order.setAction(Order.Action.DISCONTINUE);
		order.setOrderReasonNonCoded("Discontinue this");
		order.setDrug(conceptService.getDrug(3));
		order.setEncounter(encounterService.getEncounter(5));
		order.setPatient(patientService.getPatient(7));
		order.setOrderer(providerService.getProvider(1));
		order.setCareSetting(orderService.getCareSetting(1));
		order.setEncounter(encounterService.getEncounter(3));
		order.setOrderType(orderService.getOrderType(1));
		order.setDateActivated(new Date());
		order.setDosingType(SimpleDosingInstructions.class);
		order.setDose(500.0);
		order.setDoseUnits(conceptService.getConcept(50));
		order.setFrequency(orderService.getOrderFrequency(1));
		order.setRoute(conceptService.getConcept(22));
		order.setNumRefills(10);
		order.setQuantity(20.0);
		order.setQuantityUnits(conceptService.getConcept(51));

		//We are trying to discontinue order id 111 in standardTestDataset.xml
		Order expectedPreviousOrder = orderService.getOrder(111);
		assertNull(expectedPreviousOrder.getDateStopped());

		order = (DrugOrder) orderService.saveOrder(order, null);

		assertNotNull(expectedPreviousOrder.getDateStopped(), "should populate dateStopped in previous order");
		assertNotNull(order.getId(), "should save discontinue order");
		assertEquals(expectedPreviousOrder, order.getPreviousOrder());
		assertNotNull(expectedPreviousOrder.getDateStopped());
		assertEquals(order.getDateActivated(), order.getAutoExpireDate());
	}

	/**
	 * @see OrderService#saveOrder(org.openmrs.Order, OrderContext)
	 */
	@Test
	public void saveOrder_shouldDiscontinuePreviousOrderIfItIsNotAlreadyDiscontinued() {
		//We are trying to discontinue order id 111 in standardTestDataset.xml
		DrugOrder order = new DrugOrder();
		order.setAction(Order.Action.DISCONTINUE);
		order.setOrderReasonNonCoded("Discontinue this");
		order.setDrug(conceptService.getDrug(3));
		order.setEncounter(encounterService.getEncounter(5));
		order.setPatient(Context.getPatientService().getPatient(7));
		order.setOrderer(Context.getProviderService().getProvider(1));
		order.setCareSetting(orderService.getCareSetting(1));
		order.setEncounter(encounterService.getEncounter(3));
		order.setOrderType(orderService.getOrderType(1));
		order.setDateActivated(new Date());
		order.setDosingType(SimpleDosingInstructions.class);
		order.setDose(500.0);
		order.setDoseUnits(conceptService.getConcept(50));
		order.setFrequency(orderService.getOrderFrequency(1));
		order.setRoute(conceptService.getConcept(22));
		order.setNumRefills(10);
		order.setQuantity(20.0);
		order.setQuantityUnits(conceptService.getConcept(51));
		Order previousOrder = orderService.getOrder(111);
		assertTrue(OrderUtilTest.isActiveOrder(previousOrder, null));
		order.setPreviousOrder(previousOrder);

		orderService.saveOrder(order, null);
		assertEquals(order.getDateActivated(), order.getAutoExpireDate());
		assertNotNull(previousOrder.getDateStopped(), "previous order should be discontinued");
	}

	/**
	 * @see OrderService#saveOrder(org.openmrs.Order, OrderContext)
	 */
	@Test
	public void saveOrder_shouldFailIfConceptInPreviousOrderDoesNotMatchThisConcept() {
		Order previousOrder = orderService.getOrder(7);
		assertTrue(OrderUtilTest.isActiveOrder(previousOrder, null));
		Order order = previousOrder.cloneForDiscontinuing();
		order.setDateActivated(new Date());
		order.setOrderReasonNonCoded("Discontinue this");
		order.setEncounter(encounterService.getEncounter(6));
		order.setOrderer(providerService.getProvider(1));
		Concept newConcept = conceptService.getConcept(5089);
		assertFalse(previousOrder.getConcept().equals(newConcept));
		order.setConcept(newConcept);

		EditedOrderDoesNotMatchPreviousException exception = assertThrows(EditedOrderDoesNotMatchPreviousException.class, () -> orderService.saveOrder(order, null));
		assertThat(exception.getMessage(), is("The orderable of the previous order and the new one order don't match"));
	}

	/**
	 * @see OrderService#discontinueOrder(org.openmrs.Order, org.openmrs.Concept, java.util.Date,
	 * org.openmrs.Provider, org.openmrs.Encounter)
	 */
	@Test
	public void discontinueOrder_shouldRejectAFutureDiscontinueDate() {
		Calendar cal = Calendar.getInstance();
		cal.add(Calendar.HOUR_OF_DAY, 1);
		Patient patient = Context.getPatientService().getPatient(2);
		CareSetting careSetting = orderService.getCareSetting(1);
		Order orderToDiscontinue = orderService.getActiveOrders(patient, null, careSetting, null).get(0);
		Encounter encounter = encounterService.getEncounter(3);
		IllegalArgumentException exception = assertThrows(IllegalArgumentException.class, () -> orderService.discontinueOrder(orderToDiscontinue, new Concept(), cal.getTime(), null, encounter));
		assertThat(exception.getMessage(), is("Discontinue date cannot be in the future"));
	}

	/**
	 * @see OrderService#discontinueOrder(org.openmrs.Order, String, java.util.Date,
	 * org.openmrs.Provider, org.openmrs.Encounter)
	 */
	@Test
	public void discontinueOrder_shouldFailIfDiscontinueDateIsInTheFuture() {
		Calendar cal = Calendar.getInstance();
		cal.add(Calendar.HOUR_OF_DAY, 1);
		Order orderToDiscontinue = orderService.getActiveOrders(Context.getPatientService().getPatient(2), null,
			orderService.getCareSetting(1), null).get(0);
		Encounter encounter = encounterService.getEncounter(3);
		IllegalArgumentException exception = assertThrows(IllegalArgumentException.class, () -> orderService.discontinueOrder(orderToDiscontinue, "Testing", cal.getTime(), null, encounter));
		assertThat(exception.getMessage(), is("Discontinue date cannot be in the future"));
	}

	/**
	 * @see OrderService#saveOrder(org.openmrs.Order, OrderContext)
	 */
	@Test
	public void saveOrder_shouldPassIfTheExistingDrugOrderMatchesTheConceptAndDrugOfTheDCOrder() {
		final DrugOrder orderToDiscontinue = (DrugOrder) orderService.getOrder(444);
		assertTrue(OrderUtilTest.isActiveOrder(orderToDiscontinue, null));

		DrugOrder order = new DrugOrder();
		order.setDrug(orderToDiscontinue.getDrug());
		order.setOrderType(orderService.getOrderTypeByName("Drug order"));
		order.setAction(Order.Action.DISCONTINUE);
		order.setOrderReasonNonCoded("Discontinue this");
		order.setPatient(orderToDiscontinue.getPatient());
		order.setConcept(orderToDiscontinue.getConcept());
		order.setOrderer(orderToDiscontinue.getOrderer());
		order.setCareSetting(orderToDiscontinue.getCareSetting());
		order.setEncounter(encounterService.getEncounter(6));
		order.setDateActivated(new Date());
		order.setDosingType(SimpleDosingInstructions.class);
		order.setDose(orderToDiscontinue.getDose());
		order.setDoseUnits(orderToDiscontinue.getDoseUnits());
		order.setRoute(orderToDiscontinue.getRoute());
		order.setFrequency(orderToDiscontinue.getFrequency());
		order.setQuantity(orderToDiscontinue.getQuantity());
		order.setQuantityUnits(orderToDiscontinue.getQuantityUnits());
		order.setNumRefills(orderToDiscontinue.getNumRefills());

		orderService.saveOrder(order, null);

		assertNotNull(orderToDiscontinue.getDateStopped(), "previous order should be discontinued");
	}

	/**
	 * @see OrderService#saveOrder(org.openmrs.Order, OrderContext)
	 */
	@Test
	public void saveOrder_shouldFailIfTheExistingDrugOrderMatchesTheConceptAndNotDrugOfTheDCOrder() {
		final DrugOrder orderToDiscontinue = (DrugOrder) orderService.getOrder(5);
		assertTrue(OrderUtilTest.isActiveOrder(orderToDiscontinue, null));

		//create a different test drug
		Drug discontinuationOrderDrug = new Drug();
		discontinuationOrderDrug.setConcept(orderToDiscontinue.getConcept());
		discontinuationOrderDrug = conceptService.saveDrug(discontinuationOrderDrug);
		assertNotEquals(discontinuationOrderDrug, orderToDiscontinue.getDrug());
		assertNotNull(orderToDiscontinue.getDrug());

		DrugOrder order = orderToDiscontinue.cloneForRevision();
		order.setDateActivated(new Date());
		order.setOrderer(providerService.getProvider(1));
		order.setEncounter(encounterService.getEncounter(6));
		order.setDrug(discontinuationOrderDrug);
		order.setOrderReasonNonCoded("Discontinue this");

		EditedOrderDoesNotMatchPreviousException exception = assertThrows(EditedOrderDoesNotMatchPreviousException.class, () -> orderService.saveOrder(order, null));
		assertThat(exception.getMessage(), is("The orderable of the previous order and the new one order don't match"));
	}

	/**
	 * previous order
	 *
	 * @see OrderService#saveOrder(org.openmrs.Order, OrderContext)
	 */
	@Test
	public void saveOrder_shouldPassIfTheExistingDrugOrderMatchesTheConceptAndThereIsNoDrugOnThePreviousOrder() {
		DrugOrder orderToDiscontinue = new DrugOrder();
		orderToDiscontinue.setAction(Action.NEW);
		orderToDiscontinue.setPatient(Context.getPatientService().getPatient(7));
		orderToDiscontinue.setConcept(Context.getConceptService().getConcept(5497));
		orderToDiscontinue.setCareSetting(orderService.getCareSetting(1));
		orderToDiscontinue.setOrderer(orderService.getOrder(1).getOrderer());
		orderToDiscontinue.setEncounter(encounterService.getEncounter(3));
		orderToDiscontinue.setDateActivated(new Date());
		orderToDiscontinue.setScheduledDate(new Date());
		orderToDiscontinue.setUrgency(Order.Urgency.ON_SCHEDULED_DATE);
		orderToDiscontinue.setEncounter(encounterService.getEncounter(3));
		orderToDiscontinue.setOrderType(orderService.getOrderType(17));

		orderToDiscontinue.setDrug(null);
		orderToDiscontinue.setDosingType(FreeTextDosingInstructions.class);
		orderToDiscontinue.setDosingInstructions("instructions");
		orderToDiscontinue.setOrderer(providerService.getProvider(1));
		orderToDiscontinue.setDosingInstructions("2 for 5 days");
		orderToDiscontinue.setQuantity(10.0);
		orderToDiscontinue.setQuantityUnits(conceptService.getConcept(51));
		orderToDiscontinue.setNumRefills(2);

		orderService.saveOrder(orderToDiscontinue, null);
		assertTrue(OrderUtilTest.isActiveOrder(orderToDiscontinue, null));

		DrugOrder order = orderToDiscontinue.cloneForDiscontinuing();
		order.setDateActivated(new Date());
		order.setOrderer(providerService.getProvider(1));
		order.setEncounter(encounterService.getEncounter(3));
		order.setOrderReasonNonCoded("Discontinue this");

		orderService.saveOrder(order, null);

		assertNotNull(orderToDiscontinue.getDateStopped(), "previous order should be discontinued");
	}

	/**
	 * @see OrderService#discontinueOrder(org.openmrs.Order, org.openmrs.Concept, java.util.Date,
	 * org.openmrs.Provider, org.openmrs.Encounter)
	 */
	@Test
	public void discontinueOrder_shouldFailForAStoppedOrder() {
		Order orderToDiscontinue = orderService.getOrder(1);
		Encounter encounter = encounterService.getEncounter(3);
		assertNotNull(orderToDiscontinue.getDateStopped());
		CannotStopInactiveOrderException exception = assertThrows(CannotStopInactiveOrderException.class, () -> orderService.discontinueOrder(orderToDiscontinue, Context.getConceptService().getConcept(1), null, null, encounter));
		assertThat(exception.getMessage(), is(messageSourceService.getMessage("Order.cannot.discontinue.inactive")));
	}

	/**
	 * @see OrderService#discontinueOrder(org.openmrs.Order, String, java.util.Date,
	 * org.openmrs.Provider, org.openmrs.Encounter)
	 */
	@Test
	public void discontinueOrder_shouldFailForAVoidedOrder() {
		Order orderToDiscontinue = orderService.getOrder(8);
		Encounter encounter = encounterService.getEncounter(3);
		assertTrue(orderToDiscontinue.getVoided());
		CannotStopInactiveOrderException exception = assertThrows(CannotStopInactiveOrderException.class, () -> orderService.discontinueOrder(orderToDiscontinue, "testing", null, null, encounter));
		assertThat(exception.getMessage(), is(messageSourceService.getMessage("Order.cannot.discontinue.inactive")));
	}

	/**
	 * @see OrderService#discontinueOrder(org.openmrs.Order, org.openmrs.Concept, java.util.Date,
	 * org.openmrs.Provider, org.openmrs.Encounter)
	 */
	@Test
	public void discontinueOrder_shouldFailForAnExpiredOrder() {
		Order orderToDiscontinue = orderService.getOrder(6);
		Encounter encounter = encounterService.getEncounter(3);
		assertNotNull(orderToDiscontinue.getAutoExpireDate());
		assertTrue(orderToDiscontinue.getAutoExpireDate().before(new Date()));
		CannotStopInactiveOrderException exception = assertThrows(CannotStopInactiveOrderException.class, () -> orderService.discontinueOrder(orderToDiscontinue, Context.getConceptService().getConcept(1), null, null, encounter));
		assertThat(exception.getMessage(), is(messageSourceService.getMessage("Order.cannot.discontinue.inactive")));
	}

	/**
	 * @see OrderService#saveOrder(org.openmrs.Order, OrderContext)
	 */
	@Test
	public void saveOrder_shouldNotAllowEditingAnExistingOrder() {
		final DrugOrder order = (DrugOrder) orderService.getOrder(5);
		UnchangeableObjectException exception = assertThrows(UnchangeableObjectException.class, () -> orderService.saveOrder(order, null));
		assertThat(exception.getMessage(), is("Order.cannot.edit.existing"));
	}

	/**
	 * @see OrderService#getCareSettingByUuid(String)
	 */
	@Test
	public void getCareSettingByUuid_shouldReturnTheCareSettingWithTheSpecifiedUuid() {
		CareSetting cs = orderService.getCareSettingByUuid("6f0c9a92-6f24-11e3-af88-005056821db0");
		assertEquals(1, cs.getId().intValue());
	}

	/**
	 * @see OrderService#getCareSettingByName(String)
	 */
	@Test
	public void getCareSettingByName_shouldReturnTheCareSettingWithTheSpecifiedName() {
		CareSetting cs = orderService.getCareSettingByName("INPATIENT");
		assertEquals(2, cs.getId().intValue());

		//should also be case insensitive
		cs = orderService.getCareSettingByName("inpatient");
		assertEquals(2, cs.getId().intValue());
	}

	/**
	 * @see OrderService#getCareSettings(boolean)
	 */
	@Test
	public void getCareSettings_shouldReturnOnlyUnRetiredCareSettingsIfIncludeRetiredIsSetToFalse() {
		List<CareSetting> careSettings = orderService.getCareSettings(false);
		assertEquals(2, careSettings.size());
		assertTrue(containsId(careSettings, 1));
		assertTrue(containsId(careSettings, 2));
	}

	/**
	 * @see OrderService#getCareSettings(boolean)
	 */
	@Test
	public void getCareSettings_shouldReturnRetiredCareSettingsIfIncludeRetiredIsSetToTrue() {
		CareSetting retiredCareSetting = orderService.getCareSetting(3);
		assertTrue(retiredCareSetting.getRetired());
		List<CareSetting> careSettings = orderService.getCareSettings(true);
		assertEquals(3, careSettings.size());
		assertTrue(containsId(careSettings, retiredCareSetting.getCareSettingId()));
	}

	/**
	 * @see OrderService#saveOrder(org.openmrs.Order, OrderContext)
	 */
	@Test
	public void saveOrder_shouldNotAllowRevisingAStoppedOrder() {
		Order originalOrder = orderService.getOrder(1);
		assertNotNull(originalOrder.getDateStopped());
		Order revisedOrder = originalOrder.cloneForRevision();
		revisedOrder.setEncounter(encounterService.getEncounter(4));
		revisedOrder.setInstructions("Take after a meal");
		revisedOrder.setOrderer(providerService.getProvider(1));
		revisedOrder.setDateActivated(new Date());
		CannotStopInactiveOrderException exception = assertThrows(CannotStopInactiveOrderException.class, () -> orderService.saveOrder(revisedOrder, null));
		assertThat(exception.getMessage(), is(messageSourceService.getMessage("Order.cannot.discontinue.inactive")));
	}

	/**
	 * @see OrderService#saveOrder(org.openmrs.Order, OrderContext)
	 */
	@Test
	public void saveOrder_shouldNotAllowRevisingAVoidedOrder() {
		Order originalOrder = orderService.getOrder(8);
		assertTrue(originalOrder.getVoided());
		Order revisedOrder = originalOrder.cloneForRevision();
		revisedOrder.setEncounter(encounterService.getEncounter(6));
		revisedOrder.setInstructions("Take after a meal");
		revisedOrder.setOrderer(providerService.getProvider(1));
		revisedOrder.setDateActivated(new Date());
		CannotStopInactiveOrderException exception = assertThrows(CannotStopInactiveOrderException.class, () -> orderService.saveOrder(revisedOrder, null));
		assertThat(exception.getMessage(), is(messageSourceService.getMessage("Order.cannot.discontinue.inactive")));
	}

	/**
	 * @see OrderService#saveOrder(org.openmrs.Order, OrderContext)
	 */
	@Test
	public void saveOrder_shouldNotAllowRevisingAnExpiredOrder() {
		Order originalOrder = orderService.getOrder(6);
		assertNotNull(originalOrder.getAutoExpireDate());
		assertTrue(originalOrder.getAutoExpireDate().before(new Date()));
		Order revisedOrder = originalOrder.cloneForRevision();
		revisedOrder.setEncounter(encounterService.getEncounter(6));
		revisedOrder.setInstructions("Take after a meal");
		revisedOrder.setOrderer(providerService.getProvider(1));
		revisedOrder.setDateActivated(new Date());
		revisedOrder.setAutoExpireDate(new Date());
		CannotStopInactiveOrderException exception = assertThrows(CannotStopInactiveOrderException.class, () -> orderService.saveOrder(revisedOrder, null));
		assertThat(exception.getMessage(), is(messageSourceService.getMessage("Order.cannot.discontinue.inactive")));
	}

	/**
	 * @see OrderService#saveOrder(org.openmrs.Order, OrderContext)
	 */
	@Test
	public void saveOrder_shouldNotAllowRevisingAnOrderWithNoPreviousOrder() {
		Order originalOrder = orderService.getOrder(111);
		assertTrue(originalOrder.isActive());
		Order revisedOrder = originalOrder.cloneForRevision();
		revisedOrder.setEncounter(encounterService.getEncounter(5));
		revisedOrder.setInstructions("Take after a meal");
		revisedOrder.setPreviousOrder(null);
		revisedOrder.setOrderer(providerService.getProvider(1));
		revisedOrder.setDateActivated(new Date());

		MissingRequiredPropertyException exception = assertThrows(MissingRequiredPropertyException.class, () -> orderService.saveOrder(revisedOrder, null));
		assertThat(exception.getMessage(), is(messageSourceService.getMessage("Order.previous.required")));
	}

	/**
	 * @see OrderService#saveOrder(org.openmrs.Order, OrderContext)
	 */
	@Test
	public void saveOrder_shouldSaveARevisedOrder() {
		Order originalOrder = orderService.getOrder(111);
		assertTrue(originalOrder.isActive());
		final Patient patient = originalOrder.getPatient();
		List<Order> originalActiveOrders = orderService.getActiveOrders(patient, null, null, null);
		final int originalOrderCount = originalActiveOrders.size();
		assertTrue(originalActiveOrders.contains(originalOrder));
		Order revisedOrder = originalOrder.cloneForRevision();
		revisedOrder.setEncounter(encounterService.getEncounter(5));
		revisedOrder.setInstructions("Take after a meal");
		revisedOrder.setDateActivated(new Date());
		revisedOrder.setOrderer(providerService.getProvider(1));
		revisedOrder.setEncounter(encounterService.getEncounter(3));
		orderService.saveOrder(revisedOrder, null);

		List<Order> activeOrders = orderService.getActiveOrders(patient, null, null, null);
		assertEquals(originalOrderCount, activeOrders.size());
		assertEquals(revisedOrder.getDateActivated(), DateUtils.addSeconds(originalOrder.getDateStopped(), 1));
		assertFalse(originalOrder.isActive());
	}

	/**
	 * @see OrderService#updateOrderFulfillerStatus(org.openmrs.Order, Order.FulfillerStatus, String)
	 */
	@Test
	public void updateOrderFulfillerStatus_shouldEditFulfillerStatusInOrder() {
		Order originalOrder = orderService.getOrder(111);
		String commentText = "We got the new order";
		assertNotEquals(originalOrder.getFulfillerStatus(), Order.FulfillerStatus.IN_PROGRESS);

		orderService.updateOrderFulfillerStatus(originalOrder, Order.FulfillerStatus.IN_PROGRESS, commentText);
		Context.flushSession();
		Order updatedOrder = orderService.getOrder(111);

		assertEquals(Order.FulfillerStatus.IN_PROGRESS, updatedOrder.getFulfillerStatus());
		assertEquals(commentText, updatedOrder.getFulfillerComment());
	}

	/**
	 * @see OrderService#updateOrderFulfillerStatus(org.openmrs.Order,
	 * Order.FulfillerStatus, String, String)
	 */
	@Test
	public void updateOrderFulfillerStatus_shouldEditFulfillerStatusWithAccessionNumberInOrder() {
		Order originalOrder = orderService.getOrder(111);
		String commentText = "We got the new order";
		String accessionNumber = "12345";
		assertNotEquals(originalOrder.getAccessionNumber(), accessionNumber);

		orderService.updateOrderFulfillerStatus(originalOrder, Order.FulfillerStatus.IN_PROGRESS, commentText,
			accessionNumber);
		Context.flushSession();
		Order updatedOrder = orderService.getOrder(111);

		assertEquals(Order.FulfillerStatus.IN_PROGRESS, updatedOrder.getFulfillerStatus());
		assertEquals(commentText, updatedOrder.getFulfillerComment());
		assertEquals(accessionNumber, updatedOrder.getAccessionNumber());
	}


	@Test
	public void updateOrderFulfillerStatus_shouldNotUpdateFulfillerStatusNullParameters() {

		// set up the test data
		Order originalOrder = orderService.getOrder(111);
		String commentText = "We got the new order";
		String accessionNumber = "12345";
		assertNotEquals(originalOrder.getAccessionNumber(), accessionNumber);

		orderService.updateOrderFulfillerStatus(originalOrder, Order.FulfillerStatus.IN_PROGRESS, commentText,
			accessionNumber);

		// now call again with all null
		orderService.updateOrderFulfillerStatus(originalOrder, null, null, null);

		Context.flushSession();
		Order updatedOrder = orderService.getOrder(111);

		assertEquals(Order.FulfillerStatus.IN_PROGRESS, updatedOrder.getFulfillerStatus());
		assertEquals(commentText, updatedOrder.getFulfillerComment());
		assertEquals(accessionNumber, updatedOrder.getAccessionNumber());
	}

	@Test
	public void updateOrderFulfillerStatus_shouldUpdateFulfillerStatusWithEmptyStrings() {

		// set up the test data
		Order originalOrder = orderService.getOrder(111);
		String commentText = "We got the new order";
		String accessionNumber = "12345";
		assertNotEquals(originalOrder.getAccessionNumber(), accessionNumber);

		orderService.updateOrderFulfillerStatus(originalOrder, Order.FulfillerStatus.IN_PROGRESS, commentText,
			accessionNumber);

		// now call again with all null
		orderService.updateOrderFulfillerStatus(originalOrder, null, "", "");

		Context.flushSession();
		Order updatedOrder = orderService.getOrder(111);

		assertEquals(Order.FulfillerStatus.IN_PROGRESS, updatedOrder.getFulfillerStatus());
		assertEquals("", updatedOrder.getFulfillerComment());
		assertEquals("", updatedOrder.getAccessionNumber());
	}

	/**
	 * @see OrderService#saveOrder(Order, OrderContext)
	 */
	@Test
	public void saveOrder_shouldSaveARevisedOrderForAScheduledOrderWhichIsNotStarted() {
		Order originalOrder = new Order();
		originalOrder.setAction(Action.NEW);
		originalOrder.setPatient(Context.getPatientService().getPatient(7));
		originalOrder.setConcept(Context.getConceptService().getConcept(5497));
		originalOrder.setCareSetting(orderService.getCareSetting(1));
		originalOrder.setOrderer(orderService.getOrder(1).getOrderer());
		originalOrder.setEncounter(encounterService.getEncounter(3));
		originalOrder.setOrderType(orderService.getOrderType(17));
		originalOrder.setDateActivated(new Date());
		originalOrder.setScheduledDate(DateUtils.addMonths(new Date(), 2));
		originalOrder.setUrgency(Order.Urgency.ON_SCHEDULED_DATE);
		originalOrder = orderService.saveOrder(originalOrder, null);

		assertTrue(originalOrder.isActive());
		final Patient patient = originalOrder.getPatient();
		List<Order> originalActiveOrders = orderService.getActiveOrders(patient, null, null, null);
		final int originalOrderCount = originalActiveOrders.size();
		assertTrue(originalActiveOrders.contains(originalOrder));

		Order revisedOrder = originalOrder.cloneForRevision();
		revisedOrder.setEncounter(encounterService.getEncounter(5));
		revisedOrder.setInstructions("Take after a meal");
		revisedOrder.setDateActivated(new Date());
		revisedOrder.setOrderer(providerService.getProvider(1));
		revisedOrder.setEncounter(encounterService.getEncounter(3));
		orderService.saveOrder(revisedOrder, null);

		List<Order> activeOrders = orderService.getActiveOrders(patient, null, null, null);
		assertEquals(originalOrderCount, activeOrders.size());
		assertEquals(revisedOrder.getDateActivated(), DateUtils.addSeconds(originalOrder.getDateStopped(), 1));
		assertFalse(activeOrders.contains(originalOrder));
		assertFalse(originalOrder.isActive());
	}

	/**
	 * @see OrderService#getOrderFrequencies(String, java.util.Locale, boolean, boolean)
	 */
	@Test
	public void getOrderFrequencies_shouldGetNonRetiredFrequenciesWithNamesMatchingThePhraseIfIncludeRetiredIsFalse() {
		executeDataSet("org/openmrs/api/include/OrderServiceTest-otherOrderFrequencies.xml");
		List<OrderFrequency> orderFrequencies = orderService.getOrderFrequencies("once", Locale.US, false, false);
		assertEquals(2, orderFrequencies.size());
		assertTrue(containsId(orderFrequencies, 100));
		assertTrue(containsId(orderFrequencies, 102));

		//should match anywhere in the concept name
		orderFrequencies = orderService.getOrderFrequencies("nce", Locale.US, false, false);
		assertEquals(2, orderFrequencies.size());
		assertTrue(containsId(orderFrequencies, 100));
		assertTrue(containsId(orderFrequencies, 102));
	}

	/**
	 * @see OrderService#getOrderFrequencies(String, java.util.Locale, boolean, boolean)
	 */
	@Test
	public void getOrderFrequencies_shouldIncludeRetiredFrequenciesIfIncludeRetiredIsSetToTrue() {
		executeDataSet("org/openmrs/api/include/OrderServiceTest-otherOrderFrequencies.xml");
		List<OrderFrequency> orderFrequencies = orderService.getOrderFrequencies("ce", Locale.US, false, true);
		assertEquals(4, orderFrequencies.size());
		assertTrue(containsId(orderFrequencies, 100));
		assertTrue(containsId(orderFrequencies, 101));
		assertTrue(containsId(orderFrequencies, 102));
		assertTrue(containsId(orderFrequencies, 103));
	}

	/**
	 * @see OrderService#getOrderFrequencies(String, java.util.Locale, boolean, boolean)
	 */
	@Test
	public void getOrderFrequencies_shouldGetFrequenciesWithNamesThatMatchThePhraseAndLocalesIfExactLocaleIsFalse() {
		executeDataSet("org/openmrs/api/include/OrderServiceTest-otherOrderFrequencies.xml");
		List<OrderFrequency> orderFrequencies = orderService.getOrderFrequencies("ce", Locale.US, false, false);
		assertEquals(3, orderFrequencies.size());
		assertTrue(containsId(orderFrequencies, 100));
		assertTrue(containsId(orderFrequencies, 101));
		assertTrue(containsId(orderFrequencies, 102));
	}

	/**
	 * @see OrderService#getOrderFrequencies(String, java.util.Locale, boolean, boolean)
	 */
	@Test
	public void getOrderFrequencies_shouldGetFrequenciesWithNamesThatMatchThePhraseAndLocaleIfExactLocaleIsTrue() {
		executeDataSet("org/openmrs/api/include/OrderServiceTest-otherOrderFrequencies.xml");
		List<OrderFrequency> orderFrequencies = orderService.getOrderFrequencies("ce", Locale.US, true, false);
		assertEquals(1, orderFrequencies.size());
		assertEquals(102, orderFrequencies.get(0).getOrderFrequencyId().intValue());

		orderFrequencies = orderService.getOrderFrequencies("ce", Locale.ENGLISH, true, false);
		assertEquals(2, orderFrequencies.size());
		assertTrue(containsId(orderFrequencies, 100));
		assertTrue(containsId(orderFrequencies, 101));
	}

	/**
	 * @see OrderService#getOrderFrequencies(String, java.util.Locale, boolean, boolean)
	 */
	@Test
	public void getOrderFrequencies_shouldReturnUniqueFrequencies() {
		executeDataSet("org/openmrs/api/include/OrderServiceTest-otherOrderFrequencies.xml");
		final String searchPhrase = "once";
		final Locale locale = Locale.ENGLISH;
		List<OrderFrequency> orderFrequencies = orderService.getOrderFrequencies(searchPhrase, locale, true, false);
		assertEquals(1, orderFrequencies.size());
		final OrderFrequency expectedOrderFrequency = orderService.getOrderFrequency(100);
		assertEquals(expectedOrderFrequency, orderFrequencies.get(0));

		//Add a new name to the frequency concept so that our search phrase matches on 2
		//concept names for the same frequency concept
		Concept frequencyConcept = expectedOrderFrequency.getConcept();
		final String newConceptName = searchPhrase + " A Day";
		frequencyConcept.addName(new ConceptName(newConceptName, locale));
		frequencyConcept.addDescription(new ConceptDescription("some description", locale));
		Context.flushSession(); //needed by postgresql
		conceptService.saveConcept(frequencyConcept);

		orderFrequencies = orderService.getOrderFrequencies(searchPhrase, locale, true, false);
		assertEquals(1, orderFrequencies.size());
		assertEquals(expectedOrderFrequency, orderFrequencies.get(0));
	}

	/**
	 * @see OrderService#getOrderFrequencies(String, java.util.Locale, boolean, boolean)
	 */
	@Test
	public void getOrderFrequencies_shouldRejectANullSearchPhrase() {
		IllegalArgumentException exception = assertThrows(IllegalArgumentException.class, () -> orderService.getOrderFrequencies(null, Locale.ENGLISH, false, false));
		assertThat(exception.getMessage(), is("searchPhrase is required"));
	}

	@Test
	public void retireOrderFrequency_shouldRetireGivenOrderFrequency() {
		OrderFrequency orderFrequency = orderService.getOrderFrequency(1);
		assertNotNull(orderFrequency);
		assertFalse(orderFrequency.getRetired());
		assertNull(orderFrequency.getRetireReason());
		assertNull(orderFrequency.getDateRetired());

		orderService.retireOrderFrequency(orderFrequency, "retire reason");

		orderFrequency = orderService.getOrderFrequency(1);
		assertNotNull(orderFrequency);
		assertTrue(orderFrequency.getRetired());
		assertEquals("retire reason", orderFrequency.getRetireReason());
		assertNotNull(orderFrequency.getDateRetired());

		//Should not change the number of order frequencies.
		assertEquals(3, orderService.getOrderFrequencies(true).size());
	}

	@Test
	public void unretireOrderFrequency_shouldUnretireGivenOrderFrequency() {
		executeDataSet("org/openmrs/api/include/OrderServiceTest-otherOrderFrequencies.xml");
		OrderFrequency orderFrequency = orderService.getOrderFrequency(103);
		assertNotNull(orderFrequency);
		assertTrue(orderFrequency.getRetired());
		assertNotNull(orderFrequency.getRetireReason());
		assertNotNull(orderFrequency.getDateRetired());

		orderService.unretireOrderFrequency(orderFrequency);

		orderFrequency = orderService.getOrderFrequency(103);
		assertNotNull(orderFrequency);
		assertFalse(orderFrequency.getRetired());
		assertNull(orderFrequency.getRetireReason());
		assertNull(orderFrequency.getDateRetired());

		//Should not change the number of order frequencies.
		assertEquals(7, orderService.getOrderFrequencies(true).size());
	}

	@Test
	public void purgeOrderFrequency_shouldDeleteGivenOrderFrequency() {
		OrderFrequency orderFrequency = orderService.getOrderFrequency(3);
		assertNotNull(orderFrequency);

		orderService.purgeOrderFrequency(orderFrequency);

		orderFrequency = orderService.getOrderFrequency(3);
		assertNull(orderFrequency);

		//Should reduce the existing number of order frequencies.
		assertEquals(2, orderService.getOrderFrequencies(true).size());
	}

	/**
	 * @see OrderService#saveOrderFrequency(OrderFrequency)
	 */
	@Test
	public void saveOrderFrequency_shouldAddANewOrderFrequencyToTheDatabase() {
		Concept concept = new Concept();
		concept.addName(new ConceptName("new name", Context.getLocale()));
		concept.addDescription(new ConceptDescription("some description", null));
		concept.setDatatype(new ConceptDatatype(1));
		concept.setConceptClass(conceptService.getConceptClassByName("Frequency"));
		concept = conceptService.saveConcept(concept);
		Integer originalSize = orderService.getOrderFrequencies(true).size();
		OrderFrequency orderFrequency = new OrderFrequency();
		orderFrequency.setConcept(concept);
		orderFrequency.setFrequencyPerDay(2d);

		orderFrequency = orderService.saveOrderFrequency(orderFrequency);

		assertNotNull(orderFrequency.getId());
		assertNotNull(orderFrequency.getUuid());
		assertNotNull(orderFrequency.getCreator());
		assertNotNull(orderFrequency.getDateCreated());
		assertEquals(originalSize + 1, orderService.getOrderFrequencies(true).size());
	}

	/**
	 * @see OrderService#saveOrderFrequency(OrderFrequency)
	 */
	@Test
	public void saveOrderFrequency_shouldEditAnExistingOrderFrequencyThatIsNotInUse() {
		executeDataSet(OTHER_ORDER_FREQUENCIES_XML);
		OrderFrequency orderFrequency = orderService.getOrderFrequency(100);
		assertNotNull(orderFrequency);

		orderFrequency.setFrequencyPerDay(4d);
		orderService.saveOrderFrequency(orderFrequency);
	}

	/**
	 * @see OrderService#purgeOrderFrequency(OrderFrequency)
	 */
	@Test
	public void purgeOrderFrequency_shouldNotAllowDeletingAnOrderFrequencyThatIsInUse() {
		OrderFrequency orderFrequency = orderService.getOrderFrequency(1);
		assertNotNull(orderFrequency);

		CannotDeleteObjectInUseException exception = assertThrows(CannotDeleteObjectInUseException.class, () -> orderService.purgeOrderFrequency(orderFrequency));
		assertThat(exception.getMessage(), is(messageSourceService.getMessage("Order.frequency.cannot.delete")));
	}

	@Test
	public void saveOrderWithScheduledDate_shouldAddANewOrderWithScheduledDateToTheDatabase() {
		Date scheduledDate = new Date();
		Order order = new Order();
		order.setAction(Action.NEW);
		order.setPatient(Context.getPatientService().getPatient(7));
		order.setConcept(Context.getConceptService().getConcept(5497));
		order.setCareSetting(orderService.getCareSetting(1));
		order.setOrderer(orderService.getOrder(1).getOrderer());
		order.setEncounter(encounterService.getEncounter(3));
		order.setDateActivated(new Date());
		order.setScheduledDate(scheduledDate);
		order.setUrgency(Order.Urgency.ON_SCHEDULED_DATE);
		order.setEncounter(encounterService.getEncounter(3));
		order.setOrderType(orderService.getOrderType(17));
		order = orderService.saveOrder(order, null);
		Order newOrder = orderService.getOrder(order.getOrderId());
		assertNotNull(order);
		assertEquals(DateUtil.truncateToSeconds(scheduledDate), order.getScheduledDate());
		assertNotNull(newOrder);
		assertEquals(DateUtil.truncateToSeconds(scheduledDate), newOrder.getScheduledDate());
	}

	/**
	 * @see OrderService#saveOrder(org.openmrs.Order, OrderContext)
	 */
	@Test
	public void saveOrder_shouldSetOrderNumberSpecifiedInTheContextIfSpecified() {
		GlobalProperty gp = new GlobalProperty(OpenmrsConstants.GP_ORDER_NUMBER_GENERATOR_BEAN_ID,
			"orderEntry.OrderNumberGenerator");
		Context.getAdministrationService().saveGlobalProperty(gp);
		Order order = new TestOrder();
		order.setEncounter(encounterService.getEncounter(6));
		order.setPatient(patientService.getPatient(7));
		order.setConcept(conceptService.getConcept(5497));
		order.setOrderer(providerService.getProvider(1));
		order.setCareSetting(orderService.getCareSetting(1));
		order.setOrderType(orderService.getOrderType(2));
		order.setEncounter(encounterService.getEncounter(3));
		order.setDateActivated(new Date());
		OrderContext orderCtxt = new OrderContext();
		final String expectedOrderNumber = "Testing";
		orderCtxt.setAttribute(TimestampOrderNumberGenerator.NEXT_ORDER_NUMBER, expectedOrderNumber);
		order = orderService.saveOrder(order, orderCtxt);
		assertEquals(expectedOrderNumber, order.getOrderNumber());
	}

	/**
	 * @see OrderService#saveOrder(org.openmrs.Order, OrderContext)
	 */
	@Test
	public void saveOrder_shouldSetTheOrderNumberReturnedByTheConfiguredGenerator() {
		GlobalProperty gp = new GlobalProperty(OpenmrsConstants.GP_ORDER_NUMBER_GENERATOR_BEAN_ID,
			"orderEntry.OrderNumberGenerator");
		Context.getAdministrationService().saveGlobalProperty(gp);
		Order order = new TestOrder();
		order.setPatient(patientService.getPatient(7));
		order.setConcept(conceptService.getConcept(5497));
		order.setOrderer(providerService.getProvider(1));
		order.setCareSetting(orderService.getCareSetting(1));
		order.setOrderType(orderService.getOrderType(2));
		order.setEncounter(encounterService.getEncounter(3));
		order.setDateActivated(new Date());
		order = orderService.saveOrder(order, null);
		assertTrue(order.getOrderNumber().startsWith(TimestampOrderNumberGenerator.ORDER_NUMBER_PREFIX));
	}

	/**
	 * @see OrderService#saveOrder(org.openmrs.Order, OrderContext)
	 */
	@Test
	@Disabled("Ignored because it fails after removal of deprecated methods TRUNK-4772")
	public void saveOrder_shouldFailForRevisionOrderIfAnActiveDrugOrderForTheSameConceptAndCareSettingsExists() {
		final Patient patient = patientService.getPatient(2);
		final Concept aspirin = conceptService.getConcept(88);
		DrugOrder firstOrder = new DrugOrder();
		firstOrder.setPatient(patient);
		firstOrder.setConcept(aspirin);
		firstOrder.setEncounter(encounterService.getEncounter(6));
		firstOrder.setOrderer(providerService.getProvider(1));
		firstOrder.setCareSetting(orderService.getCareSetting(2));
		firstOrder.setDrug(conceptService.getDrug(3));
		firstOrder.setDateActivated(new Date());
		firstOrder.setAutoExpireDate(DateUtils.addDays(new Date(), 10));
		firstOrder.setDosingType(FreeTextDosingInstructions.class);
		firstOrder.setDosingInstructions("2 for 5 days");
		firstOrder.setQuantity(10.0);
		firstOrder.setQuantityUnits(conceptService.getConcept(51));
		firstOrder.setNumRefills(0);
		orderService.saveOrder(firstOrder, null);

		//New order in future for same concept and care setting
		DrugOrder secondOrder = new DrugOrder();
		secondOrder.setPatient(firstOrder.getPatient());
		secondOrder.setConcept(firstOrder.getConcept());
		secondOrder.setEncounter(encounterService.getEncounter(6));
		secondOrder.setOrderer(providerService.getProvider(1));
		secondOrder.setCareSetting(firstOrder.getCareSetting());
		secondOrder.setDrug(conceptService.getDrug(3));
		secondOrder.setDateActivated(new Date());
		secondOrder.setScheduledDate(DateUtils.addDays(firstOrder.getEffectiveStopDate(), 1));
		secondOrder.setUrgency(Order.Urgency.ON_SCHEDULED_DATE);
		secondOrder.setDosingType(FreeTextDosingInstructions.class);
		secondOrder.setDosingInstructions("2 for 5 days");
		secondOrder.setQuantity(10.0);
		secondOrder.setQuantityUnits(conceptService.getConcept(51));
		secondOrder.setNumRefills(0);
		orderService.saveOrder(secondOrder, null);

		//Revise second order to have scheduled date overlapping with active order
		DrugOrder revision = secondOrder.cloneForRevision();
		revision.setScheduledDate(DateUtils.addDays(firstOrder.getEffectiveStartDate(), 2));
		revision.setEncounter(encounterService.getEncounter(6));
		revision.setOrderer(providerService.getProvider(1));

		APIException exception = assertThrows(APIException.class, () -> orderService.saveOrder(revision, null));
		assertThat(exception.getMessage(), is("Order.cannot.have.more.than.one"));
	}

	/**
	 * settings exists
	 *
	 * @see OrderService#saveOrder(Order, OrderContext)
	 */
	@Test
	@Disabled("Ignored because it fails after removal of deprecated methods TRUNK-4772")
	public void saveOrder_shouldPassForRevisionOrderIfAnActiveTestOrderForTheSameConceptAndCareSettingsExists() {
		final Patient patient = patientService.getPatient(2);
		final Concept cd4Count = conceptService.getConcept(5497);
		TestOrder activeOrder = new TestOrder();
		activeOrder.setPatient(patient);
		activeOrder.setConcept(cd4Count);
		activeOrder.setEncounter(encounterService.getEncounter(6));
		activeOrder.setOrderer(providerService.getProvider(1));
		activeOrder.setCareSetting(orderService.getCareSetting(2));
		activeOrder.setDateActivated(new Date());
		activeOrder.setAutoExpireDate(DateUtils.addDays(new Date(), 10));
		orderService.saveOrder(activeOrder, null);

		//New order in future for same concept
		TestOrder secondOrder = new TestOrder();
		secondOrder.setPatient(activeOrder.getPatient());
		secondOrder.setConcept(activeOrder.getConcept());
		secondOrder.setEncounter(encounterService.getEncounter(6));
		secondOrder.setOrderer(providerService.getProvider(1));
		secondOrder.setCareSetting(activeOrder.getCareSetting());
		secondOrder.setDateActivated(new Date());
		secondOrder.setScheduledDate(DateUtils.addDays(activeOrder.getEffectiveStopDate(), 1));
		secondOrder.setUrgency(Order.Urgency.ON_SCHEDULED_DATE);
		orderService.saveOrder(secondOrder, null);

		//Revise second order to have scheduled date overlapping with active order
		TestOrder revision = secondOrder.cloneForRevision();
		revision.setScheduledDate(DateUtils.addDays(activeOrder.getEffectiveStartDate(), 2));
		revision.setEncounter(encounterService.getEncounter(6));
		revision.setOrderer(providerService.getProvider(1));

		Order savedSecondOrder = orderService.saveOrder(revision, null);

		assertNotNull(orderService.getOrder(savedSecondOrder.getOrderId()));
	}

	/**
	 * @see OrderService#saveOrder(Order, OrderContext)
	 */
	@Test
	public void saveOrder_shouldFailIfAnActiveDrugOrderForTheSameConceptAndCareSettingExists() {
		final Patient patient = patientService.getPatient(2);
		final Concept triomuneThirty = conceptService.getConcept(792);
		//sanity check that we have an active order for the same concept
		DrugOrder duplicateOrder = (DrugOrder) orderService.getOrder(3);
		assertTrue(duplicateOrder.isActive());
		assertEquals(triomuneThirty, duplicateOrder.getConcept());

		DrugOrder drugOrder = new DrugOrder();
		drugOrder.setPatient(patient);
		drugOrder.setCareSetting(orderService.getCareSetting(1));
		drugOrder.setConcept(triomuneThirty);
		drugOrder.setEncounter(encounterService.getEncounter(6));
		drugOrder.setOrderer(providerService.getProvider(1));
		drugOrder.setCareSetting(duplicateOrder.getCareSetting());
		drugOrder.setDrug(duplicateOrder.getDrug());
		drugOrder.setDose(duplicateOrder.getDose());
		drugOrder.setDoseUnits(duplicateOrder.getDoseUnits());
		drugOrder.setRoute(duplicateOrder.getRoute());
		drugOrder.setFrequency(duplicateOrder.getFrequency());
		drugOrder.setQuantity(duplicateOrder.getQuantity());
		drugOrder.setQuantityUnits(duplicateOrder.getQuantityUnits());
		drugOrder.setNumRefills(duplicateOrder.getNumRefills());

		AmbiguousOrderException exception = assertThrows(AmbiguousOrderException.class, () -> orderService.saveOrder(drugOrder, null));
		;
		assertThat(exception.getMessage(), is("Order.cannot.have.more.than.one"));
	}

	/**
	 * @see OrderService#saveOrder(org.openmrs.Order, OrderContext)
	 */
	@Test
	public void saveOrder_shouldPassIfAnActiveTestOrderForTheSameConceptAndCareSettingExists() {
		final Patient patient = patientService.getPatient(2);
		final Concept cd4Count = conceptService.getConcept(5497);
		//sanity check that we have an active order for the same concept
		TestOrder duplicateOrder = (TestOrder) orderService.getOrder(7);
		assertTrue(duplicateOrder.isActive());
		assertEquals(cd4Count, duplicateOrder.getConcept());

		Order order = new TestOrder();
		order.setPatient(patient);
		order.setCareSetting(orderService.getCareSetting(2));
		order.setConcept(cd4Count);
		order.setEncounter(encounterService.getEncounter(6));
		order.setOrderer(providerService.getProvider(1));
		order.setCareSetting(duplicateOrder.getCareSetting());

		Order savedOrder = orderService.saveOrder(order, null);

		assertNotNull(orderService.getOrder(savedOrder.getOrderId()));
	}

	/**
	 * @see OrderService#saveOrder(org.openmrs.Order, OrderContext)
	 */
	@Test
	@Disabled("Ignored because it fails after removal of deprecated methods TRUNK-4772")
	public void saveOrder_shouldSaveRevisionOrderScheduledOnDateNotOverlappingWithAnActiveOrderForTheSameConceptAndCareSetting() {
		//sanity check that we have an active order
		final Patient patient = patientService.getPatient(2);
		final Concept cd4Count = conceptService.getConcept(5497);
		TestOrder activeOrder = new TestOrder();
		activeOrder.setPatient(patient);
		activeOrder.setConcept(cd4Count);
		activeOrder.setEncounter(encounterService.getEncounter(6));
		activeOrder.setOrderer(providerService.getProvider(1));
		activeOrder.setCareSetting(orderService.getCareSetting(2));
		activeOrder.setDateActivated(new Date());
		activeOrder.setAutoExpireDate(DateUtils.addDays(new Date(), 10));
		orderService.saveOrder(activeOrder, null);

		//New Drug order in future for same concept
		TestOrder secondOrder = new TestOrder();
		secondOrder.setPatient(activeOrder.getPatient());
		secondOrder.setConcept(activeOrder.getConcept());
		secondOrder.setEncounter(encounterService.getEncounter(6));
		secondOrder.setOrderer(providerService.getProvider(1));
		secondOrder.setCareSetting(activeOrder.getCareSetting());
		secondOrder.setDateActivated(new Date());
		secondOrder.setScheduledDate(DateUtils.addDays(activeOrder.getEffectiveStopDate(), 1));
		secondOrder.setUrgency(Order.Urgency.ON_SCHEDULED_DATE);
		orderService.saveOrder(secondOrder, null);

		//Revise Second Order to have scheduled date not overlapping with active order
		TestOrder revision = secondOrder.cloneForRevision();
		revision.setScheduledDate(DateUtils.addDays(activeOrder.getEffectiveStopDate(), 2));
		revision.setEncounter(encounterService.getEncounter(6));
		revision.setOrderer(providerService.getProvider(1));

		Order savedRevisionOrder = orderService.saveOrder(revision, null);

		assertNotNull(orderService.getOrder(savedRevisionOrder.getOrderId()));
	}

	/**
	 * @see OrderService#saveOrder(org.openmrs.Order, OrderContext)
	 */
	@Test
	public void saveOrder_shouldPassIfAnActiveDrugOrderForTheSameConceptAndCareSettingButDifferentFormulationExists() {
		executeDataSet("org/openmrs/api/include/OrderServiceTest-drugOrdersWithSameConceptAndDifferentFormAndStrength.xml");
		final Patient patient = patientService.getPatient(2);
		//sanity check that we have an active order
		DrugOrder existingOrder = (DrugOrder) orderService.getOrder(1000);
		assertTrue(existingOrder.isActive());
		//New Drug order
		DrugOrder order = new DrugOrder();
		order.setPatient(patient);
		order.setConcept(existingOrder.getConcept());
		order.setEncounter(encounterService.getEncounter(6));
		order.setOrderer(providerService.getProvider(1));
		order.setCareSetting(existingOrder.getCareSetting());
		order.setDrug(conceptService.getDrug(3001));
		order.setDosingType(FreeTextDosingInstructions.class);
		order.setDosingInstructions("2 for 5 days");
		order.setQuantity(10.0);
		order.setQuantityUnits(conceptService.getConcept(51));
		order.setNumRefills(2);

		Order savedDrugOrder = orderService.saveOrder(order, null);

		assertNotNull(orderService.getOrder(savedDrugOrder.getOrderId()));
	}

	/**
	 * @see OrderService#saveOrder(org.openmrs.Order, OrderContext)
	 */
	@Test
	public void saveOrder_shouldThrowAmbiguousOrderExceptionIfAnActiveDrugOrderForTheSameDrugFormulationExists() {
		executeDataSet("org/openmrs/api/include/OrderServiceTest-drugOrdersWithSameConceptAndDifferentFormAndStrength.xml");
		final Patient patient = patientService.getPatient(2);
		//sanity check that we have an active order for the same concept
		DrugOrder existingOrder = (DrugOrder) orderService.getOrder(1000);
		assertTrue(existingOrder.isActive());

		//New Drug order
		DrugOrder order = new DrugOrder();
		order.setPatient(patient);
		order.setDrug(existingOrder.getDrug());
		order.setEncounter(encounterService.getEncounter(6));
		order.setOrderer(providerService.getProvider(1));
		order.setCareSetting(existingOrder.getCareSetting());
		order.setDosingType(FreeTextDosingInstructions.class);
		order.setDosingInstructions("2 for 5 days");
		order.setQuantity(10.0);
		order.setQuantityUnits(conceptService.getConcept(51));
		order.setNumRefills(2);

		AmbiguousOrderException exception = assertThrows(AmbiguousOrderException.class, () -> orderService.saveOrder(order, null));
		assertThat(exception.getMessage(), is("Order.cannot.have.more.than.one"));
	}

	/**
	 * @see OrderService#saveOrder(org.openmrs.Order, OrderContext)
	 */
	@Test
	public void saveOrder_shouldPassIfAnActiveOrderForTheSameConceptExistsInADifferentCareSetting() {
		final Patient patient = patientService.getPatient(2);
		final Concept cd4Count = conceptService.getConcept(5497);
		TestOrder duplicateOrder = (TestOrder) orderService.getOrder(7);
		final CareSetting inpatient = orderService.getCareSetting(2);
		assertNotEquals(inpatient, duplicateOrder.getCareSetting());
		assertTrue(duplicateOrder.isActive());
		assertEquals(cd4Count, duplicateOrder.getConcept());
		int initialActiveOrderCount = orderService.getActiveOrders(patient, null, null, null).size();

		TestOrder order = new TestOrder();
		order.setPatient(patient);
		order.setCareSetting(orderService.getCareSetting(2));
		order.setConcept(cd4Count);
		order.setEncounter(encounterService.getEncounter(6));
		order.setOrderer(providerService.getProvider(1));
		order.setCareSetting(inpatient);

		orderService.saveOrder(order, null);
		List<Order> activeOrders = orderService.getActiveOrders(patient, null, null, null);
		assertEquals(++initialActiveOrderCount, activeOrders.size());
	}

	/**
	 * @throws ParseException
	 * @see OrderService#saveOrder(org.openmrs.Order, OrderContext)
	 */
	@Test
	public void saveOrder_shouldRollTheAutoExpireDateToTheEndOfTheDayIfItHasNoTimeComponent() throws ParseException {
		Order order = new TestOrder();
		order.setPatient(patientService.getPatient(2));
		order.setCareSetting(orderService.getCareSetting(2));
		order.setConcept(conceptService.getConcept(5089));
		order.setEncounter(encounterService.getEncounter(6));
		order.setOrderer(providerService.getProvider(1));
		DateFormat dateformat = new SimpleDateFormat("dd/MM/yyyy");
		order.setDateActivated(dateformat.parse("14/08/2014"));
		order.setAutoExpireDate(dateformat.parse("18/08/2014"));

		orderService.saveOrder(order, null);
		dateformat = new SimpleDateFormat("dd/MM/yyyy HH:mm:ss.S");
		assertEquals(dateformat.parse("18/08/2014 23:59:59.000"), order.getAutoExpireDate());
	}

	/**
	 * @throws ParseException
	 * @see OrderService#saveOrder(org.openmrs.Order, OrderContext)
	 */
	@Test
	public void saveOrder_shouldNotChangeTheAutoExpireDateIfItHasATimeComponent() throws ParseException {
		Order order = new TestOrder();
		order.setPatient(patientService.getPatient(2));
		order.setCareSetting(orderService.getCareSetting(2));
		order.setConcept(conceptService.getConcept(5089));
		order.setEncounter(encounterService.getEncounter(6));
		order.setOrderer(providerService.getProvider(1));
		order.setDateActivated(new Date());
		DateFormat dateformat = new SimpleDateFormat("dd/MM/yyyy HH:mm:ss");
		order.setDateActivated(dateformat.parse("14/08/2014 10:00:00"));
		Date autoExpireDate = dateformat.parse("18/08/2014 10:00:00");
		order.setAutoExpireDate(autoExpireDate);

		orderService.saveOrder(order, null);
		assertEquals(autoExpireDate, order.getAutoExpireDate());
	}

	/**
	 * @see OrderService#saveOrder(org.openmrs.Order, OrderContext)
	 */
	@Test
	public void saveOrder_shouldPassIfAnActiveDrugOrderForTheSameDrugFormulationExistsBeyondSchedule() {
		executeDataSet("org/openmrs/api/include/OrderServiceTest-DrugOrders.xml");
		final Patient patient = patientService.getPatient(2);

		DrugOrder existingOrder = (DrugOrder) orderService.getOrder(2000);
		int initialActiveOrderCount = orderService.getActiveOrders(patient, null, null, null).size();

		//New Drug order
		DrugOrder order = new DrugOrder();
		order.setPatient(patient);
		order.setDrug(existingOrder.getDrug());
		order.setEncounter(encounterService.getEncounter(6));
		order.setOrderer(providerService.getProvider(1));
		order.setCareSetting(existingOrder.getCareSetting());
		order.setDosingType(FreeTextDosingInstructions.class);
		order.setDosingInstructions("2 for 10 days");
		order.setQuantity(10.0);
		order.setQuantityUnits(conceptService.getConcept(51));
		order.setNumRefills(2);
		order.setUrgency(Order.Urgency.ON_SCHEDULED_DATE);

		order.setScheduledDate(DateUtils.addDays(existingOrder.getDateStopped(), 1));

		orderService.saveOrder(order, null);
		List<Order> activeOrders = orderService.getActiveOrders(patient, null, null, null);
		assertEquals(++initialActiveOrderCount, activeOrders.size());
	}

	/**
	 * @see OrderService#getOrderType(Integer)
	 */
	@Test
	public void getOrderType_shouldFindOrderTypeObjectGivenValidId() {
		assertEquals("Drug order", orderService.getOrderType(1).getName());
	}

	/**
	 * @see OrderService#getOrderType(Integer)
	 */
	@Test
	public void getOrderType_shouldReturnNullIfNoOrderTypeObjectFoundWithGivenId() {
		OrderType orderType = orderService.getOrderType(1000);
		assertNull(orderType);
	}

	/**
	 * @see OrderService#getOrderTypeByUuid(String)
	 */
	@Test
	public void getOrderTypeByUuid_shouldFindOrderTypeObjectGivenValidUuid() {
		OrderType orderType = orderService.getOrderTypeByUuid("131168f4-15f5-102d-96e4-000c29c2a5d7");
		assertEquals("Drug order", orderType.getName());
	}

	/**
	 * @see OrderService#getOrderTypeByUuid(String)
	 */
	@Test
	public void getOrderTypeByUuid_shouldReturnNullIfNoOrderTypeObjectFoundWithGivenUuid() {
		assertNull(orderService.getOrderTypeByUuid("some random uuid"));
	}

	/**
	 * @see OrderService#getOrderTypes(boolean)
	 */
	@Test
	public void getOrderTypes_shouldGetAllOrderTypesIfIncludeRetiredIsSetToTrue() {
		assertEquals(14, orderService.getOrderTypes(true).size());
	}

	/**
	 * @see OrderService#getOrderTypes(boolean)
	 */
	@Test
	public void getOrderTypes_shouldGetAllNonRetiredOrderTypesIfIncludeRetiredIsSetToFalse() {
		assertEquals(11, orderService.getOrderTypes(false).size());
	}

	/**
	 * @see OrderService#getOrderTypeByName(String)
	 */
	@Test
	public void getOrderTypeByName_shouldReturnTheOrderTypeThatMatchesTheSpecifiedName() {
		OrderType orderType = orderService.getOrderTypeByName("Drug order");
		assertEquals("131168f4-15f5-102d-96e4-000c29c2a5d7", orderType.getUuid());
	}

	/**
	 * @see OrderService#getOrders(org.openmrs.Patient, org.openmrs.CareSetting,
	 * org.openmrs.OrderType, boolean)
	 */
	@Test
	public void getOrders_shouldFailIfPatientIsNull() {
		IllegalArgumentException exception = assertThrows(IllegalArgumentException.class, () -> orderService.getOrders(null, null, null, false));
		assertThat(exception.getMessage(), is("Patient is required"));
	}

	/**
	 * @see OrderService#getOrders(org.openmrs.Patient, org.openmrs.CareSetting,
	 * org.openmrs.OrderType, boolean)
	 */
	@Test
	public void getOrders_shouldFailIfCareSettingIsNull() {
		IllegalArgumentException exception = assertThrows(IllegalArgumentException.class, () -> orderService.getOrders(new Patient(), null, null, false));
		assertThat(exception.getMessage(), is("CareSetting is required"));
	}

	/**
	 * @see OrderService#getOrders(org.openmrs.Patient, org.openmrs.CareSetting,
	 * org.openmrs.OrderType, boolean)
	 */
	@Test
	public void getOrders_shouldGetTheOrdersThatMatchAllTheArguments() {
		Patient patient = patientService.getPatient(2);
		CareSetting outPatient = orderService.getCareSetting(1);
		OrderType testOrderType = orderService.getOrderType(2);
		List<Order> testOrders = orderService.getOrders(patient, outPatient, testOrderType, false);
		assertEquals(3, testOrders.size());
		TestUtil.containsId(testOrders, 6);
		TestUtil.containsId(testOrders, 7);
		TestUtil.containsId(testOrders, 9);

		OrderType drugOrderType = orderService.getOrderType(1);
		List<Order> drugOrders = orderService.getOrders(patient, outPatient, drugOrderType, false);
		assertEquals(5, drugOrders.size());
		TestUtil.containsId(drugOrders, 2);
		TestUtil.containsId(drugOrders, 3);
		TestUtil.containsId(drugOrders, 44);
		TestUtil.containsId(drugOrders, 444);
		TestUtil.containsId(drugOrders, 5);

		CareSetting inPatient = orderService.getCareSetting(2);
		List<Order> inPatientDrugOrders = orderService.getOrders(patient, inPatient, drugOrderType, false);
		assertEquals(222, inPatientDrugOrders.get(0).getOrderId().intValue());
	}
	
	/**
	 * @see OrderService#getOrders(org.openmrs.Patient, org.openmrs.Visit, org.openmrs.CareSetting,
	 * org.openmrs.OrderType, boolean)
	 */
	@Test
	public void getOrders_shouldGetTheOrdersThatMatchAllTheArgumentsIncludingVisit() {
		Patient patient = patientService.getPatient(2);
		CareSetting outPatient = orderService.getCareSetting(1);
		OrderType testOrderType = orderService.getOrderType(2);
		List<Order> testOrders = orderService.getOrders(patient, new Visit(6), outPatient, testOrderType, false);
		assertEquals(3, testOrders.size());
		TestUtil.containsId(testOrders, 6);
		TestUtil.containsId(testOrders, 7);
		TestUtil.containsId(testOrders, 9);

		OrderType drugOrderType = orderService.getOrderType(1);
		List<Order> drugOrders = orderService.getOrders(patient, new Visit(6), outPatient, drugOrderType, false);
		assertEquals(5, drugOrders.size());
		TestUtil.containsId(drugOrders, 2);
		TestUtil.containsId(drugOrders, 3);
		TestUtil.containsId(drugOrders, 44);
		TestUtil.containsId(drugOrders, 444);
		TestUtil.containsId(drugOrders, 5);

		CareSetting inPatient = orderService.getCareSetting(2);
		List<Order> inPatientDrugOrders = orderService.getOrders(patient, new Visit(6), inPatient, drugOrderType, false);
		assertEquals(222, inPatientDrugOrders.get(0).getOrderId().intValue());
	}

	/**
	 * @see OrderService#getOrders(org.openmrs.Patient, org.openmrs.CareSetting,
	 * org.openmrs.OrderType, boolean)
	 */
	@Test
	public void getOrders_shouldGetAllUnvoidedMatchesIfIncludeVoidedIsSetToFalse() {
		Patient patient = patientService.getPatient(2);
		CareSetting outPatient = orderService.getCareSetting(1);
		OrderType testOrderType = orderService.getOrderType(2);
		assertEquals(3, orderService.getOrders(patient, outPatient, testOrderType, false).size());
	}

	/**
	 * @see OrderService#getOrders(org.openmrs.Patient, org.openmrs.CareSetting,
	 * org.openmrs.OrderType, boolean)
	 */
	@Test
	public void getOrders_shouldIncludeVoidedMatchesIfIncludeVoidedIsSetToTrue() {
		Patient patient = patientService.getPatient(2);
		CareSetting outPatient = orderService.getCareSetting(1);
		OrderType testOrderType = orderService.getOrderType(2);
		assertEquals(4, orderService.getOrders(patient, outPatient, testOrderType, true).size());
	}

	/**
	 * @see OrderService#getOrders(org.openmrs.Patient, org.openmrs.CareSetting,
	 * org.openmrs.OrderType, boolean)
	 */
	@Test
	public void getOrders_shouldIncludeOrdersForSubTypesIfOrderTypeIsSpecified() {
		executeDataSet("org/openmrs/api/include/OrderServiceTest-otherOrders.xml");
		Patient patient = patientService.getPatient(2);
		OrderType testOrderType = orderService.getOrderType(2);
		CareSetting outPatient = orderService.getCareSetting(1);
		List<Order> orders = orderService.getOrders(patient, outPatient, testOrderType, false);
		assertEquals(7, orders.size());
		Order[] expectedOrder1 = {orderService.getOrder(6), orderService.getOrder(7), orderService.getOrder(9),
			orderService.getOrder(101), orderService.getOrder(102), orderService.getOrder(103),
			orderService.getOrder(104)};
		assertThat(orders, hasItems(expectedOrder1));

		OrderType labTestOrderType = orderService.getOrderType(7);
		orders = orderService.getOrders(patient, outPatient, labTestOrderType, false);
		assertEquals(3, orderService.getOrders(patient, outPatient, labTestOrderType, false).size());
		Order[] expectedOrder2 = {orderService.getOrder(101), orderService.getOrder(103), orderService.getOrder(104)};
		assertThat(orders, hasItems(expectedOrder2));
	}

	/**
	 * @see OrderService#(OrderSearchCriteria)
	 */
	@Test
	public void getOrders_shouldGetOrdersByPatient() {
		Patient patient = patientService.getPatient(2);
		OrderSearchCriteria orderSearchCriteria = new OrderSearchCriteriaBuilder().setPatient(patient).build();
		List<Order> orders = orderService.getOrders(orderSearchCriteria);
		assertEquals(11, orders.size());
	}
	
	/**
	 * @see OrderService#(OrderSearchCriteria)
	 */
	@Test
	public void getOrders_shouldGetOrdersByVisit() {
		Visit visit = visitService.getVisit(6);
		OrderSearchCriteria orderSearchCriteria = new OrderSearchCriteriaBuilder().setVisit(visit).build();
		List<Order> orders = orderService.getOrders(orderSearchCriteria);
		assertEquals(11, orders.size());
	}


	/**
	 * @see OrderService#(OrderSearchCriteria)
	 */
	@Test
	public void getOrders_shouldGetStoppedOrders() {
		OrderSearchCriteria orderSearchCriteria = new OrderSearchCriteriaBuilder().setIsStopped(true).build();
		List<Order> orders = orderService.getOrders(orderSearchCriteria);
		assertEquals(4, orders.size());
		for (Order order : orders) {
			assertNotNull(order.getDateStopped());
		}
	}

	/**
	 * @see OrderService#(OrderSearchCriteria)
	 */
	@Test
	public void getOrders_shouldReturnOrdersAutoExpiredBeforeDate() {
		Date autoExpireOnOrBeforeDate = new GregorianCalendar(2008, 9, 30).getTime();
		OrderSearchCriteria orderSearchCriteria = new OrderSearchCriteriaBuilder().setAutoExpireOnOrBeforeDate(autoExpireOnOrBeforeDate).build();
		List<Order> orders = orderService.getOrders(orderSearchCriteria);
		assertEquals(4, orders.size());
		for (Order order : orders) {
			assertNotNull(order.getAutoExpireDate());
			assertTrue(autoExpireOnOrBeforeDate.after(order.getAutoExpireDate()));
		}
	}

	/**
	 * @see OrderService#(OrderSearchCriteria)
	 */
	@Test
	public void getOrders_shouldReturnOnlyCanceledOrAutoExpiredOrdersBeforeDate() {
		Date canceledOrExpiredOnOrBeforeDate = new GregorianCalendar(2008, 9, 30).getTime();
		OrderSearchCriteria orderSearchCriteria = new OrderSearchCriteriaBuilder().setCanceledOrExpiredOnOrBeforeDate(canceledOrExpiredOnOrBeforeDate).build();
		List<Order> orders = orderService.getOrders(orderSearchCriteria);
		assertEquals(7, orders.size());
		for (Order order : orders) {
			assertTrue((order.getDateStopped() != null && order.getDateStopped().before(canceledOrExpiredOnOrBeforeDate))
				|| (order.getAutoExpireDate() != null && order.getAutoExpireDate().before(canceledOrExpiredOnOrBeforeDate)));
		}
	}

	/**
	 * @see OrderService#(OrderSearchCriteria)
	 */
	@Test
	public void getOrders_shouldNotReturnCanceledOrAutoExpiredOrders() {
		Date today = Calendar.getInstance().getTime();
		OrderSearchCriteria orderSearchCriteria = new OrderSearchCriteriaBuilder().setExcludeCanceledAndExpired(true).build();
		List<Order> orders = orderService.getOrders(orderSearchCriteria);
		assertEquals(6, orders.size());
		for (Order order : orders) {
			assertTrue((order.getDateStopped() == null || (order.getDateStopped() != null && order.getDateStopped().after(today))) &&
				(order.getAutoExpireDate() == null || (order.getAutoExpireDate() != null && order.getAutoExpireDate().after(today)))
			);
		}
	}

	/**
	 * @see OrderService#(OrderSearchCriteria)
	 */
	@Test
	public void getOrders_shouldreturnOrdersWithFulfillerStatusCompleted() {
		OrderSearchCriteria orderSearchCriteria = new OrderSearchCriteriaBuilder().setFulfillerStatus(Order.FulfillerStatus.valueOf("COMPLETED")).build();
		List<Order> orders = orderService.getOrders(orderSearchCriteria);
		assertEquals(1, orders.size());
		for (Order order : orders) {
			assertEquals(COMPLETED, order.getFulfillerStatus());
		}
	}

	/**
	 * @see OrderService#(OrderSearchCriteria)
	 */
	@Test
	public void getOrders_shouldReturnOrdersWithFulfillerStatusReceivedOrNull() {
		OrderSearchCriteria orderSearchCriteria = new OrderSearchCriteriaBuilder().setFulfillerStatus(Order.FulfillerStatus.valueOf("RECEIVED")).setIncludeNullFulfillerStatus(new Boolean(true)).build();
		List<Order> orders = orderService.getOrders(orderSearchCriteria);
		assertEquals(12, orders.size());
		for (Order order : orders) {
			assertTrue(order.getFulfillerStatus() == Order.FulfillerStatus.RECEIVED ||
				order.getFulfillerStatus() == null);
		}
	}

	/**
	 * @see OrderService#(OrderSearchCriteria)
	 */
	@Test
	public void getOrders_shouldReturnOrdersWithFulfillerStatusNotNull() {
		OrderSearchCriteria orderSearchCriteria = new OrderSearchCriteriaBuilder().setIncludeNullFulfillerStatus(new Boolean(false)).build();
		List<Order> orders = orderService.getOrders(orderSearchCriteria);
		assertEquals(3, orders.size());
		for (Order order : orders) {
			assertTrue(order.getFulfillerStatus() != null);
		}
	}

	/**
	 * @see OrderService#(OrderSearchCriteria)
	 */
	@Test
	public void getOrders_shouldReturnOrdersWithFulfillerStatusNull() {
		OrderSearchCriteria orderSearchCriteria = new OrderSearchCriteriaBuilder().setIncludeNullFulfillerStatus(new Boolean(true)).build();
		List<Order> orders = orderService.getOrders(orderSearchCriteria);
		assertEquals(10, orders.size());
		for (Order order : orders) {
			assertNull(order.getFulfillerStatus());
		}
	}

	/**
	 * @see OrderService#(OrderSearchCriteria)
	 */
	@Test
	public void getOrders_shouldreturnDiscontinuedOrders() {
		OrderSearchCriteria orderSearchCriteria = new OrderSearchCriteriaBuilder().setAction(Order.Action.valueOf("DISCONTINUE")).build();
		List<Order> orders = orderService.getOrders(orderSearchCriteria);
		assertEquals(2, orders.size());
		for (Order order : orders) {
			assertEquals(DISCONTINUE, order.getAction());
		}
	}

	/**
	 * @see OrderService#(OrderSearchCriteria)
	 */
	@Test
	public void getOrders_shouldNotReturnDiscontinuedOrders() {
		OrderSearchCriteria orderSearchCriteria = new OrderSearchCriteriaBuilder().setExcludeDiscontinueOrders(true).build();
		List<Order> orders = orderService.getOrders(orderSearchCriteria);
		assertEquals(11, orders.size());
		for (Order order : orders) {
			assertNotEquals(order.getAction(), org.openmrs.Order.Action.DISCONTINUE);
		}
	}


	/**
	 * @see OrderService#(OrderSearchCriteria)
	 */
	@Test
	public void getOrders_shouldGetOrdersByCareSetting() {
		CareSetting outPatient = orderService.getCareSetting(1);
		OrderSearchCriteria orderSearchCriteria = new OrderSearchCriteriaBuilder().setCareSetting(outPatient).build();
		List<Order> orders = orderService.getOrders(orderSearchCriteria);
		assertEquals(12, orders.size());
	}

	/**
	 * @see OrderService#(OrderSearchCriteria)
	 */
	@Test
	public void getOrders_shouldGetOrdersByConcepts() {
		List<Concept> concepts = new ArrayList<>();
		concepts.add(conceptService.getConcept(88)); // aspirin
		concepts.add(conceptService.getConcept(3)); // cough syrup
		OrderSearchCriteria orderSearchCriteria = new OrderSearchCriteriaBuilder().setConcepts(concepts).build();
		List<Order> orders = orderService.getOrders(orderSearchCriteria);
		assertEquals(6, orders.size());
	}

	/**
	 * @see OrderService#(OrderSearchCriteria)
	 */
	@Test
	public void getOrders_shouldGetOrdersByOrderTypes() {
		List<OrderType> orderTypes = new ArrayList<>();
		orderTypes.add(orderService.getOrderType(1)); // drug order
		OrderSearchCriteria orderSearchCriteria = new OrderSearchCriteriaBuilder().setOrderTypes(orderTypes).build();
		List<Order> orders = orderService.getOrders(orderSearchCriteria);
		assertEquals(10, orders.size());
	}

	/**
	 * @see OrderService#(OrderSearchCriteria)
	 */
	@Test
	public void getOrders_shouldGetOrdersByActivatedOnOrBeforeDate() {
		// should get orders activated any time on this day
		Date activatedOnOrBeforeDate = new GregorianCalendar(2008, 7, 19).getTime();
		OrderSearchCriteria orderSearchCriteria = new OrderSearchCriteriaBuilder().setActivatedOnOrBeforeDate(activatedOnOrBeforeDate).build();
		List<Order> orders = orderService.getOrders(orderSearchCriteria);
		assertEquals(11, orders.size());
	}

	/**
	 * @see OrderService#(OrderSearchCriteria)
	 */
	@Test
	public void getOrders_shouldGetOrdersByActivatedOnOrAfterDate() {
		// hour and minute should be ignored by search
		Date activatedOnOrAfterDate = new GregorianCalendar(2008, 7, 19, 12, 0).getTime();
		OrderSearchCriteria orderSearchCriteria = new OrderSearchCriteriaBuilder().setActivatedOnOrAfterDate(activatedOnOrAfterDate).build();
		List<Order> orders = orderService.getOrders(orderSearchCriteria);
		assertEquals(3, orders.size());
	}

	/**
	 * @see OrderService#(OrderSearchCriteria)
	 */
	@Test
	public void getOrders_shouldGetOrdersByIncludeVoided() {
		OrderSearchCriteria orderSearchCriteria = new OrderSearchCriteriaBuilder().setIncludeVoided(true).build();
		List<Order> orders = orderService.getOrders(orderSearchCriteria);
		assertEquals(14, orders.size());
	}

	/**
	 * @see OrderService#(OrderSearchCriteria)
	 */
	@Test
	public void getOrders_shouldGetTheOrdersByCareSettingAndOrderType() {
		CareSetting outPatient = orderService.getCareSetting(1);
		List<OrderType> orderTypes = new ArrayList<>();
		orderTypes.add(orderService.getOrderType(2)); // test order type
		OrderSearchCriteria orderSearchCriteria = new OrderSearchCriteriaBuilder().setCareSetting(outPatient).setOrderTypes(orderTypes).build();
		List<Order> orders = orderService.getOrders(orderSearchCriteria);
		assertEquals(3, orders.size());
	}

	@Test
	public void getOrders_shouldGetTheOrdersByOrderNumber() {
		OrderSearchCriteria orderSearchCriteria = new OrderSearchCriteriaBuilder().setOrderNumber("ORD-7").build();
		List<Order> orders = orderService.getOrders(orderSearchCriteria);
		assertEquals(1, orders.size());
		assertEquals("2c96f25c-4949-4f72-9931-d808fbc226df", orders.iterator().next().getUuid());
	}

	@Test
	public void getOrders_shouldGetTheOrdersByOrderNumberEvenIfCaseDoesNotMatch() {
		OrderSearchCriteria orderSearchCriteria = new OrderSearchCriteriaBuilder().setOrderNumber("ord-7").build();
		List<Order> orders = orderService.getOrders(orderSearchCriteria);
		assertEquals(1, orders.size());
		assertEquals("2c96f25c-4949-4f72-9931-d808fbc226df", orders.iterator().next().getUuid());
	}

	@Test
	public void getOrders_shouldGetTheOrdersByAccessionNumber() {
		OrderSearchCriteria orderSearchCriteria = new OrderSearchCriteriaBuilder().setAccessionNumber("ACC-123").build();
		List<Order> orders = orderService.getOrders(orderSearchCriteria);
		assertEquals(1, orders.size());
		assertEquals("e1f95924-697a-11e3-bd76-0800271c1b75", orders.iterator().next().getUuid());
	}

	@Test
	public void getOrders_shouldGetTheOrdersByAccessionNumberEvenIfCaseDoesNotMatch() {
		OrderSearchCriteria orderSearchCriteria = new OrderSearchCriteriaBuilder().setAccessionNumber("acc-123").build();
		List<Order> orders = orderService.getOrders(orderSearchCriteria);
		assertEquals(1, orders.size());
		assertEquals("e1f95924-697a-11e3-bd76-0800271c1b75", orders.iterator().next().getUuid());
	}

	/**
	 * @see OrderService#getAllOrdersByPatient(org.openmrs.Patient)
	 */
	@Test
	public void getAllOrdersByPatient_shouldFailIfPatientIsNull() {
		IllegalArgumentException exception = assertThrows(IllegalArgumentException.class, () -> orderService.getAllOrdersByPatient(null));
		assertThat(exception.getMessage(), is("Patient is required"));
	}

	/**
	 * @see OrderService#getAllOrdersByPatient(org.openmrs.Patient)
	 */
	@Test
	public void getAllOrdersByPatient_shouldGetAllTheOrdersForTheSpecifiedPatient() {
		assertEquals(12, orderService.getAllOrdersByPatient(patientService.getPatient(2)).size());
		assertEquals(2, orderService.getAllOrdersByPatient(patientService.getPatient(7)).size());
	}

	/**
	 * @see OrderService#saveOrder(org.openmrs.Order, OrderContext)
	 */
	@Test
	public void saveOrder_shouldSetOrderTypeIfNullButMappedToTheConceptClass() {
		TestOrder order = new TestOrder();
		order.setPatient(patientService.getPatient(7));
		order.setConcept(conceptService.getConcept(5497));
		order.setOrderer(providerService.getProvider(1));
		order.setCareSetting(orderService.getCareSetting(1));
		order.setEncounter(encounterService.getEncounter(3));
		order.setDateActivated(new Date());
		orderService.saveOrder(order, null);
		assertEquals(2, order.getOrderType().getOrderTypeId().intValue());
	}

	/**
	 * @see OrderService#saveOrder(org.openmrs.Order, OrderContext)
	 */
	@Test
	public void saveOrder_shouldFailIfOrderTypeIsNullAndNotMappedToTheConceptClass() {
		Order order = new Order();
		order.setPatient(patientService.getPatient(7));
		order.setConcept(conceptService.getConcept(9));
		order.setOrderer(providerService.getProvider(1));
		order.setCareSetting(orderService.getCareSetting(1));
		order.setEncounter(encounterService.getEncounter(3));
		order.setDateActivated(new Date());
		OrderEntryException exception = assertThrows(OrderEntryException.class, () -> orderService.saveOrder(order, null));
		assertThat(exception.getMessage(), is("Order.type.cannot.determine"));
	}

	/**
	 * @see OrderService#saveOrderType(org.openmrs.OrderType)
	 */
	@Test
	public void saveOrderType_shouldAddANewOrderTypeToTheDatabase() {
		int orderTypeCount = orderService.getOrderTypes(true).size();
		OrderType orderType = new OrderType();
		orderType.setName("New Order");
		orderType.setJavaClassName("org.openmrs.NewTestOrder");
		orderType.setDescription("New order type for testing");
		orderType.setRetired(false);
		orderType = orderService.saveOrderType(orderType);
		assertNotNull(orderType);
		assertEquals("New Order", orderType.getName());
		assertNotNull(orderType.getId());
		assertEquals((orderTypeCount + 1), orderService.getOrderTypes(true).size());
	}

	/**
	 * @see OrderService#saveOrderType(org.openmrs.OrderType)
	 */
	@Test
	public void saveOrderType_shouldEditAnExistingOrderType() {
		OrderType orderType = orderService.getOrderType(1);
		assertNull(orderType.getDateChanged());
		assertNull(orderType.getChangedBy());
		final String newDescription = "new";
		orderType.setDescription(newDescription);

		orderService.saveOrderType(orderType);
		Context.flushSession();
		assertNotNull(orderType.getDateChanged());
		assertNotNull(orderType.getChangedBy());
	}

	/**
	 * @see OrderService#purgeOrderType(org.openmrs.OrderType)
	 */
	@Test
	public void purgeOrderType_shouldDeleteOrderTypeIfNotInUse() {
		final Integer id = 13;
		OrderType orderType = orderService.getOrderType(id);
		assertNotNull(orderType);
		orderService.purgeOrderType(orderType);
		assertNull(orderService.getOrderType(id));
	}

	/**
	 * @see OrderService#purgeOrderType(org.openmrs.OrderType)
	 */
	@Test
	public void purgeOrderType_shouldNotAllowDeletingAnOrderTypeThatIsInUse() {
		OrderType orderType = orderService.getOrderType(1);
		assertNotNull(orderType);
		CannotDeleteObjectInUseException exception = assertThrows(CannotDeleteObjectInUseException.class, () -> orderService.purgeOrderType(orderType));
		assertThat(exception.getMessage(), is(messageSourceService.getMessage("Order.type.cannot.delete")));
	}

	/**
	 * @see OrderService#retireOrderType(org.openmrs.OrderType, String)
	 */
	@Test
	public void retireOrderType_shouldRetireOrderType() {
		OrderType orderType = orderService.getOrderType(15);
		assertFalse(orderType.getRetired());
		assertNull(orderType.getRetiredBy());
		assertNull(orderType.getRetireReason());
		assertNull(orderType.getDateRetired());
		orderService.retireOrderType(orderType, "Retire for testing purposes");
		orderType = orderService.getOrderType(15);
		assertTrue(orderType.getRetired());
		assertNotNull(orderType.getRetiredBy());
		assertNotNull(orderType.getRetireReason());
		assertNotNull(orderType.getDateRetired());
	}

	/**
	 * @see OrderService#unretireOrderType(org.openmrs.OrderType)
	 */
	@Test
	public void unretireOrderType_shouldUnretireOrderType() {
		OrderType orderType = orderService.getOrderType(16);
		assertTrue(orderType.getRetired());
		assertNotNull(orderType.getRetiredBy());
		assertNotNull(orderType.getRetireReason());
		assertNotNull(orderType.getDateRetired());
		orderService.unretireOrderType(orderType);
		orderType = orderService.getOrderType(16);
		assertFalse(orderType.getRetired());
		assertNull(orderType.getRetiredBy());
		assertNull(orderType.getRetireReason());
		assertNull(orderType.getDateRetired());
	}

	/**
	 * @see OrderService#getSubtypes(org.openmrs.OrderType, boolean)
	 */
	@Test
	public void getOrderSubTypes_shouldGetAllSubOrderTypesWithRetiredOrderTypes() {
		List<OrderType> orderTypeList = orderService.getSubtypes(orderService.getOrderType(2), true);
		assertEquals(7, orderTypeList.size());
	}

	/**
	 * @see OrderService#getSubtypes(org.openmrs.OrderType, boolean)
	 */
	@Test
	public void getOrderSubTypes_shouldGetAllSubOrderTypesWithoutRetiredOrderTypes() {
		List<OrderType> orderTypeList = orderService.getSubtypes(orderService.getOrderType(2), false);
		assertEquals(6, orderTypeList.size());
	}

	/**
	 * @see OrderService#saveOrder(org.openmrs.Order, OrderContext)
	 */
	@Test
	public void saveOrder_shouldDefaultToCareSettingAndOrderTypeDefinedInTheOrderContextIfNull() {
		Order order = new TestOrder();
		order.setPatient(patientService.getPatient(7));
		Concept trimune30 = conceptService.getConcept(792);
		order.setConcept(trimune30);
		order.setOrderer(providerService.getProvider(1));
		order.setEncounter(encounterService.getEncounter(3));
		order.setDateActivated(new Date());
		OrderType expectedOrderType = orderService.getOrderType(2);
		CareSetting expectedCareSetting = orderService.getCareSetting(1);
		OrderContext orderContext = new OrderContext();
		orderContext.setOrderType(expectedOrderType);
		orderContext.setCareSetting(expectedCareSetting);
		order = orderService.saveOrder(order, orderContext);
		assertFalse(expectedOrderType.getConceptClasses().contains(trimune30.getConceptClass()));
		assertEquals(expectedOrderType, order.getOrderType());
		assertEquals(expectedCareSetting, order.getCareSetting());
	}

	/**
	 * @see OrderService#getDiscontinuationOrder(Order)
	 */
	@Test
	public void getDiscontinuationOrder_shouldReturnDiscontinuationOrderIfOrderHasBeenDiscontinued() {
		Order order = orderService.getOrder(111);
		Order discontinuationOrder = orderService.discontinueOrder(order, "no reason", new Date(),
			providerService.getProvider(1), order.getEncounter());

		Order foundDiscontinuationOrder = orderService.getDiscontinuationOrder(order);

		assertThat(foundDiscontinuationOrder, is(discontinuationOrder));
	}

	/**
	 * @see OrderService#getDiscontinuationOrder(Order)
	 */
	@Test
	public void getDiscontinuationOrder_shouldReturnNullIfOrderHasNotBeenDiscontinued() {
		Order order = orderService.getOrder(111);
		Order discontinuationOrder = orderService.getDiscontinuationOrder(order);

		assertThat(discontinuationOrder, is(nullValue()));
	}

	/**
	 * @see OrderService#getOrderTypeByConceptClass(ConceptClass)
	 */
	@Test
	public void getOrderTypeByConceptClass_shouldGetOrderTypeMappedToTheGivenConceptClass() {
		OrderType orderType = orderService.getOrderTypeByConceptClass(Context.getConceptService().getConceptClass(1));

		assertNotNull(orderType);
		assertEquals(2, orderType.getOrderTypeId().intValue());
	}

	/**
	 * @see OrderService#getOrderTypeByConcept(Concept)
	 */
	@Test
	public void getOrderTypeByConcept_shouldGetOrderTypeMappedToTheGivenConcept() {
		OrderType orderType = orderService.getOrderTypeByConcept(Context.getConceptService().getConcept(5089));

		assertNotNull(orderType);
		assertEquals(2, orderType.getOrderTypeId().intValue());
	}

	/**
	 * @see OrderService#saveOrder(org.openmrs.Order, OrderContext)
	 */
	@Test
	public void saveOrder_shouldFailIfConceptInPreviousOrderDoesNotMatchThatOfTheRevisedOrder() {
		Order previousOrder = orderService.getOrder(7);
		Order order = previousOrder.cloneForRevision();
		order.setDateActivated(new Date());
		order.setOrderer(providerService.getProvider(1));
		order.setEncounter(encounterService.getEncounter(6));
		Concept newConcept = conceptService.getConcept(5089);
		assertFalse(previousOrder.getConcept().equals(newConcept));
		order.setConcept(newConcept);

		EditedOrderDoesNotMatchPreviousException exception = assertThrows(EditedOrderDoesNotMatchPreviousException.class, () -> orderService.saveOrder(order, null));
		assertThat(exception.getMessage(), is("The orderable of the previous order and the new one order don't match"));
	}

	/**
	 * @see OrderService#saveOrder(org.openmrs.Order, OrderContext)
	 */
	@Test
	public void saveOrder_shouldFailIfTheExistingDrugOrderMatchesTheConceptAndNotDrugOfTheRevisedOrder() {
		final DrugOrder orderToDiscontinue = (DrugOrder) orderService.getOrder(5);

		//create a different test drug
		Drug discontinuationOrderDrug = new Drug();
		discontinuationOrderDrug.setConcept(orderToDiscontinue.getConcept());
		discontinuationOrderDrug = conceptService.saveDrug(discontinuationOrderDrug);
		assertNotEquals(discontinuationOrderDrug, orderToDiscontinue.getDrug());
		assertNotNull(orderToDiscontinue.getDrug());

		DrugOrder order = orderToDiscontinue.cloneForRevision();
		order.setDateActivated(new Date());
		order.setOrderer(providerService.getProvider(1));
		order.setEncounter(encounterService.getEncounter(6));
		order.setDrug(discontinuationOrderDrug);

		EditedOrderDoesNotMatchPreviousException exception = assertThrows(EditedOrderDoesNotMatchPreviousException.class, () -> orderService.saveOrder(order, null));
		assertThat(exception.getMessage(), is("The orderable of the previous order and the new one order don't match"));
	}

	/**
	 * @see OrderService#saveOrder(org.openmrs.Order, OrderContext)
	 */
	@Test
	public void saveOrder_shouldFailIfTheOrderTypeOfThePreviousOrderDoesNotMatch() {
		Order order = orderService.getOrder(7);
		assertTrue(OrderUtilTest.isActiveOrder(order, null));
		Order discontinuationOrder = order.cloneForDiscontinuing();
		OrderType orderType = orderService.getOrderType(7);
		assertNotEquals(discontinuationOrder.getOrderType(), orderType);
		assertTrue(OrderUtil.isType(discontinuationOrder.getOrderType(), orderType));
		discontinuationOrder.setOrderType(orderType);
		discontinuationOrder.setOrderer(Context.getProviderService().getProvider(1));
		discontinuationOrder.setEncounter(Context.getEncounterService().getEncounter(6));

		EditedOrderDoesNotMatchPreviousException exception = assertThrows(EditedOrderDoesNotMatchPreviousException.class, () -> orderService.saveOrder(discontinuationOrder, null));
		assertThat(exception.getMessage(), is(messageSourceService.getMessage("Order.type.doesnot.match")));
	}

	/**
	 * @see OrderService#saveOrder(org.openmrs.Order, OrderContext)
	 */
	@Test
	public void saveOrder_shouldFailIfTheJavaTypeOfThePreviousOrderDoesNotMatch() throws Exception {

		HibernateSessionFactoryBean sessionFactoryBean = (HibernateSessionFactoryBean) applicationContext
			.getBean("&sessionFactory");
		Configuration configuration = sessionFactoryBean.getConfiguration();

		HibernateAdministrationDAO adminDAO = (HibernateAdministrationDAO) applicationContext.getBean("adminDAO");
		StandardServiceRegistry standardRegistry = new StandardServiceRegistryBuilder()
			.configure().applySettings(configuration.getProperties()).build();

		Metadata metaData = new MetadataSources(standardRegistry).addAnnotatedClass(Allergy.class)
				.addAnnotatedClass(Encounter.class).addAnnotatedClass(SomeTestOrder.class)
				.addAnnotatedClass(Diagnosis.class).addAnnotatedClass(Condition.class)
				.addAnnotatedClass(Visit.class).addAnnotatedClass(VisitAttributeType.class)
				.addAnnotatedClass(MedicationDispense.class)
				.addAnnotatedClass(ProviderAttributeType.class)
				.addAnnotatedClass(ConceptMapType.class)
				.addAnnotatedClass(Relationship.class)
				.addAnnotatedClass(Location.class)
				.addAnnotatedClass(PersonAddress.class)
				.addAnnotatedClass(PersonAttributeType.class)
				.addAnnotatedClass(User.class)
				.addAnnotatedClass(LocationAttributeType.class)
				.addAnnotatedClass(SerializedObject.class)
				.addAnnotatedClass(PatientState.class)
				.addAnnotatedClass(DrugIngredient.class)
				.addAnnotatedClass(DrugReferenceMap.class)
				.addAnnotatedClass(AlertRecipient.class)
				.addAnnotatedClass(PatientIdentifierType.class)
				.addAnnotatedClass(ProgramAttributeType.class)
				.addAnnotatedClass(HL7InError.class)
				.addAnnotatedClass(OrderType.class)
			    .addAnnotatedClass(ConceptReferenceTermMap.class)
			    .addAnnotatedClass(ConceptReferenceTerm.class)
				.addAnnotatedClass(ConceptAnswer.class)
				.addAnnotatedClass(ConceptClass.class)
			    .addAnnotatedClass(ConceptMap.class)
				.addAnnotatedClass(FormResource.class)
				.addAnnotatedClass(VisitType.class)
				.addAnnotatedClass(ProviderRole.class)
				.addAnnotatedClass(EncounterRole.class)
				.addAnnotatedClass(PatientProgram.class)
				.addAnnotatedClass(HL7InArchive.class)
				.addAnnotatedClass(PersonMergeLog.class)
				.addAnnotatedClass(ClobDatatypeStorage.class)
				.addAnnotatedClass(ConceptSource.class)
        		.addAnnotatedClass(TaskDefinition.class)
				.addAnnotatedClass(ConceptStateConversion.class)
				.addAnnotatedClass(OrderGroup.class)
				.addAnnotatedClass(Template.class)
<<<<<<< HEAD
		    	.addAnnotatedClass(Drug.class)
=======
				.addAnnotatedClass(ConceptAttributeType.class)
>>>>>>> 87a175e2
				.getMetadataBuilder().build();


		Field field = adminDAO.getClass().getDeclaredField("metadata");
		field.setAccessible(true);
		field.set(adminDAO, metaData);

		Order order = orderService.getOrder(7);
		assertTrue(OrderUtilTest.isActiveOrder(order, null));
		Order discontinuationOrder = new SomeTestOrder();
		discontinuationOrder.setCareSetting(order.getCareSetting());
		discontinuationOrder.setConcept(order.getConcept());
		discontinuationOrder.setAction(Action.DISCONTINUE);
		discontinuationOrder.setPreviousOrder(order);
		discontinuationOrder.setPatient(order.getPatient());
		assertTrue(order.getOrderType().getJavaClass().isAssignableFrom(discontinuationOrder.getClass()));
		discontinuationOrder.setOrderType(order.getOrderType());
		discontinuationOrder.setOrderer(Context.getProviderService().getProvider(1));
		discontinuationOrder.setEncounter(Context.getEncounterService().getEncounter(6));

		EditedOrderDoesNotMatchPreviousException exception = assertThrows(EditedOrderDoesNotMatchPreviousException.class, () -> orderService.saveOrder(discontinuationOrder, null));
		assertThat(exception.getMessage(), is(messageSourceService.getMessage("Order.class.doesnot.match")));
	}

	/**
	 * @see OrderService#saveOrder(org.openmrs.Order, OrderContext)
	 */
	@Test
	public void saveOrder_shouldFailIfTheCareSettingOfThePreviousOrderDoesNotMatch() {
		Order order = orderService.getOrder(7);
		assertTrue(OrderUtilTest.isActiveOrder(order, null));
		Order discontinuationOrder = order.cloneForDiscontinuing();
		CareSetting careSetting = orderService.getCareSetting(2);
		assertNotEquals(discontinuationOrder.getCareSetting(), careSetting);
		discontinuationOrder.setCareSetting(careSetting);
		discontinuationOrder.setOrderer(Context.getProviderService().getProvider(1));
		discontinuationOrder.setEncounter(Context.getEncounterService().getEncounter(6));

		EditedOrderDoesNotMatchPreviousException exception = assertThrows(EditedOrderDoesNotMatchPreviousException.class, () -> orderService.saveOrder(discontinuationOrder, null));
		assertThat(exception.getMessage(), is(messageSourceService.getMessage("Order.care.setting.doesnot.match")));
	}

	/**
	 * @see OrderService#saveOrder(org.openmrs.Order, OrderContext)
	 */
	@Test
	public void saveOrder_shouldSetConceptForDrugOrdersIfNull() {
		Patient patient = patientService.getPatient(7);
		CareSetting careSetting = orderService.getCareSetting(2);
		OrderType orderType = orderService.getOrderTypeByName("Drug order");

		//place drug order
		DrugOrder order = new DrugOrder();
		Encounter encounter = encounterService.getEncounter(3);
		order.setEncounter(encounter);
		order.setPatient(patient);
		order.setDrug(conceptService.getDrug(2));
		order.setCareSetting(careSetting);
		order.setOrderer(Context.getProviderService().getProvider(1));
		order.setDateActivated(encounter.getEncounterDatetime());
		order.setOrderType(orderType);
		order.setDosingType(FreeTextDosingInstructions.class);
		order.setInstructions("None");
		order.setDosingInstructions("Test Instruction");
		orderService.saveOrder(order, null);
		assertNotNull(order.getOrderId());
	}

	/**
	 * @see org.openmrs.api.OrderService#getDrugRoutes()
	 */
	@Test
	public void getDrugRoutes_shouldGetDrugRoutesAssociatedConceptPrividedInGlobalProperties() {
		List<Concept> drugRoutesList = orderService.getDrugRoutes();
		assertEquals(1, drugRoutesList.size());
		assertEquals(22, drugRoutesList.get(0).getConceptId().intValue());
	}

	/**
	 * @see OrderService#voidOrder(org.openmrs.Order, String)
	 */
	@Test
	public void voidOrder_shouldVoidAnOrder() {
		Order order = orderService.getOrder(1);
		assertFalse(order.getVoided());
		assertNull(order.getDateVoided());
		assertNull(order.getVoidedBy());
		assertNull(order.getVoidReason());

		orderService.voidOrder(order, "None");
		assertTrue(order.getVoided());
		assertNotNull(order.getDateVoided());
		assertNotNull(order.getVoidedBy());
		assertNotNull(order.getVoidReason());
	}

	/**
	 * @see OrderService#voidOrder(org.openmrs.Order, String)
	 */
	@Test
	public void voidOrder_shouldUnsetDateStoppedOfThePreviousOrderIfTheSpecifiedOrderIsADiscontinuation() {
		Order order = orderService.getOrder(22);
		assertEquals(Action.DISCONTINUE, order.getAction());
		Order previousOrder = order.getPreviousOrder();
		assertNotNull(previousOrder.getDateStopped());
		assertFalse(order.getVoided());

		orderService.voidOrder(order, "None");
		//Ensures order interceptor is okay with all the changes
		Context.flushSession();
		assertTrue(order.getVoided());
		assertNull(previousOrder.getDateStopped());
	}

	/**
	 * @see OrderService#voidOrder(org.openmrs.Order, String)
	 */
	@Test
	public void voidOrder_shouldUnsetDateStoppedOfThePreviousOrderIfTheSpecifiedOrderIsARevision() {
		Order order = orderService.getOrder(111);
		assertEquals(Action.REVISE, order.getAction());
		Order previousOrder = order.getPreviousOrder();
		assertNotNull(previousOrder.getDateStopped());
		assertFalse(order.getVoided());

		orderService.voidOrder(order, "None");
		Context.flushSession();
		assertTrue(order.getVoided());
		assertNull(previousOrder.getDateStopped());
	}

	/**
	 * @see OrderService#unvoidOrder(org.openmrs.Order)
	 */
	@Test
	public void unvoidOrder_shouldUnvoidAnOrder() {
		Order order = orderService.getOrder(8);
		assertTrue(order.getVoided());
		assertNotNull(order.getDateVoided());
		assertNotNull(order.getVoidedBy());
		assertNotNull(order.getVoidReason());

		orderService.unvoidOrder(order);
		assertFalse(order.getVoided());
		assertNull(order.getDateVoided());
		assertNull(order.getVoidedBy());
		assertNull(order.getVoidReason());
	}

	/**
	 * @see OrderService#unvoidOrder(org.openmrs.Order)
	 */
	@Test
	public void unvoidOrder_shouldStopThePreviousOrderIfTheSpecifiedOrderIsADiscontinuation() {
		Order order = orderService.getOrder(22);
		assertEquals(Action.DISCONTINUE, order.getAction());
		Order previousOrder = order.getPreviousOrder();
		assertNotNull(previousOrder.getDateStopped());
		assertFalse(order.getVoided());

		//void the DC order for testing purposes so we can unvoid it later
		orderService.voidOrder(order, "None");
		Context.flushSession();
		assertTrue(order.getVoided());
		assertNull(previousOrder.getDateStopped());

		orderService.unvoidOrder(order);
		Context.flushSession();
		assertFalse(order.getVoided());
		assertNotNull(previousOrder.getDateStopped());
	}

	/**
	 * @see OrderService#unvoidOrder(org.openmrs.Order)
	 */
	@Test
	public void unvoidOrder_shouldStopThePreviousOrderIfTheSpecifiedOrderIsARevision() {
		Order order = orderService.getOrder(111);
		assertEquals(Action.REVISE, order.getAction());
		Order previousOrder = order.getPreviousOrder();
		assertNotNull(previousOrder.getDateStopped());
		assertFalse(order.getVoided());

		//void the revise order for testing purposes so we can unvoid it later
		orderService.voidOrder(order, "None");
		Context.flushSession();
		assertTrue(order.getVoided());
		assertNull(previousOrder.getDateStopped());

		orderService.unvoidOrder(order);
		Context.flushSession();
		assertFalse(order.getVoided());
		assertNotNull(previousOrder.getDateStopped());
	}

	/**
	 * @throws InterruptedException
	 * @see OrderService#unvoidOrder(org.openmrs.Order)
	 */
	@Test
	public void unvoidOrder_shouldFailForADiscontinuationOrderIfThePreviousOrderIsInactive() throws InterruptedException {
		Order order = orderService.getOrder(22);
		assertEquals(Action.DISCONTINUE, order.getAction());
		Order previousOrder = order.getPreviousOrder();
		assertNotNull(previousOrder.getDateStopped());
		assertFalse(order.getVoided());

		//void the DC order for testing purposes so we can unvoid it later
		orderService.voidOrder(order, "None");
		assertTrue(order.getVoided());
		assertNull(previousOrder.getDateStopped());

		//stop the order with a different DC order
		orderService.discontinueOrder(previousOrder, "Testing", null, previousOrder.getOrderer(),
			previousOrder.getEncounter());
		Thread.sleep(10);

		CannotUnvoidOrderException exception = assertThrows(CannotUnvoidOrderException.class, () -> orderService.unvoidOrder(order));
		assertThat(exception.getMessage(), is(messageSourceService.getMessage("Order.action.cannot.unvoid", new Object[]{"discontinuation"}, null)));
	}

	/**
	 * @throws InterruptedException
	 * @see OrderService#unvoidOrder(org.openmrs.Order)
	 */
	@Test
	public void unvoidOrder_shouldFailForAReviseOrderIfThePreviousOrderIsInactive() throws InterruptedException {
		Order order = orderService.getOrder(111);
		assertEquals(Action.REVISE, order.getAction());
		Order previousOrder = order.getPreviousOrder();
		assertNotNull(previousOrder.getDateStopped());
		assertFalse(order.getVoided());

		//void the DC order for testing purposes so we can unvoid it later
		orderService.voidOrder(order, "None");
		assertTrue(order.getVoided());
		assertNull(previousOrder.getDateStopped());

		//stop the order with a different REVISE order
		Order revise = previousOrder.cloneForRevision();
		revise.setOrderer(order.getOrderer());
		revise.setEncounter(order.getEncounter());
		orderService.saveOrder(revise, null);
		Thread.sleep(10);

		CannotUnvoidOrderException exception = assertThrows(CannotUnvoidOrderException.class, () -> orderService.unvoidOrder(order));
		assertThat(exception.getMessage(), is(messageSourceService.getMessage("Order.action.cannot.unvoid", new Object[]{"revision"}, null)));
	}

	/**
	 * @see OrderService#getRevisionOrder(org.openmrs.Order)
	 */
	@Test
	public void getRevisionOrder_shouldReturnRevisionOrderIfOrderHasBeenRevised() {
		assertEquals(orderService.getOrder(111), orderService.getRevisionOrder(orderService.getOrder(1)));
	}

	/**
	 * @see OrderService#getRevisionOrder(org.openmrs.Order)
	 */
	@Test
	public void getRevisionOrder_shouldReturnNullIfOrderHasNotBeenRevised() {
		assertNull(orderService.getRevisionOrder(orderService.getOrder(444)));
	}

	/**
	 * @see OrderService#getDiscontinuationOrder(Order)
	 */
	@Test
	public void getDiscontinuationOrder_shouldReturnNullIfDcOrderIsVoided() {
		Order order = orderService.getOrder(7);
		Order discontinueOrder = orderService.discontinueOrder(order, "Some reason", new Date(),
			providerService.getProvider(1), encounterService.getEncounter(3));
		orderService.voidOrder(discontinueOrder, "Invalid reason");

		Order discontinuationOrder = orderService.getDiscontinuationOrder(order);
		assertThat(discontinuationOrder, is(nullValue()));
	}

	/**
	 * @see OrderService#getDrugDispensingUnits()
	 */
	@Test
	public void getDrugDispensingUnits_shouldReturnTheUnionOfTheDosingAndDispensingUnits() {
		List<Concept> dispensingUnits = orderService.getDrugDispensingUnits();
		assertEquals(2, dispensingUnits.size());
		assertThat(dispensingUnits, containsInAnyOrder(hasId(50), hasId(51)));
	}

	/**
	 * @see OrderService#getDrugDispensingUnits()
	 */
	@Test
	public void getDrugDispensingUnits_shouldReturnAnEmptyListIfNothingIsConfigured() {
		adminService.saveGlobalProperty(new GlobalProperty(OpenmrsConstants.GP_DRUG_DISPENSING_UNITS_CONCEPT_UUID, ""));
		adminService.saveGlobalProperty(new GlobalProperty(OpenmrsConstants.GP_DRUG_DOSING_UNITS_CONCEPT_UUID, ""));
		assertThat(orderService.getDrugDispensingUnits(), is(empty()));
	}

	/**
	 * @see OrderService#getDrugDosingUnits()
	 */
	@Test
	public void getDrugDosingUnits_shouldReturnAListIfGPIsSet() {
		List<Concept> dosingUnits = orderService.getDrugDosingUnits();
		assertEquals(2, dosingUnits.size());
		assertThat(dosingUnits, containsInAnyOrder(hasId(50), hasId(51)));
	}

	/**
	 * @see OrderService#getDrugDosingUnits()
	 */
	@Test
	public void getDrugDosingUnits_shouldReturnAnEmptyListIfNothingIsConfigured() {
		adminService.saveGlobalProperty(new GlobalProperty(OpenmrsConstants.GP_DRUG_DOSING_UNITS_CONCEPT_UUID, ""));
		assertThat(orderService.getDrugDosingUnits(), is(empty()));
	}

	/**
	 * @see OrderService#getDurationUnits()
	 */
	@Test
	public void getDurationUnits_shouldReturnAListIfGPIsSet() {
		List<Concept> durationConcepts = orderService.getDurationUnits();
		assertEquals(1, durationConcepts.size());
		assertEquals(28, durationConcepts.get(0).getConceptId().intValue());
	}

	/**
	 * @see OrderService#getDurationUnits()
	 */
	@Test
	public void getDurationUnits_shouldReturnAnEmptyListIfNothingIsConfigured() {
		adminService.saveGlobalProperty(new GlobalProperty(OpenmrsConstants.GP_DURATION_UNITS_CONCEPT_UUID, ""));
		assertThat(orderService.getDurationUnits(), is(empty()));
	}

	/**
	 * @see OrderService#getRevisionOrder(org.openmrs.Order)
	 */
	@Test
	public void getRevisionOrder_shouldNotReturnAVoidedRevisionOrder() {
		Order order = orderService.getOrder(7);
		Order revision1 = order.cloneForRevision();
		revision1.setEncounter(order.getEncounter());
		revision1.setOrderer(order.getOrderer());
		orderService.saveOrder(revision1, null);
		assertEquals(revision1, orderService.getRevisionOrder(order));
		orderService.voidOrder(revision1, "Testing");
		assertThat(orderService.getRevisionOrder(order), is(nullValue()));

		//should return the new unvoided revision
		Order revision2 = order.cloneForRevision();
		revision2.setEncounter(order.getEncounter());
		revision2.setOrderer(order.getOrderer());
		orderService.saveOrder(revision2, null);
		assertEquals(revision2, orderService.getRevisionOrder(order));
	}

	/**
	 * @see OrderService#saveOrder(org.openmrs.Order, OrderContext)
	 */
	@Test
	public void saveOrder_shouldPassForADiscontinuationOrderWithNoPreviousOrder() {
		TestOrder dcOrder = new TestOrder();
		dcOrder.setAction(Action.DISCONTINUE);
		dcOrder.setPatient(patientService.getPatient(2));
		dcOrder.setCareSetting(orderService.getCareSetting(2));
		dcOrder.setConcept(conceptService.getConcept(5089));
		dcOrder.setEncounter(encounterService.getEncounter(6));
		dcOrder.setOrderer(providerService.getProvider(1));
		orderService.saveOrder(dcOrder, null);
	}

	/**
	 * @see OrderService#getTestSpecimenSources()
	 */
	@Test
	public void getTestSpecimenSources_shouldReturnAListIfGPIsSet() {
		List<Concept> specimenSourceList = orderService.getTestSpecimenSources();
		assertEquals(1, specimenSourceList.size());
		assertEquals(22, specimenSourceList.get(0).getConceptId().intValue());
	}

	/**
	 * @see OrderService#getTestSpecimenSources()
	 */
	@Test
	public void getTestSpecimenSources_shouldReturnAnEmptyListIfNothingIsConfigured() {
		adminService.saveGlobalProperty(new GlobalProperty(OpenmrsConstants.GP_TEST_SPECIMEN_SOURCES_CONCEPT_UUID, ""));
		assertThat(orderService.getTestSpecimenSources(), is(empty()));
	}

	/**
	 * @see OrderService#retireOrderType(org.openmrs.OrderType, String)
	 */
	@Test
	public void retireOrderType_shouldNotRetireIndependentField() {
		OrderType orderType = orderService.getOrderType(2);
		ConceptClass conceptClass = conceptService.getConceptClass(1);
		assertFalse(conceptClass.getRetired());
		orderType.addConceptClass(conceptClass);
		orderService.retireOrderType(orderType, "test retire reason");
		assertFalse(conceptClass.getRetired());
	}

	/**
	 * @see OrderService#saveOrder(org.openmrs.Order, OrderContext)
	 */
	@Test
	public void saveOrder_shouldSetOrderTypeOfDrugOrderToDrugOrderIfNotSetAndConceptNotMapped() {
		Drug drug = conceptService.getDrug(2);
		Concept unmappedConcept = conceptService.getConcept(113);

		assertNull(orderService.getOrderTypeByConcept(unmappedConcept));
		drug.setConcept(unmappedConcept);

		DrugOrder drugOrder = new DrugOrder();
		Encounter encounter = encounterService.getEncounter(3);
		drugOrder.setEncounter(encounter);
		drugOrder.setPatient(patientService.getPatient(7));
		drugOrder.setCareSetting(orderService.getCareSetting(1));
		drugOrder.setOrderer(Context.getProviderService().getProvider(1));
		drugOrder.setDateActivated(encounter.getEncounterDatetime());
		drugOrder.setDrug(drug);
		drugOrder.setDosingType(SimpleDosingInstructions.class);
		drugOrder.setDose(300.0);
		drugOrder.setDoseUnits(conceptService.getConcept(50));
		drugOrder.setQuantity(20.0);
		drugOrder.setQuantityUnits(conceptService.getConcept(51));
		drugOrder.setFrequency(orderService.getOrderFrequency(3));
		drugOrder.setRoute(conceptService.getConcept(22));
		drugOrder.setNumRefills(10);
		drugOrder.setOrderType(null);

		orderService.saveOrder(drugOrder, null);
		assertNotNull(drugOrder.getOrderType());
		assertEquals(orderService.getOrderTypeByUuid(OrderType.DRUG_ORDER_TYPE_UUID), drugOrder.getOrderType());
	}

	/**
	 * @see OrderService#saveOrder(org.openmrs.Order, OrderContext)
	 */
	@Test
	public void saveOrder_shouldSetOrderTypeOfTestOrderToTestOrderIfNotSetAndConceptNotMapped() {
		TestOrder testOrder = new TestOrder();
		testOrder.setPatient(patientService.getPatient(7));
		Concept unmappedConcept = conceptService.getConcept(113);

		assertNull(orderService.getOrderTypeByConcept(unmappedConcept));
		testOrder.setConcept(unmappedConcept);
		testOrder.setOrderer(providerService.getProvider(1));
		testOrder.setCareSetting(orderService.getCareSetting(1));
		Encounter encounter = encounterService.getEncounter(3);
		testOrder.setEncounter(encounter);
		testOrder.setDateActivated(encounter.getEncounterDatetime());
		testOrder.setClinicalHistory("Patient had a negative reaction to the test in the past");
		testOrder.setFrequency(orderService.getOrderFrequency(3));
		testOrder.setSpecimenSource(conceptService.getConcept(22));
		testOrder.setNumberOfRepeats(3);

		orderService.saveOrder(testOrder, null);
		assertNotNull(testOrder.getOrderType());
		assertEquals(orderService.getOrderTypeByUuid(OrderType.TEST_ORDER_TYPE_UUID), testOrder.getOrderType());
	}

	@Test
	public void saveOrder_shouldSetAutoExpireDateOfDrugOrderIfAutoExpireDateIsNotSet() throws ParseException {
		executeDataSet("org/openmrs/api/include/OrderServiceTest-drugOrderAutoExpireDate.xml");
		Drug drug = conceptService.getDrug(3000);
		DrugOrder drugOrder = new DrugOrder();
		Encounter encounter = encounterService.getEncounter(3);
		drugOrder.setEncounter(encounter);
		drugOrder.setPatient(patientService.getPatient(7));
		drugOrder.setCareSetting(orderService.getCareSetting(1));
		drugOrder.setOrderer(Context.getProviderService().getProvider(1));
		drugOrder.setDrug(drug);
		drugOrder.setDosingType(SimpleDosingInstructions.class);
		drugOrder.setDose(300.0);
		drugOrder.setDoseUnits(conceptService.getConcept(50));
		drugOrder.setQuantity(20.0);
		drugOrder.setQuantityUnits(conceptService.getConcept(51));
		drugOrder.setFrequency(orderService.getOrderFrequency(3));
		drugOrder.setRoute(conceptService.getConcept(22));
		drugOrder.setNumRefills(0);
		drugOrder.setOrderType(null);
		drugOrder.setDateActivated(TestUtil.createDateTime("2014-08-03"));
		drugOrder.setDuration(20);// 20 days
		drugOrder.setDurationUnits(conceptService.getConcept(1001));

		Order savedOrder = orderService.saveOrder(drugOrder, null);

		Order loadedOrder = orderService.getOrder(savedOrder.getId());
		assertEquals(TestUtil.createDateTime("2014-08-22 23:59:59"), loadedOrder.getAutoExpireDate());
	}

	@Test
	public void saveOrder_shouldSetAutoExpireDateForReviseOrderWithSimpleDosingInstructions() {
		executeDataSet("org/openmrs/api/include/OrderServiceTest-drugOrderAutoExpireDate.xml");
		DrugOrder originalOrder = (DrugOrder) orderService.getOrder(111);
		assertTrue(originalOrder.isActive());
		DrugOrder revisedOrder = originalOrder.cloneForRevision();
		revisedOrder.setOrderer(originalOrder.getOrderer());
		revisedOrder.setEncounter(originalOrder.getEncounter());

		revisedOrder.setNumRefills(0);
		revisedOrder.setAutoExpireDate(null);
		revisedOrder.setDuration(10);
		revisedOrder.setDurationUnits(conceptService.getConcept(1001));

		orderService.saveOrder(revisedOrder, null);

		assertNotNull(revisedOrder.getAutoExpireDate());
	}

	/**
	 * @see OrderServiceImpl#discontinueExistingOrdersIfNecessary()
	 */
	@Test
	public void saveOrder_shouldThrowAmbiguousOrderExceptionIfDisconnectingMultipleActiveOrdersForTheGivenConcepts() {
		executeDataSet("org/openmrs/api/include/OrderServiceTest-discontinueAmbiguousOrderByConcept.xml");
		DrugOrder order = new DrugOrder();
		order.setAction(Order.Action.DISCONTINUE);
		order.setOrderReasonNonCoded("Discontinue this");
		order.setConcept(conceptService.getConcept(88));
		order.setEncounter(encounterService.getEncounter(7));
		order.setPatient(patientService.getPatient(9));
		order.setOrderer(providerService.getProvider(1));
		order.setCareSetting(orderService.getCareSetting(1));
		assertThrows(AmbiguousOrderException.class, () -> orderService.saveOrder(order, null));
	}

	/**
	 * @see OrderServiceImpl#discontinueExistingOrdersIfNecessary()
	 */
	@Test
	public void saveOrder_shouldThrowAmbiguousOrderExceptionIfDisconnectingMultipleActiveDrugOrdersWithTheSameDrug() {
		executeDataSet("org/openmrs/api/include/OrderServiceTest-ambiguousDrugOrders.xml");
		DrugOrder order = new DrugOrder();
		order.setAction(Order.Action.DISCONTINUE);
		order.setOrderReasonNonCoded("Discontinue this");
		order.setDrug(conceptService.getDrug(3));
		order.setEncounter(encounterService.getEncounter(7));
		order.setPatient(patientService.getPatient(9));
		order.setOrderer(providerService.getProvider(1));
		order.setCareSetting(orderService.getCareSetting(1));
		assertThrows(AmbiguousOrderException.class, () -> orderService.saveOrder(order, null));
	}

	/**
	 * @see OrderService#saveOrder(org.openmrs.Order, OrderContext, org.openmrs.Order[])
	 */
	@Test
	public void saveOrder_shouldPassIfAnKnownDrugOrderForTheSameDrugFormulationSpecified() {
		executeDataSet("org/openmrs/api/include/OrderServiceTest-drugOrdersWithSameConceptAndDifferentFormAndStrength.xml");
		final Patient patient = patientService.getPatient(2);
		//sanity check that we have an active order for the same concept
		DrugOrder existingOrder = (DrugOrder) orderService.getOrder(1000);
		assertTrue(existingOrder.isActive());

		//New Drug order
		DrugOrder order = new DrugOrder();
		order.setPatient(patient);
		order.setDrug(existingOrder.getDrug());
		order.setEncounter(encounterService.getEncounter(6));
		order.setOrderer(providerService.getProvider(1));
		order.setCareSetting(existingOrder.getCareSetting());
		order.setDosingType(FreeTextDosingInstructions.class);
		order.setDosingInstructions("2 for 5 days");
		order.setQuantity(10.0);
		order.setQuantityUnits(conceptService.getConcept(51));
		order.setNumRefills(2);
		OrderContext orderContext = new OrderContext();
		orderContext.setAttribute(OrderService.PARALLEL_ORDERS, new String[]{existingOrder.getUuid()});
		orderService.saveOrder(order, orderContext);
		assertNotNull(orderService.getOrder(order.getOrderId()));
	}

	/**
	 * @see OrderService#getNonCodedDrugConcept()
	 */
	@Test
	public void getNonCodedDrugConcept_shouldReturnNullIfNothingIsConfigured() {
		adminService.saveGlobalProperty(new GlobalProperty(OpenmrsConstants.GP_DRUG_ORDER_DRUG_OTHER, ""));
		assertNull(orderService.getNonCodedDrugConcept());
	}

	/**
	 * @see OrderService#getNonCodedDrugConcept()
	 */
	@Test
	public void getNonCodedDrugConcept_shouldReturnAConceptIfGPIsSet() {
		executeDataSet("org/openmrs/api/include/OrderServiceTest-nonCodedDrugs.xml");
		Concept nonCodedDrugConcept = orderService.getNonCodedDrugConcept();
		assertNotNull(nonCodedDrugConcept);
		assertThat(nonCodedDrugConcept.getConceptId(), is(5584));
		assertEquals(nonCodedDrugConcept.getName().getName(), "DRUG OTHER");

	}

	/**
	 * @see OrderService#saveOrder(Order, OrderContext)
	 */
	@Test
	public void saveOrder_shouldPassIfAnActiveDrugOrderForTheSameConceptAndDifferentDrugNonCodedExists() {
		executeDataSet("org/openmrs/api/include/OrderServiceTest-nonCodedDrugs.xml");
		final Concept nonCodedConcept = orderService.getNonCodedDrugConcept();
		//sanity check that we have an active order for the same concept
		DrugOrder duplicateOrder = (DrugOrder) orderService.getOrder(584);
		assertTrue(duplicateOrder.isActive());
		assertEquals(nonCodedConcept, duplicateOrder.getConcept());

		DrugOrder drugOrder = duplicateOrder.copy();
		drugOrder.setDrugNonCoded("non coded drug paracetemol");

		Order savedOrder = orderService.saveOrder(drugOrder, null);
		assertNotNull(orderService.getOrder(savedOrder.getOrderId()));
	}

	/**
	 * @see OrderService#saveOrder(Order, OrderContext)
	 */
	@Test
	public void saveOrder_shouldFailIfAnActiveDrugOrderForTheSameConceptAndDrugNonCodedAndCareSettingExists() {
		executeDataSet("org/openmrs/api/include/OrderServiceTest-nonCodedDrugs.xml");
		final Concept nonCodedConcept = orderService.getNonCodedDrugConcept();
		//sanity check that we have an active order for the same concept
		DrugOrder duplicateOrder = (DrugOrder) orderService.getOrder(584);
		assertTrue(duplicateOrder.isActive());
		assertEquals(nonCodedConcept, duplicateOrder.getConcept());

		DrugOrder drugOrder = duplicateOrder.copy();
		drugOrder.setDrugNonCoded("non coded drug crocine");

		AmbiguousOrderException exception = assertThrows(AmbiguousOrderException.class, () -> orderService.saveOrder(drugOrder, null));
		assertThat(exception.getMessage(), is("Order.cannot.have.more.than.one"));
	}

	@Test
	public void saveOrder_shouldDiscontinuePreviousNonCodedOrderIfItIsNotAlreadyDiscontinued() {
		//We are trying to discontinue order id 584 in OrderServiceTest-nonCodedDrugs.xml
		executeDataSet("org/openmrs/api/include/OrderServiceTest-nonCodedDrugs.xml");
		DrugOrder previousOrder = (DrugOrder) orderService.getOrder(584);
		DrugOrder drugOrder = previousOrder.cloneForDiscontinuing();
		drugOrder.setPreviousOrder(previousOrder);
		drugOrder.setDateActivated(new Date());
		drugOrder.setOrderer(previousOrder.getOrderer());
		drugOrder.setEncounter(previousOrder.getEncounter());

		Order saveOrder = orderService.saveOrder(drugOrder, null);
		assertNotNull(previousOrder.getDateStopped(), "previous order should be discontinued");
		assertNotNull(orderService.getOrder(saveOrder.getOrderId()));
	}

	@Test
	public void saveOrder_shouldFailDiscontinueNonCodedDrugOrderIfOrderableOfPreviousAndNewOrderDontMatch() {
		executeDataSet("org/openmrs/api/include/OrderServiceTest-nonCodedDrugs.xml");
		DrugOrder previousOrder = (DrugOrder) orderService.getOrder(584);
		DrugOrder drugOrder = previousOrder.cloneForDiscontinuing();
		drugOrder.setDrugNonCoded("non coded drug citrigine");
		drugOrder.setPreviousOrder(previousOrder);
		drugOrder.setDateActivated(new Date());
		drugOrder.setOrderer(providerService.getProvider(1));
		drugOrder.setEncounter(encounterService.getEncounter(6));

		EditedOrderDoesNotMatchPreviousException exception = assertThrows(EditedOrderDoesNotMatchPreviousException.class, () -> orderService.saveOrder(drugOrder, null));
		assertThat(exception.getMessage(), is("The orderable of the previous order and the new one order don't match"));
	}

	@Test
	public void saveOrder_shouldFailIfDrugNonCodedInPreviousDrugOrderDoesNotMatchThatOfTheRevisedDrugOrder() {
		executeDataSet("org/openmrs/api/include/OrderServiceTest-nonCodedDrugs.xml");
		DrugOrder previousOrder = (DrugOrder) orderService.getOrder(584);
		DrugOrder order = previousOrder.cloneForRevision();
		String drugNonCodedParacetemol = "non coded aspirin";

		order.setDateActivated(new Date());
		order.setOrderer(providerService.getProvider(1));
		order.setEncounter(encounterService.getEncounter(6));
		assertFalse(previousOrder.getDrugNonCoded().equals(drugNonCodedParacetemol));
		order.setDrugNonCoded(drugNonCodedParacetemol);
		order.setPreviousOrder(previousOrder);

		EditedOrderDoesNotMatchPreviousException exception = assertThrows(EditedOrderDoesNotMatchPreviousException.class, () -> orderService.saveOrder(order, null));
		assertThat(exception.getMessage(), is("The orderable of the previous order and the new one order don't match"));
	}

	@Test
	public void saveOrder_shouldRevisePreviousNonCodedOrderIfItIsAlreadyExisting() {
		//We are trying to discontinue order id 584 in OrderServiceTest-nonCodedDrugs.xml
		executeDataSet("org/openmrs/api/include/OrderServiceTest-nonCodedDrugs.xml");
		DrugOrder previousOrder = (DrugOrder) orderService.getOrder(584);
		DrugOrder order = previousOrder.cloneForRevision();

		order.setDateActivated(new Date());
		order.setOrderer(providerService.getProvider(1));
		order.setEncounter(encounterService.getEncounter(6));
		order.setAsNeeded(true);
		order.setPreviousOrder(previousOrder);

		DrugOrder saveOrder = (DrugOrder) orderService.saveOrder(order, null);
		assertTrue(saveOrder.getAsNeeded());
		assertNotNull(orderService.getOrder(saveOrder.getOrderId()));
	}
	
	/**
	 * @see org.openmrs.api.OrderService#saveOrder(Order, OrderContext)
	 */
	@Test
	public void saveOrder_shouldSetNonCodedDrugOrderConcept() {
		executeDataSet("org/openmrs/api/include/OrderServiceTest-nonCodedDrugs.xml");

		DrugOrder drugOrder = new DrugOrder();
		drugOrder.setDateActivated(new Date());
		drugOrder.setDrugNonCoded("non coded paracetamol");
		drugOrder.setOrderType(orderService.getOrderTypeByName("Drug order"));
		drugOrder.setEncounter(encounterService.getEncounter(3));
		drugOrder.setPatient(patientService.getPatient(7));
		drugOrder.setCareSetting(orderService.getCareSetting(1));
		drugOrder.setOrderer(providerService.getProvider(1));
		drugOrder.setDoseUnits(conceptService.getConcept(50));
		drugOrder.setQuantityUnits(conceptService.getConcept(51));
		drugOrder.setFrequency(orderService.getOrderFrequency(3));
		drugOrder.setRoute(conceptService.getConcept(22));
		drugOrder.setDosingType(SimpleDosingInstructions.class);
		drugOrder.setNumRefills(10);
		drugOrder.setDose(300.0);
		drugOrder.setQuantity(20.0);

		orderService.saveOrder(drugOrder, null);
		assertNotNull(drugOrder.getConcept());
	}

	@Test
	public void saveRetrospectiveOrder_shouldDiscontinueOrderInRetrospectiveEntry() throws ParseException {
		executeDataSet("org/openmrs/api/include/OrderServiceTest-ordersWithAutoExpireDate.xml");
		SimpleDateFormat dateFormat = new SimpleDateFormat("yyyy-MM-dd hh:mm:ss.S");
		Date originalOrderDateActivated = dateFormat.parse("2008-11-19 09:24:10.0");
		Date discontinuationOrderDate = DateUtils.addDays(originalOrderDateActivated, 2);

		Order originalOrder = orderService.getOrder(201);
		assertNull(originalOrder.getDateStopped());
		assertEquals(dateFormat.parse("2008-11-23 09:24:09.0"), originalOrder.getAutoExpireDate());
		assertFalse(originalOrder.isActive());
		assertTrue(originalOrder.isActive(discontinuationOrderDate));

		Order discontinueationOrder = originalOrder.cloneForDiscontinuing();
		discontinueationOrder.setPreviousOrder(originalOrder);
		discontinueationOrder.setEncounter(encounterService.getEncounter(17));
		discontinueationOrder.setOrderer(providerService.getProvider(1));
		discontinueationOrder.setDateActivated(discontinuationOrderDate);
		orderService.saveRetrospectiveOrder(discontinueationOrder, null);

		assertNotNull(originalOrder.getDateStopped());
		assertEquals(discontinueationOrder.getAutoExpireDate(), discontinueationOrder.getDateActivated());
	}

	@Test
	public void saveRetrospectiveOrder_shouldDiscontinueAndStopActiveOrderInRetrospectiveEntry() throws ParseException {
		executeDataSet("org/openmrs/api/include/OrderServiceTest-ordersWithAutoExpireDate.xml");
		SimpleDateFormat dateFormat = new SimpleDateFormat("yyyy-MM-dd hh:mm:ss.S");
		Date originalOrderDateActivated = dateFormat.parse("2008-11-19 09:24:10.0");
		Date discontinuationOrderDate = DateUtils.addDays(originalOrderDateActivated, 2);

		Order originalOrder = orderService.getOrder(202);
		assertNull(originalOrder.getDateStopped());
		assertEquals(dateFormat.parse("2008-11-23 09:24:09.0"), originalOrder.getAutoExpireDate());
		assertFalse(originalOrder.isActive());
		assertTrue(originalOrder.isActive(discontinuationOrderDate));

		Order discontinuationOrder = originalOrder.cloneForDiscontinuing();
		discontinuationOrder.setPreviousOrder(null);
		discontinuationOrder.setEncounter(encounterService.getEncounter(17));
		discontinuationOrder.setOrderer(providerService.getProvider(1));
		discontinuationOrder.setDateActivated(discontinuationOrderDate);
		orderService.saveRetrospectiveOrder(discontinuationOrder, null);

		assertNotNull(originalOrder.getDateStopped());
		assertEquals(discontinuationOrder.getAutoExpireDate(), discontinuationOrder.getDateActivated());
	}

	@Test
	public void saveOrder_shouldNotRevisePreviousIfAlreadyStopped() throws ParseException {
		executeDataSet("org/openmrs/api/include/OrderServiceTest-ordersWithAutoExpireDate.xml");
		Order previousOrder = orderService.getOrder(203);
		Date dateActivated = new SimpleDateFormat("yyyy-MM-dd hh:mm:ss").parse("2008-10-19 13:00:00");
		Order order = previousOrder.cloneForRevision();

		order.setDateActivated(dateActivated);
		order.setOrderer(providerService.getProvider(1));
		order.setEncounter(encounterService.getEncounter(18));
		order.setPreviousOrder(previousOrder);

		CannotStopInactiveOrderException exception = assertThrows(CannotStopInactiveOrderException.class, () -> orderService.saveRetrospectiveOrder(order, null));
		assertThat(exception.getMessage(), is(messageSourceService.getMessage("Order.cannot.discontinue.inactive")));
	}

	@Test
	public void saveRetrospectiveOrder_shouldFailIfAnActiveDrugOrderForTheSameConceptAndCareSettingExistsAtOrderDateActivated()
		throws ParseException {
		executeDataSet("org/openmrs/api/include/OrderServiceTest-ordersWithAutoExpireDate.xml");
		Date newOrderDateActivated = new SimpleDateFormat("yyyy-MM-dd hh:mm:ss").parse("2008-11-19 13:00:10");
		final Patient patient = patientService.getPatient(12);
		final Concept orderConcept = conceptService.getConcept(88);
		//sanity check that we have an active order for the same concept
		DrugOrder duplicateOrder = (DrugOrder) orderService.getOrder(202);
		assertTrue(duplicateOrder.isActive(newOrderDateActivated));
		assertEquals(orderConcept, duplicateOrder.getConcept());

		DrugOrder order = new DrugOrder();
		order.setPatient(patient);
		order.setConcept(orderConcept);
		order.setEncounter(encounterService.getEncounter(17));
		order.setOrderer(providerService.getProvider(1));
		order.setCareSetting(duplicateOrder.getCareSetting());
		order.setDateActivated(newOrderDateActivated);
		order.setDrug(duplicateOrder.getDrug());
		order.setDose(duplicateOrder.getDose());
		order.setDoseUnits(duplicateOrder.getDoseUnits());
		order.setRoute(duplicateOrder.getRoute());
		order.setFrequency(duplicateOrder.getFrequency());
		order.setQuantity(duplicateOrder.getQuantity());
		order.setQuantityUnits(duplicateOrder.getQuantityUnits());
		order.setNumRefills(duplicateOrder.getNumRefills());

		AmbiguousOrderException exception = assertThrows(AmbiguousOrderException.class, () -> orderService.saveRetrospectiveOrder(order, null));
		assertThat(exception.getMessage(), is("Order.cannot.have.more.than.one"));
	}

	@Test
	public void shouldSaveOrdersWithSortWeightWhenWithinAOrderGroup() {
		executeDataSet(ORDER_SET);

		Encounter encounter = encounterService.getEncounter(3);

		OrderSet orderSet = Context.getOrderSetService().getOrderSet(2000);
		OrderGroup orderGroup = new OrderGroup();
		orderGroup.setOrderSet(orderSet);
		orderGroup.setPatient(encounter.getPatient());

		orderGroup.setEncounter(encounter);

		Order firstOrderWithOrderGroup = new OrderBuilder().withAction(Order.Action.NEW).withPatient(7).withConcept(1000)
			.withCareSetting(1).withOrderer(1).withEncounter(3).withDateActivated(new Date()).withOrderType(17)
			.withUrgency(Order.Urgency.ON_SCHEDULED_DATE).withScheduledDate(new Date()).withOrderGroup(orderGroup)
			.build();

		Order secondOrderWithOrderGroup = new OrderBuilder().withAction(Order.Action.NEW).withPatient(7).withConcept(1001)
			.withCareSetting(1).withOrderer(1).withEncounter(3).withDateActivated(new Date()).withOrderType(17)
			.withUrgency(Order.Urgency.ON_SCHEDULED_DATE).withScheduledDate(new Date()).withOrderGroup(orderGroup)
			.build();

		Order orderWithoutOrderGroup = new OrderBuilder().withAction(Order.Action.NEW).withPatient(7).withConcept(1000)
			.withCareSetting(1).withOrderer(1).withEncounter(3).withDateActivated(new Date()).withOrderType(17)
			.withUrgency(Order.Urgency.ON_SCHEDULED_DATE).withScheduledDate(new Date()).build();

		Set<Order> orders = new LinkedHashSet<>();
		orders.add(firstOrderWithOrderGroup);
		orders.add(secondOrderWithOrderGroup);
		orders.add(orderWithoutOrderGroup);

		encounter.setOrders(orders);

		for (OrderGroup og : encounter.getOrderGroups()) {
			if (og.getId() == null) {
				Context.getOrderService().saveOrderGroup(og);
			}
		}

		for (Order o : encounter.getOrdersWithoutOrderGroups()) {
			if (o.getId() == null) {
				Context.getOrderService().saveOrder(o, null);
			}
		}

		Context.flushSession();

		OrderGroup savedOrderGroup = Context.getOrderService().getOrderGroupByUuid(orderGroup.getUuid());
		Order savedOrder = Context.getOrderService().getOrderByUuid(orderWithoutOrderGroup.getUuid());

		assertEquals(firstOrderWithOrderGroup.getUuid(), savedOrderGroup.getOrders().get(0).getUuid(),
			"The first order in  savedOrderGroup is the same which is sent first in the List");

		assertEquals(secondOrderWithOrderGroup.getUuid(), savedOrderGroup.getOrders().get(1).getUuid(),
			"The second order in  savedOrderGroup is the same which is sent second in the List");
		assertNull(savedOrder.getSortWeight(), "The order which doesn't belong to an orderGroup has no sortWeight");
		assertThat("The first order has a lower sortWeight than the second", savedOrderGroup.getOrders().get(0)
			.getSortWeight().compareTo(savedOrderGroup.getOrders().get(1).getSortWeight()), is(-1));
	}

	@Test
	public void shouldSetTheCorrectSortWeightWhenAddingAnOrderInOrderGroup() {
		executeDataSet(ORDER_SET);

		Encounter encounter = encounterService.getEncounter(3);

		OrderSet orderSet = Context.getOrderSetService().getOrderSet(2000);
		OrderGroup orderGroup = new OrderGroup();
		orderGroup.setOrderSet(orderSet);
		orderGroup.setPatient(encounter.getPatient());

		orderGroup.setEncounter(encounter);

		Order firstOrderWithOrderGroup = new OrderBuilder().withAction(Order.Action.NEW).withPatient(7).withConcept(1000)
			.withCareSetting(1).withOrderer(1).withEncounter(3).withDateActivated(new Date()).withOrderType(17)
			.withUrgency(Order.Urgency.ON_SCHEDULED_DATE).withScheduledDate(new Date()).withOrderGroup(orderGroup)
			.build();

		Order secondOrderWithOrderGroup = new OrderBuilder().withAction(Order.Action.NEW).withPatient(7).withConcept(1001)
			.withCareSetting(1).withOrderer(1).withEncounter(3).withDateActivated(new Date()).withOrderType(17)
			.withUrgency(Order.Urgency.ON_SCHEDULED_DATE).withScheduledDate(new Date()).withOrderGroup(orderGroup)
			.build();

		Set<Order> orders = new LinkedHashSet<>();
		orders.add(firstOrderWithOrderGroup);
		orders.add(secondOrderWithOrderGroup);

		encounter.setOrders(orders);

		for (OrderGroup og : encounter.getOrderGroups()) {
			if (og.getId() == null) {
				Context.getOrderService().saveOrderGroup(og);
			}
		}

		Context.flushSession();

		OrderGroup savedOrderGroup = Context.getOrderService().getOrderGroupByUuid(orderGroup.getUuid());
		assertEquals(firstOrderWithOrderGroup.getUuid(), savedOrderGroup.getOrders().get(0).getUuid(),
			"The first order in  savedOrderGroup is the same which is sent first in the List");

		assertEquals(secondOrderWithOrderGroup.getUuid(), savedOrderGroup.getOrders().get(1).getUuid(),
			"The second order in  savedOrderGroup is the same which is sent second in the List");
		assertThat("The first order has a lower sortWeight than the second", savedOrderGroup.getOrders().get(0)
			.getSortWeight().compareTo(savedOrderGroup.getOrders().get(1).getSortWeight()), is(-1));

		Order newOrderWithoutAnyPosition = new OrderBuilder().withAction(Order.Action.NEW).withPatient(7).withConcept(1000)
			.withCareSetting(1).withOrderer(1).withEncounter(3).withDateActivated(new Date()).withOrderType(17)
			.withUrgency(Order.Urgency.ON_SCHEDULED_DATE).withScheduledDate(new Date()).withOrderGroup(savedOrderGroup)
			.build();

		savedOrderGroup.addOrder(newOrderWithoutAnyPosition);

		Context.getOrderService().saveOrderGroup(savedOrderGroup);
		Context.flushSession();

		OrderGroup secondSavedOrderGroup = Context.getOrderService().getOrderGroupByUuid(orderGroup.getUuid());

		assertEquals(firstOrderWithOrderGroup.getUuid(), savedOrderGroup.getOrders().get(0).getUuid(), "The first order in  savedOrderGroup is the same which is sent first in the List");

		assertEquals(secondOrderWithOrderGroup.getUuid(), savedOrderGroup.getOrders().get(1).getUuid(), "The second order in  savedOrderGroup is the same which is sent second in the List");

		assertEquals(secondSavedOrderGroup.getOrders().get(2).getUuid(), newOrderWithoutAnyPosition.getUuid(), "The third order in  savedOrderGroup is the same which is sent third in the List");

		assertThat("The third order has a higher sortWeight than the second", savedOrderGroup.getOrders().get(2)
			.getSortWeight().compareTo(savedOrderGroup.getOrders().get(1).getSortWeight()), is(1));
	}

	@Test
	public void shouldSetTheCorrectSortWeightWhenAddingAnOrderAtAPosition() {
		executeDataSet(ORDER_SET);

		Encounter encounter = encounterService.getEncounter(3);

		OrderSet orderSet = Context.getOrderSetService().getOrderSet(2000);
		OrderGroup orderGroup = new OrderGroup();
		orderGroup.setOrderSet(orderSet);
		orderGroup.setPatient(encounter.getPatient());
		orderGroup.setEncounter(encounter);

		Order firstOrderWithOrderGroup = new OrderBuilder().withAction(Order.Action.NEW).withPatient(7).withConcept(1000)
			.withCareSetting(1).withOrderer(1).withEncounter(3).withDateActivated(new Date()).withOrderType(17)
			.withUrgency(Order.Urgency.ON_SCHEDULED_DATE).withScheduledDate(new Date()).withOrderGroup(orderGroup)
			.build();

		Order secondOrderWithOrderGroup = new OrderBuilder().withAction(Order.Action.NEW).withPatient(7).withConcept(1001)
			.withCareSetting(1).withOrderer(1).withEncounter(3).withDateActivated(new Date()).withOrderType(17)
			.withUrgency(Order.Urgency.ON_SCHEDULED_DATE).withScheduledDate(new Date()).withOrderGroup(orderGroup)
			.build();

		Set<Order> orders = new LinkedHashSet<>();
		orders.add(firstOrderWithOrderGroup);
		orders.add(secondOrderWithOrderGroup);

		encounter.setOrders(orders);

		for (OrderGroup og : encounter.getOrderGroups()) {
			if (og.getId() == null) {
				Context.getOrderService().saveOrderGroup(og);
			}
		}

		Context.flushSession();

		OrderGroup savedOrderGroup = Context.getOrderService().getOrderGroupByUuid(orderGroup.getUuid());
		assertEquals(firstOrderWithOrderGroup.getUuid(), savedOrderGroup.getOrders().get(0).getUuid(),
			"The first order in  savedOrderGroup is the same which is sent first in the List");

		assertEquals(secondOrderWithOrderGroup.getUuid(), savedOrderGroup.getOrders().get(1).getUuid(),
			"The second order in  savedOrderGroup is the same which is sent second in the List");
		assertThat("The first order has a lower sortWeight than the second", savedOrderGroup.getOrders().get(0)
			.getSortWeight().compareTo(savedOrderGroup.getOrders().get(1).getSortWeight()), is(-1));

		Order newOrderAtPosition1 = new OrderBuilder().withAction(Order.Action.NEW).withPatient(7).withConcept(1000)
			.withCareSetting(1).withOrderer(1).withEncounter(3).withDateActivated(new Date()).withOrderType(17)
			.withUrgency(Order.Urgency.ON_SCHEDULED_DATE).withScheduledDate(new Date()).withOrderGroup(savedOrderGroup)
			.build();

		Order newOrderAtPosition2 = new OrderBuilder().withAction(Order.Action.NEW).withPatient(7).withConcept(1000)
			.withCareSetting(1).withOrderer(1).withEncounter(3).withDateActivated(new Date()).withOrderType(17)
			.withUrgency(Order.Urgency.ON_SCHEDULED_DATE).withScheduledDate(new Date()).withOrderGroup(savedOrderGroup)
			.build();

		savedOrderGroup.addOrder(newOrderAtPosition1, 0);
		savedOrderGroup.addOrder(newOrderAtPosition2, 1);

		Context.getOrderService().saveOrderGroup(savedOrderGroup);

		OrderGroup secondSavedOrderGroup = Context.getOrderService().getOrderGroupByUuid(orderGroup.getUuid());
		assertEquals(4, savedOrderGroup.getOrders().size());

		assertEquals(newOrderAtPosition1.getUuid(), secondSavedOrderGroup.getOrders().get(0).getUuid(), "The first order in  savedOrderGroup is the same which is sent first in the List");

		assertEquals(newOrderAtPosition2.getUuid(), secondSavedOrderGroup.getOrders().get(1).getUuid(), "The second order in  savedOrderGroup is the same which is sent second in the List");

		assertEquals(firstOrderWithOrderGroup.getUuid(), savedOrderGroup.getOrders().get(2).getUuid(), "The third order in  savedOrderGroup is the same which is sent third in the List");

		assertEquals(secondOrderWithOrderGroup.getUuid(), savedOrderGroup.getOrders().get(3).getUuid(), "The fourth order in  savedOrderGroup is the same which is sent first in the List");

		assertThat("The third order has a lower sortWeight than the fourth", savedOrderGroup.getOrders().get(2)
			.getSortWeight().compareTo(savedOrderGroup.getOrders().get(3).getSortWeight()), is(-1));
		assertThat("The second order has a lower sortWeight than the third", savedOrderGroup.getOrders().get(1)
			.getSortWeight().compareTo(savedOrderGroup.getOrders().get(2).getSortWeight()), is(-1));
		assertThat("The first order has a lower sortWeight than the second", savedOrderGroup.getOrders().get(0)
			.getSortWeight().compareTo(savedOrderGroup.getOrders().get(1).getSortWeight()), is(-1));
	}

	@Test
	public void shouldSetTheCorrectSortWeightWhenAddingAnOrderWithANegativePosition() {
		executeDataSet(ORDER_SET);

		Encounter encounter = encounterService.getEncounter(3);

		OrderSet orderSet = Context.getOrderSetService().getOrderSet(2000);
		OrderGroup orderGroup = new OrderGroup();
		orderGroup.setOrderSet(orderSet);
		orderGroup.setPatient(encounter.getPatient());
		orderGroup.setEncounter(encounter);

		Order firstOrderWithOrderGroup = new OrderBuilder().withAction(Order.Action.NEW).withPatient(7).withConcept(1000)
			.withCareSetting(1).withOrderer(1).withEncounter(3).withDateActivated(new Date()).withOrderType(17)
			.withUrgency(Order.Urgency.ON_SCHEDULED_DATE).withScheduledDate(new Date()).withOrderGroup(orderGroup)
			.build();

		Order secondOrderWithOrderGroup = new OrderBuilder().withAction(Order.Action.NEW).withPatient(7).withConcept(1001)
			.withCareSetting(1).withOrderer(1).withEncounter(3).withDateActivated(new Date()).withOrderType(17)
			.withUrgency(Order.Urgency.ON_SCHEDULED_DATE).withScheduledDate(new Date()).withOrderGroup(orderGroup)
			.build();

		Set<Order> orders = new LinkedHashSet<>();
		orders.add(firstOrderWithOrderGroup);
		orders.add(secondOrderWithOrderGroup);

		encounter.setOrders(orders);

		for (OrderGroup og : encounter.getOrderGroups()) {
			if (og.getId() == null) {
				Context.getOrderService().saveOrderGroup(og);
			}
		}

		Context.flushSession();

		OrderGroup savedOrderGroup = Context.getOrderService().getOrderGroupByUuid(orderGroup.getUuid());

		Order newOrderWithNegativePosition = new OrderBuilder().withAction(Order.Action.NEW).withPatient(7)
			.withConcept(1000).withCareSetting(1).withOrderer(1).withEncounter(3).withDateActivated(new Date())
			.withOrderType(17).withUrgency(Order.Urgency.ON_SCHEDULED_DATE).withScheduledDate(new Date())
			.withOrderGroup(savedOrderGroup).build();

		savedOrderGroup.addOrder(newOrderWithNegativePosition, -1);

		Context.getOrderService().saveOrderGroup(savedOrderGroup);
		Context.flushSession();

		OrderGroup secondSavedOrderGroup = Context.getOrderService().getOrderGroupByUuid(orderGroup.getUuid());
		assertEquals(3, secondSavedOrderGroup.getOrders().size());

		assertEquals(newOrderWithNegativePosition.getUuid(), secondSavedOrderGroup.getOrders().get(2).getUuid(),
			"The new order gets added at the last position");

		assertThat("The new order has a higher sortWeight than the second", secondSavedOrderGroup.getOrders().get(2)
			.getSortWeight().compareTo(secondSavedOrderGroup.getOrders().get(1).getSortWeight()), is(1));

		Order newOrderWithInvalidPosition = new OrderBuilder().withAction(Order.Action.NEW).withPatient(7).withConcept(1000)
			.withCareSetting(1).withOrderer(1).withEncounter(3).withDateActivated(new Date()).withOrderType(17)
			.withUrgency(Order.Urgency.ON_SCHEDULED_DATE).withScheduledDate(new Date()).withOrderGroup(savedOrderGroup)
			.build();
		APIException exception = assertThrows(APIException.class, () -> secondSavedOrderGroup.addOrder(newOrderWithInvalidPosition, secondSavedOrderGroup.getOrders().size() + 1));
		assertThat(exception.getMessage(), is("Cannot add a member which is out of range of the list"));
	}

	/**
	 * @see OrderService#saveOrder(Order, OrderContext)
	 */
	@Test
	public void saveOrderGroup_shouldFailValidationIfAnyOrdersFailValidation() {
		executeDataSet(ORDER_SET);

		Encounter encounter = encounterService.getEncounter(3);
		OrderContext context = new OrderContext();

		// First we confirm that saving a Drug Order on it's own with missing required fields will fail validation

		DrugOrder drugOrder = new DrugOrderBuilder().withPatient(encounter.getPatient().getPatientId())
			.withEncounter(encounter.getEncounterId()).withCareSetting(1).withOrderer(1)
			.withOrderType(1).withDrug(2)
			.withUrgency(Order.Urgency.ROUTINE).withDateActivated(new Date())
			.build();

		Exception expectedValidationError = null;
		try {
			Context.getOrderService().saveOrder(drugOrder, context);
		} catch (Exception e) {
			expectedValidationError = e;
		}

		assertNotNull(expectedValidationError);
		assertEquals(ValidationException.class, expectedValidationError.getClass());
		assertTrue(expectedValidationError.getMessage().contains("Dose is required"));

		// Next, add this to an Order Group and save it within that group, and it should also fail

		OrderSet orderSet = Context.getOrderSetService().getOrderSet(2000);
		OrderGroup orderGroup = new OrderGroup();
		orderGroup.setOrderSet(orderSet);
		orderGroup.setPatient(encounter.getPatient());
		orderGroup.setEncounter(encounter);
		orderGroup.addOrder(drugOrder);
		drugOrder.setOrderGroup(orderGroup);

		Exception expectedGroupValidationError = null;
		try {
			Context.getOrderService().saveOrderGroup(orderGroup);
		} catch (Exception e) {
			expectedGroupValidationError = e;
		}

		assertNotNull(expectedGroupValidationError, "Validation should cause order group to fail to save");
		assertEquals(expectedValidationError.getMessage(), expectedGroupValidationError.getMessage());
	}

	/**
	 * @see OrderService#saveOrder(Order, OrderContext)
	 */
	@Test
	public void saveOrderGroup_shouldSavePreviouslySavedOrderGroup() {
		executeDataSet(ORDER_SET);

		// Create and save initial order group
		Encounter encounter = encounterService.getEncounter(3);
		OrderSet orderSet = Context.getOrderSetService().getOrderSet(2000);
		OrderGroup orderGroup = new OrderGroup();
		orderGroup.setOrderSet(orderSet);
		orderGroup.setPatient(encounter.getPatient());
		orderGroup.setEncounter(encounter);

		Order order = new OrderBuilder().withAction(Order.Action.NEW).withPatient(7).withConcept(1000)
			.withCareSetting(1).withOrderer(1).withEncounter(3).withDateActivated(new Date()).withOrderType(17)
			.withUrgency(Order.Urgency.ON_SCHEDULED_DATE).withScheduledDate(new Date()).withOrderGroup(orderGroup)
			.build();
		orderGroup.addOrder(order);

		Context.getOrderService().saveOrderGroup(orderGroup);
		Integer orderGroupId = orderGroup.getOrderGroupId();
		assertThat(orderGroupId, notNullValue());

		// Re-retrieve this order group, and try to save it
		Context.flushSession();
		Context.clearSession();
		
		orderGroup = Context.getOrderService().getOrderGroup(orderGroupId);
		Context.getOrderService().saveOrderGroup(orderGroup);
	}

	@Test
	public void getOrderGroupsByPatient_shouldReturnOrderGroupsForTheGivenPatient() {
		Patient patient = Context.getPatientService().getPatient(7);

		List<OrderGroup> orderGroups = orderService.getOrderGroupsByPatient(patient);

		assertNotNull(orderGroups);
		assertEquals(2, orderGroups.size());

		assertTrue(orderGroups.stream().anyMatch(group -> group.getOrderGroupId() == 1));
		assertTrue(orderGroups.stream().anyMatch(group -> group.getOrderGroupId() == 3));
	}

	@Test
	public void getOrderGroupsByPatient_shouldThrowAPIExceptionForNullPatient() {
		assertThrows(APIException.class, () -> orderService.getOrderGroupsByPatient(null));
	}

	@Test
	public void getOrderGroupsByEncounter_shouldReturnOrderGroupsForTheGivenEncounter() {
		Encounter encounter = Context.getEncounterService().getEncounter(3);

		List<OrderGroup> orderGroups = orderService.getOrderGroupsByEncounter(encounter);
		
		assertNotNull(orderGroups);
		assertEquals(2, orderGroups.size());

		assertTrue(orderGroups.stream().anyMatch(group -> group.getOrderGroupId() == 1));
		assertTrue(orderGroups.stream().anyMatch(group -> group.getOrderGroupId() == 3));
	}

	@Test
	public void getOrderGroupsByEncounter_shouldThrowAPIExceptionForNullEncounter() {
		assertThrows(APIException.class, () -> orderService.getOrderGroupsByEncounter(null));
	}

	@Test
	public void getOrderGroupAttributeTypes_shouldReturnAllOrderGroupAttributeTypes() {
		List<OrderGroupAttributeType> orderGroupAttributeTypes = orderService.getAllOrderGroupAttributeTypes();
		assertEquals(4, orderGroupAttributeTypes.size());
	}
	
	@Test
	public void getOrderGroupAttributeType_shouldReturnNullIfNoOrderGroupAttributeTypeHasTheGivenId() {
		assertNull(orderService.getOrderGroupAttributeType(10));
	}
	
	@Test
	public void getOrderGroupAttributeType_shouldReturnOrderGroupAttributeType() {
		OrderGroupAttributeType orderGroupAttributeType = orderService.getOrderGroupAttributeType(2);
		assertThat(orderGroupAttributeType.getId(), is(2));
	}
	
	@Test
	public void getOrderGroupAttributeTypeByUuid_shouldReturnOrderGroupAttributeTypeByUuid() {
		OrderGroupAttributeType orderGroupAttributeType = orderService
		        .getOrderGroupAttributeTypeByUuid("9cf1bce0-d18e-11ea-87d0-0242ac130003");
		assertEquals("Bacteriology", orderGroupAttributeType.getName());
	}
	
	@Test
	public void saveOrderGroupAttributeType_shouldSaveOrderGroupAttributeTypeGivenOrderGroupAttributeType()
	        throws ParseException {
		int initialGroupOrderAttributeTypeCount = orderService.getAllOrderGroupAttributeTypes().size();
		OrderGroupAttributeType orderGroupAttributeType = new OrderGroupAttributeType();
		orderGroupAttributeType.setName("Surgery");
		orderGroupAttributeType.setDatatypeClassname(FreeTextDatatype.class.getName());
		orderService.saveOrderGroupAttributeType(orderGroupAttributeType);
		assertNotNull(orderGroupAttributeType.getId());
		assertEquals(initialGroupOrderAttributeTypeCount + 1, orderService.getAllOrderGroupAttributeTypes().size());
	}
	
	@Test
	public void saveOrderGroupAttributeType_shouldEditAnExistingOrderGroupAttributeType() {
		//Check for values in the database
		OrderGroupAttributeType orderGroupAttributeType = orderService.getOrderGroupAttributeType(4);
		assertEquals("ECG", orderGroupAttributeType.getName());
		//edit existing values in the database
		orderGroupAttributeType.setName("Laparascopy");
		orderService.saveOrderGroupAttributeType(orderGroupAttributeType);
		//confirm new values are persisted
		assertEquals("Laparascopy", orderGroupAttributeType.getName());
	}
	
	@Test
	public void retireOrderGroupAttributeType_shouldRetireOrderGroupAttributeType() throws ParseException {
		OrderGroupAttributeType orderGroupAttributeType = orderService.getOrderGroupAttributeType(2);
		assertFalse(orderGroupAttributeType.getRetired());
		assertNull(orderGroupAttributeType.getRetiredBy());
		assertNull(orderGroupAttributeType.getRetireReason());
		assertNull(orderGroupAttributeType.getDateRetired());
		orderService.retireOrderGroupAttributeType(orderGroupAttributeType, "Test Retire");
		orderGroupAttributeType = orderService.getOrderGroupAttributeType(2);
		assertTrue(orderGroupAttributeType.getRetired());
		assertNotNull(orderGroupAttributeType.getRetiredBy());
		assertEquals("Test Retire", orderGroupAttributeType.getRetireReason());
		assertNotNull(orderGroupAttributeType.getDateRetired());
	}
	
	@Test
	public void unretireOrderGroupAttributeType_shouldUnretireOrderGroupAttributeType() {
		OrderGroupAttributeType orderGroupAttributeType = orderService.getOrderGroupAttributeType(4);
		assertTrue(orderGroupAttributeType.getRetired());
		assertNotNull(orderGroupAttributeType.getRetiredBy());
		assertNotNull(orderGroupAttributeType.getDateRetired());
		assertNotNull(orderGroupAttributeType.getRetireReason());
		orderService.unretireOrderGroupAttributeType(orderGroupAttributeType);
		assertFalse(orderGroupAttributeType.getRetired());
		assertNull(orderGroupAttributeType.getRetiredBy());
		assertNull(orderGroupAttributeType.getDateRetired());
		assertNull(orderGroupAttributeType.getRetireReason());
	}
	
	@Test
	public void getOrderGroupAttributeTypeByName_shouldReturnOrderGroupAttributeTypeUsingName() {
		OrderGroupAttributeType orderGroupAttributeType = orderService.getOrderGroupAttributeTypeByName("Bacteriology");
		assertEquals("9cf1bce0-d18e-11ea-87d0-0242ac130003", orderGroupAttributeType.getUuid());
	}
	
	@Test
	public void purgeOrderGroupAttributeType_shouldPurgeOrderGroupAttributeType() {
		int initialOrderGroupAttributeTypeCount = orderService.getAllOrderGroupAttributeTypes().size();
		orderService.purgeOrderGroupAttributeType(orderService.getOrderGroupAttributeType(4));
		assertEquals(initialOrderGroupAttributeTypeCount - 1, orderService.getAllOrderGroupAttributeTypes().size());
	}
	
	@Test
	public void getOrderGroupAttributeByUuid_shouldReturnNullIfNonExistingUuidIsProvided() {
		assertNull(orderService.getOrderGroupAttributeTypeByUuid("cbf580ee-d7fb-11ea-87d0-0242ac130003"));
	}
	
	@Test
	public void getOrderGroupAttributeByUuid_shouldReturnOrderGroupAttributeGivenUuid() {
		OrderGroupAttribute orderGroupAttribute = orderService
		        .getOrderGroupAttributeByUuid("86bdcc12-d18d-11ea-87d0-0242ac130003");
		orderGroupAttribute.getValueReference();
		assertEquals("Test 1", orderGroupAttribute.getValueReference());
		assertEquals(1, orderGroupAttribute.getId());
	}

	@Test
	public void saveOrder_shouldAllowARetrospectiveOrderToCloseAnOrderThatExpiredInThePast() throws Exception {
		
		// Ensure that duration units are configured correctly to a snomed duration code
		ConceptReferenceTerm days = new ConceptReferenceTerm();
		days.setConceptSource(conceptService.getConceptSourceByName("SNOMED CT"));
		days.setCode("258703001");
		days.setName("Day(s)");
		conceptService.saveConceptReferenceTerm(days);
		
		Concept daysConcept = conceptService.getConcept(28);
		daysConcept.addConceptMapping(new ConceptMap(days, conceptService.getConceptMapType(2)));
		conceptService.saveConcept(daysConcept);
		
		// First create a retrospective Order on 8/1/2008 with a duration of 60 days.
		// This will set the auto-expire date to 9/29/2008

		Encounter e1 = encounterService.getEncounter(3);
		DrugOrder o1 = new DrugOrderBuilder().withPatient(e1.getPatient().getPatientId())
			.withEncounter(e1.getEncounterId()).withCareSetting(2).withOrderer(1).withUrgency(Order.Urgency.ROUTINE)
			.withDateActivated(e1.getEncounterDatetime())
			.withOrderType(1).withDrug(2)
			.withDosingType(SimpleDosingInstructions.class)
			.build();
		o1.setDose(2d);
		o1.setDoseUnits(conceptService.getConcept(51)); // tab(s)
		o1.setRoute(conceptService.getConcept(22)); // unknown
		o1.setFrequency(orderService.getOrderFrequency(1));
		o1.setDuration(60);
		o1.setDurationUnits(daysConcept); // days
		e1.addOrder(o1);
		encounterService.saveEncounter(e1);
		assertThat(new SimpleDateFormat("yyyy-MM-dd").format(o1.getAutoExpireDate()), is("2008-09-29"));
		assertThat(o1.getDateStopped(), is(nullValue()));

		// Next, create a new Order on 8/15/2008 that revises the above order
		// Encounter 4 is on 8/15/2008 for patient 7
		Encounter e2 = encounterService.getEncounter(4);
		DrugOrder o2 = o1.cloneForRevision();
		o2.setOrderer(providerService.getProvider(1));
		o2.setDateActivated(e2.getEncounterDatetime());
		o2.setDose(3d);
		e2.addOrder(o2);
		encounterService.saveEncounter(e2);
		assertThat(new SimpleDateFormat("yyyy-MM-dd").format(o1.getDateStopped()), is("2008-08-14"));
	}

	/**
	 * @see OrderService#saveOrderGroup(org.openmrs.OrderGroup, OrderContext)
	 */
	@Test
	public void saveOrderGroup_shouldSaveOrderGroupWithOrderContext() {
		executeDataSet(ORDER_SET);
		Encounter encounter = encounterService.getEncounter(3);
		OrderSet orderSet = Context.getOrderSetService().getOrderSet(1);
		OrderGroup orderGroup = new OrderGroup();
		orderGroup.setOrderSet(orderSet);
		orderGroup.setPatient(encounter.getPatient());
		orderGroup.setEncounter(encounter);

		Order firstOrder = new OrderBuilder().withAction(Order.Action.NEW).withPatient(1).withConcept(10).withOrderer(1)
			.withEncounter(3).withDateActivated(new Date()).withOrderType(17)
			.withUrgency(Order.Urgency.ON_SCHEDULED_DATE).withScheduledDate(new Date()).build();

		Order secondOrder = new OrderBuilder().withAction(Order.Action.NEW).withPatient(7).withConcept(10).withOrderer(1)
			.withEncounter(3).withDateActivated(new Date()).withOrderType(17)
			.withUrgency(Order.Urgency.ON_SCHEDULED_DATE).withScheduledDate(new Date()).build();

		orderGroup.addOrder(firstOrder);
		orderGroup.addOrder(secondOrder);

		OrderType orderType = orderService.getOrderType(17);
		CareSetting careSetting = orderService.getCareSetting(1);

		OrderContext orderContext = new OrderContext();
		orderContext.setCareSetting(careSetting);
		orderContext.setOrderType(orderType);
		OrderGroup result = orderService.saveOrderGroup(orderGroup, orderContext);

		assertEquals(2, result.getOrders().size());
		assertEquals(orderType, result.getOrders().get(0).getOrderType());
		assertEquals(careSetting, result.getOrders().get(1).getCareSetting());
	}
	
	/**
	 * @see OrderService#saveOrder(org.openmrs.Order, OrderContext)
	 */
	@Test
	public void saveOrder_shouldSaveTheFormNamespaceAndPath() {
		Order order = new TestOrder();
		order.setPatient(patientService.getPatient(7));
		order.setConcept(conceptService.getConcept(5497));
		order.setOrderer(providerService.getProvider(1));
		order.setCareSetting(orderService.getCareSetting(1));
		order.setOrderType(orderService.getOrderType(2));
		order.setEncounter(encounterService.getEncounter(3));
		order.setDateActivated(new Date());
		
		final String NAMESPACE = "namespace";
		final String FORMFIELD_PATH = "formFieldPath";
		order.setFormField(NAMESPACE, FORMFIELD_PATH);
		
		order = orderService.saveOrder(order, null);
		assertEquals(NAMESPACE + "^" + FORMFIELD_PATH, order.getFormNamespaceAndPath());
	}

	@Test
	public void getAllOrderAttributeTypes_shouldReturnAllOrderAttributeTypes() {
		assertThat(orderService.getAllOrderAttributeTypes(), hasSize(4));
	}

	@Test
	public void getOrderAttributeTypeById_shouldReturnNullIfNoOrderAttributeTypeHasTheProvidedId() {
		assertNull(orderService.getOrderAttributeTypeById(15));
	}

	@Test
	public void getOrderAttributeTypeById_shouldReturnOrderAttributeTypeUsingProvidedId() {
		assertThat(orderService.getOrderAttributeTypeById(2).getId(), is(2));
	}

	@Test
	public void getOrderAttributeTypeByUuid_shouldReturnOrderAttributeTypeUsingProvidedUuid() {
		assertEquals("Referral", orderService.getOrderAttributeTypeByUuid(
				"9758d106-79b0-4f45-8d8c-ae8b3f25d72a").getName());
	}
	
	@Test
	public void saveOrderAttributeType_shouldEditTheExistingOrderAttributeType() {
		OrderAttributeType orderAttributeType = orderService.getOrderAttributeTypeById(4);
		assertEquals("Drug", orderAttributeType.getName());
		orderAttributeType.setName("Drug Dispense");
		orderService.saveOrderAttributeType(orderAttributeType);
		assertThat(orderService.getOrderAttributeTypeById(orderAttributeType.getId()).getName(), is("Drug Dispense"));
	}

	@Test
	public void retireOrderAttributeType_shouldRetireTheProvidedOrderAttributeType() throws ParseException {
		OrderAttributeType orderAttributeType = orderService.getOrderAttributeTypeById(2);
		assertFalse(orderAttributeType.getRetired());
		assertNull(orderAttributeType.getRetiredBy());
		assertNull(orderAttributeType.getRetireReason());
		assertNull(orderAttributeType.getDateRetired());
		orderService.retireOrderAttributeType(orderAttributeType, "Test Retire");
		orderAttributeType = orderService.getOrderAttributeTypeById(orderAttributeType.getId());
		assertTrue(orderAttributeType.getRetired());
		assertNotNull(orderAttributeType.getRetiredBy());
		assertEquals("Test Retire", orderAttributeType.getRetireReason());
		assertNotNull(orderAttributeType.getDateRetired());
	}

	@Test
	public void unretireOrderAttributeType_shouldUnretireTheProvidedOrderAttributeType() {
		OrderAttributeType orderAttributeType = orderService.getOrderAttributeTypeById(4);
		assertTrue(orderAttributeType.getRetired());
		assertNotNull(orderAttributeType.getRetiredBy());
		assertNotNull(orderAttributeType.getDateRetired());
		assertNotNull(orderAttributeType.getRetireReason());
		orderService.unretireOrderAttributeType(orderAttributeType);
		assertFalse(orderAttributeType.getRetired());
		assertNull(orderAttributeType.getRetiredBy());
		assertNull(orderAttributeType.getDateRetired());
		assertNull(orderAttributeType.getRetireReason());
	}
	
	@Test
	public void purgeOrderAttributeType_shouldPurgeTheProvidedOrderAttributeType() {
		final int ORIGINAL_COUNT = orderService.getAllOrderAttributeTypes().size();
		orderService.purgeOrderAttributeType(orderService.getOrderAttributeTypeById(3));
		assertNull(orderService.getOrderAttributeTypeById(3));
		assertEquals(ORIGINAL_COUNT - 1, orderService.getAllOrderAttributeTypes().size());
	}

	@Test
	public void getOrderAttributeByUuid_shouldReturnNullIfNonExistingUuidIsProvided() {
		assertNull(orderService.getOrderAttributeByUuid("26bbdf73-4268-4e65-aa72-54cb928870d6"));
	}

	@Test
	public void getOrderAttributeByUuid_shouldReturnOrderAttributeUsingProvidedUuid() {
		OrderAttribute orderAttribute = orderService.getOrderAttributeByUuid("8c3c27e4-030f-410e-86de-a5743b0b3361");
		assertEquals("Testing Reference", orderAttribute.getValueReference());
		assertEquals(1, orderAttribute.getId());
	}

	@Test
	public void getOrderAttributeTypeByName_shouldReturnCorrectOrderAttributeType() {
		final String ORDER_ATTRIBUTE_TYPE_NAME = "Supplies";

		OrderAttributeType orderAttributeType = orderService.getOrderAttributeTypeByName(ORDER_ATTRIBUTE_TYPE_NAME);

		assertNotNull(orderAttributeType);
		assertEquals(ORDER_ATTRIBUTE_TYPE_NAME, orderAttributeType.getName());
	}

	@Test
	public void getOrderAttributeTypeByName_shouldReturnNullForMismatchedName() {
		assertNull(orderService.getOrderAttributeTypeByName("InvalidName"));
	}
}<|MERGE_RESOLUTION|>--- conflicted
+++ resolved
@@ -2776,11 +2776,8 @@
 				.addAnnotatedClass(ConceptStateConversion.class)
 				.addAnnotatedClass(OrderGroup.class)
 				.addAnnotatedClass(Template.class)
-<<<<<<< HEAD
 		    	.addAnnotatedClass(Drug.class)
-=======
 				.addAnnotatedClass(ConceptAttributeType.class)
->>>>>>> 87a175e2
 				.getMetadataBuilder().build();
 
 
