--- conflicted
+++ resolved
@@ -631,20 +631,17 @@
        object.value = object.value.substring(0, maxLength); 
        $j("#description_maxlength_error").show();
     }
-<<<<<<< HEAD
-}
-
-/**
- * Removes potentially executable javascript from a snippet of text
- * @param str the text to sanitize
- * @since 1.11
- */
-function sanitizeHtml(str) {
-    return html_sanitize(str);
-=======
      if( object.value.length < maxLength) {
    	         object.value = object.value.substring(0, maxLength);  
    	         $j("#description_maxlength_error").hide();
  	 	}   
->>>>>>> 722452d3
+}
+
+/**
+ * Removes potentially executable javascript from a snippet of text
+ * @param str the text to sanitize
+ * @since 1.11
+ */
+function sanitizeHtml(str) {
+    return html_sanitize(str);
 }