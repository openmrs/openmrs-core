<%@ page pageEncoding="UTF-8" contentType="text/html; charset=UTF-8" %>
<!DOCTYPE html PUBLIC "-//W3C//DTD XHTML 1.0 Transitional//EN"
   "http://www.w3.org/TR/xhtml1/DTD/xhtml1-transitional.dtd">

<%@ page import="org.openmrs.web.WebConstants" %>
<%
	pageContext.setAttribute("msg", session.getAttribute(WebConstants.OPENMRS_MSG_ATTR));
	pageContext.setAttribute("msgArgs", session.getAttribute(WebConstants.OPENMRS_MSG_ARGS));
	pageContext.setAttribute("err", session.getAttribute(WebConstants.OPENMRS_ERROR_ATTR));
	pageContext.setAttribute("errArgs", session.getAttribute(WebConstants.OPENMRS_ERROR_ARGS));
	session.removeAttribute(WebConstants.OPENMRS_MSG_ATTR);
	session.removeAttribute(WebConstants.OPENMRS_MSG_ARGS);
	session.removeAttribute(WebConstants.OPENMRS_ERROR_ATTR);
	session.removeAttribute(WebConstants.OPENMRS_ERROR_ARGS);
%>

<html xmlns="http://www.w3.org/1999/xhtml" 
	xmlns:c="http://java.sun.com/jsp/jstl/core"
	xmlns:jsp="http://java.sun.com/JSP/Page"
	xmlns:spring="http://www.springframework.org/tags"
	xmlns:openmrs="urn:jsptld:/WEB-INF/taglibs/openmrs.tld">
	<head>
		<openmrs:htmlInclude file="/openmrs.js" />
		<openmrs:htmlInclude file="/scripts/openmrsmessages.js" appendLocale="true" />
		<openmrs:htmlInclude file="/openmrs.css" />
		<link href="<openmrs:contextPath/><spring:theme code='stylesheet' />" type="text/css" rel="stylesheet" />
		<openmrs:htmlInclude file="/style.css" />
		<openmrs:htmlInclude file="/dwr/engine.js" />
		<openmrs:htmlInclude file="/dwr/interface/DWRAlertService.js" />
		<c:if test="${empty DO_NOT_INCLUDE_JQUERY}">
			<openmrs:htmlInclude file="/scripts/jquery/jquery.min.js" />
			<openmrs:htmlInclude file="/scripts/jquery-ui/js/jquery-ui.custom.min.js" />
            <openmrs:htmlInclude file="/scripts/jquery-ui/js/jquery-ui-timepicker-addon.js" />
			<openmrs:htmlInclude file="/scripts/jquery-ui/js/jquery-ui-datepicker-i18n.js" />
			<openmrs:htmlInclude file="/scripts/jquery-ui/js/jquery-ui-timepicker-i18n.js" />
			<link href="<openmrs:contextPath/>/scripts/jquery-ui/css/<spring:theme code='jqueryui.theme.name' />/jquery-ui.custom.css" type="text/css" rel="stylesheet" />
		</c:if>
		<link rel="shortcut icon" type="image/ico" href="<openmrs:contextPath/><spring:theme code='favicon' />">
		<link rel="icon" type="image/png" href="<openmrs:contextPath/><spring:theme code='favicon.png' />">

		<c:choose>
			<c:when test="${!empty pageTitle}">
				<title>${pageTitle}</title>
			</c:when>
			<c:otherwise>
				<title><openmrs:message code="openmrs.title"/></title>
			</c:otherwise>
		</c:choose>


		<script type="text/javascript">
			<c:if test="${empty DO_NOT_INCLUDE_JQUERY}">
				var $j = jQuery.noConflict();
			</c:if>
			/* variable used in js to know the context path */
			var openmrsContextPath = '${pageContext.request.contextPath}';
			var dwrLoadingMessage = '<openmrs:message code="general.loading" />';
			var jsDateFormat = '<openmrs:datePattern localize="false"/>';
			var jsTimeFormat = '<openmrs:timePattern format="jquery" localize="false"/>';
			var jsLocale = '<%= org.openmrs.api.context.Context.getLocale() %>';
			
			/* prevents users getting false dwr errors msgs when leaving pages */
			var pageIsExiting = false;
			if (typeof(jQuery) != "undefined")
			    jQuery(window).bind('beforeunload', function () { pageIsExiting = true; } );
			
			var handler = function(msg, ex) {
				if (!pageIsExiting) {
					var div = document.getElementById("openmrs_dwr_error");
					div.style.display = ""; // show the error div
					var msgDiv = document.getElementById("openmrs_dwr_error_msg");
					msgDiv.innerHTML = '<openmrs:message code="error.dwr"/>' + " <b>" + msg + "</b>";
				}
				
			};
			dwr.engine.setErrorHandler(handler);
			dwr.engine.setWarningHandler(handler);
		</script>

		<openmrs:extensionPoint pointId="org.openmrs.headerFullIncludeExt" type="html" requiredClass="org.openmrs.module.web.extension.HeaderIncludeExt">
			<c:forEach var="file" items="${extension.headerFiles}">
				<openmrs:htmlInclude file="${file}" />
			</c:forEach>
		</openmrs:extensionPoint>

	</head>

<body>
	<div id="pageBody">
        
		<div id="userBar">
			<openmrs:authentication>
				<c:if test="${authenticatedUser != null}">
					<span id="userLoggedInAs" class="firstChild">
<<<<<<< HEAD
						<openmrs:message code="header.logged.in"/> <c:out value="${authenticatedUser.personName}" />
=======
						<openmrs:message code="header.logged.in"/> ${authenticatedUser.personName}
>>>>>>> 72bbfe03
					</span>
					<span id="userLogout">
						<a href='${pageContext.request.contextPath}/logout'><openmrs:message code="header.logout" /></a>
					</span>
					<span>
						<a href="${pageContext.request.contextPath}/options.form"><openmrs:message code="Navigation.options"/></a>
					</span>
				</c:if>
				<c:if test="${authenticatedUser == null}">
					<span id="userLoggedOut" class="firstChild">
						<openmrs:message code="header.logged.out"/>
					</span>
					<span id="userLogIn">
						<a href='${pageContext.request.contextPath}/login.htm'><openmrs:message code="header.login"/></a>
					</span>
				</c:if>
			</openmrs:authentication>

			<span id="userHelp">
				<a href='<%= request.getContextPath() %>/help.htm'><openmrs:message code="header.help"/></a>
			</span>
			<openmrs:extensionPoint pointId="org.openmrs.headerFull.userBar" type="html">
				<openmrs:hasPrivilege privilege="${extension.requiredPrivilege}">
					<span>
						<a href="<c:url value="${extension.url}" />"><openmrs:message code="${extension.label}"/></a>
					</span>
					<c:if test="${extension.portletUrl != null}">
						<openmrs:portlet url="${extension.portletUrl}" moduleId="${extension.moduleId}" id="${extension.portletUrl}" />
					</c:if>
				</openmrs:hasPrivilege>
			</openmrs:extensionPoint>
		</div>

		<%@ include file="/WEB-INF/template/banner.jsp" %>

		<%-- This is where the My Patients popup used to be. I'm leaving this placeholder here
			as a reminder of where to put back an extension point when I've figured out what it should
			look like. -DJ
		<div id="popupTray">
		</div>
		--%>

		<div id="content">

			<openmrs:forEachAlert>
				<c:if test="${varStatus.first}"><div id="alertOuterBox"><div id="alertInnerBox"></c:if>
					<div class="alert">
						<a href="#markRead" onClick="return markAlertRead(this, '${alert.alertId}')" HIDEFOCUS class="markAlertRead">
							<img src="${pageContext.request.contextPath}/images/markRead.gif" alt='<openmrs:message code="Alert.mark"/>' title='<openmrs:message code="Alert.mark"/>'/> <span class="markAlertText"><openmrs:message code="Alert.markAsRead"/></span>
						</a>
						${alert.text} ${alert.dateToExpire} <c:if test="${alert.satisfiedByAny}"><i class="smallMessage">(<openmrs:message code="Alert.mark.satisfiedByAny"/>)</i></c:if>
					</div>
				<c:if test="${varStatus.last}">
					</div>
					<div id="alertBar">
<<<<<<< HEAD
						<img src="${pageContext.request.contextPath}/images/alert.gif" align="center" alt='<openmrs:message htmlEscape="false" code="Alert.unreadAlert"/>' title='<openmrs:message htmlEscape="false" code="Alert.unreadAlert"/>'/>
						<c:if test="${varStatus.count == 1}"><openmrs:message htmlEscape="false" code="Alert.unreadAlert"/></c:if>
						<c:if test="${varStatus.count != 1}"><openmrs:message htmlEscape="false" code="Alert.unreadAlerts" arguments="${varStatus.count}" /></c:if>
						<a href="#markAllAsRead" onclick="return markAllAlertsRead(this)" HIDEFOCUS class="markAllAsRead" >
							<img src="${pageContext.request.contextPath}/images/markRead.gif" alt='<openmrs:message code="Alert.markAllAsRead"/>' title='<openmrs:message code="Alert.markAllAlertsAsRead"/>' /> <span class="markAllAsRead"><openmrs:message code="Alert.markAllAsRead"/></span>
						</a>
=======
						<img src="${pageContext.request.contextPath}/images/alert.gif" align="center" alt='<openmrs:message code="Alert.unreadAlert"/>' title='<openmrs:message code="Alert.unreadAlert"/>'/>
						<c:if test="${varStatus.count == 1}"><openmrs:message code="Alert.unreadAlert"/></c:if>
						<c:if test="${varStatus.count != 1}"><openmrs:message code="Alert.unreadAlerts" arguments="${varStatus.count}" /></c:if>
>>>>>>> 72bbfe03
					</div>
					</div>
				</c:if>
			</openmrs:forEachAlert>

			<c:if test="${msg != null}">
				<div id="openmrs_msg"><openmrs:message code="${msg}" text="${msg}" arguments="${msgArgs}" /></div>
			</c:if>
			<c:if test="${err != null}">
				<div id="openmrs_error"><openmrs:message code="${err}" text="${err}" arguments="${errArgs}"/></div>
			</c:if>
			<div id="openmrs_dwr_error" style="display:none" class="error">
				<div id="openmrs_dwr_error_msg"></div>
				<div id="openmrs_dwr_error_close" class="smallMessage">
					<i><openmrs:message code="error.dwr.stacktrace"/></i> 
					<a href="#" onclick="this.parentNode.parentNode.style.display='none'"><openmrs:message code="error.dwr.hide"/></a>
				</div>
			</div>
			
<|MERGE_RESOLUTION|>--- conflicted
+++ resolved
@@ -1,185 +1,168 @@
-<%@ page pageEncoding="UTF-8" contentType="text/html; charset=UTF-8" %>
-<!DOCTYPE html PUBLIC "-//W3C//DTD XHTML 1.0 Transitional//EN"
-   "http://www.w3.org/TR/xhtml1/DTD/xhtml1-transitional.dtd">
-
-<%@ page import="org.openmrs.web.WebConstants" %>
-<%
-	pageContext.setAttribute("msg", session.getAttribute(WebConstants.OPENMRS_MSG_ATTR));
-	pageContext.setAttribute("msgArgs", session.getAttribute(WebConstants.OPENMRS_MSG_ARGS));
-	pageContext.setAttribute("err", session.getAttribute(WebConstants.OPENMRS_ERROR_ATTR));
-	pageContext.setAttribute("errArgs", session.getAttribute(WebConstants.OPENMRS_ERROR_ARGS));
-	session.removeAttribute(WebConstants.OPENMRS_MSG_ATTR);
-	session.removeAttribute(WebConstants.OPENMRS_MSG_ARGS);
-	session.removeAttribute(WebConstants.OPENMRS_ERROR_ATTR);
-	session.removeAttribute(WebConstants.OPENMRS_ERROR_ARGS);
-%>
-
-<html xmlns="http://www.w3.org/1999/xhtml" 
-	xmlns:c="http://java.sun.com/jsp/jstl/core"
-	xmlns:jsp="http://java.sun.com/JSP/Page"
-	xmlns:spring="http://www.springframework.org/tags"
-	xmlns:openmrs="urn:jsptld:/WEB-INF/taglibs/openmrs.tld">
-	<head>
-		<openmrs:htmlInclude file="/openmrs.js" />
-		<openmrs:htmlInclude file="/scripts/openmrsmessages.js" appendLocale="true" />
-		<openmrs:htmlInclude file="/openmrs.css" />
-		<link href="<openmrs:contextPath/><spring:theme code='stylesheet' />" type="text/css" rel="stylesheet" />
-		<openmrs:htmlInclude file="/style.css" />
-		<openmrs:htmlInclude file="/dwr/engine.js" />
-		<openmrs:htmlInclude file="/dwr/interface/DWRAlertService.js" />
-		<c:if test="${empty DO_NOT_INCLUDE_JQUERY}">
-			<openmrs:htmlInclude file="/scripts/jquery/jquery.min.js" />
-			<openmrs:htmlInclude file="/scripts/jquery-ui/js/jquery-ui.custom.min.js" />
-            <openmrs:htmlInclude file="/scripts/jquery-ui/js/jquery-ui-timepicker-addon.js" />
-			<openmrs:htmlInclude file="/scripts/jquery-ui/js/jquery-ui-datepicker-i18n.js" />
-			<openmrs:htmlInclude file="/scripts/jquery-ui/js/jquery-ui-timepicker-i18n.js" />
-			<link href="<openmrs:contextPath/>/scripts/jquery-ui/css/<spring:theme code='jqueryui.theme.name' />/jquery-ui.custom.css" type="text/css" rel="stylesheet" />
-		</c:if>
-		<link rel="shortcut icon" type="image/ico" href="<openmrs:contextPath/><spring:theme code='favicon' />">
-		<link rel="icon" type="image/png" href="<openmrs:contextPath/><spring:theme code='favicon.png' />">
-
-		<c:choose>
-			<c:when test="${!empty pageTitle}">
-				<title>${pageTitle}</title>
-			</c:when>
-			<c:otherwise>
-				<title><openmrs:message code="openmrs.title"/></title>
-			</c:otherwise>
-		</c:choose>
-
-
-		<script type="text/javascript">
-			<c:if test="${empty DO_NOT_INCLUDE_JQUERY}">
-				var $j = jQuery.noConflict();
-			</c:if>
-			/* variable used in js to know the context path */
-			var openmrsContextPath = '${pageContext.request.contextPath}';
-			var dwrLoadingMessage = '<openmrs:message code="general.loading" />';
-			var jsDateFormat = '<openmrs:datePattern localize="false"/>';
-			var jsTimeFormat = '<openmrs:timePattern format="jquery" localize="false"/>';
-			var jsLocale = '<%= org.openmrs.api.context.Context.getLocale() %>';
-			
-			/* prevents users getting false dwr errors msgs when leaving pages */
-			var pageIsExiting = false;
-			if (typeof(jQuery) != "undefined")
-			    jQuery(window).bind('beforeunload', function () { pageIsExiting = true; } );
-			
-			var handler = function(msg, ex) {
-				if (!pageIsExiting) {
-					var div = document.getElementById("openmrs_dwr_error");
-					div.style.display = ""; // show the error div
-					var msgDiv = document.getElementById("openmrs_dwr_error_msg");
-					msgDiv.innerHTML = '<openmrs:message code="error.dwr"/>' + " <b>" + msg + "</b>";
-				}
-				
-			};
-			dwr.engine.setErrorHandler(handler);
-			dwr.engine.setWarningHandler(handler);
-		</script>
-
-		<openmrs:extensionPoint pointId="org.openmrs.headerFullIncludeExt" type="html" requiredClass="org.openmrs.module.web.extension.HeaderIncludeExt">
-			<c:forEach var="file" items="${extension.headerFiles}">
-				<openmrs:htmlInclude file="${file}" />
-			</c:forEach>
-		</openmrs:extensionPoint>
-
-	</head>
-
-<body>
-	<div id="pageBody">
-        
-		<div id="userBar">
-			<openmrs:authentication>
-				<c:if test="${authenticatedUser != null}">
-					<span id="userLoggedInAs" class="firstChild">
-<<<<<<< HEAD
-						<openmrs:message code="header.logged.in"/> <c:out value="${authenticatedUser.personName}" />
-=======
-						<openmrs:message code="header.logged.in"/> ${authenticatedUser.personName}
->>>>>>> 72bbfe03
-					</span>
-					<span id="userLogout">
-						<a href='${pageContext.request.contextPath}/logout'><openmrs:message code="header.logout" /></a>
-					</span>
-					<span>
-						<a href="${pageContext.request.contextPath}/options.form"><openmrs:message code="Navigation.options"/></a>
-					</span>
-				</c:if>
-				<c:if test="${authenticatedUser == null}">
-					<span id="userLoggedOut" class="firstChild">
-						<openmrs:message code="header.logged.out"/>
-					</span>
-					<span id="userLogIn">
-						<a href='${pageContext.request.contextPath}/login.htm'><openmrs:message code="header.login"/></a>
-					</span>
-				</c:if>
-			</openmrs:authentication>
-
-			<span id="userHelp">
-				<a href='<%= request.getContextPath() %>/help.htm'><openmrs:message code="header.help"/></a>
-			</span>
-			<openmrs:extensionPoint pointId="org.openmrs.headerFull.userBar" type="html">
-				<openmrs:hasPrivilege privilege="${extension.requiredPrivilege}">
-					<span>
-						<a href="<c:url value="${extension.url}" />"><openmrs:message code="${extension.label}"/></a>
-					</span>
-					<c:if test="${extension.portletUrl != null}">
-						<openmrs:portlet url="${extension.portletUrl}" moduleId="${extension.moduleId}" id="${extension.portletUrl}" />
-					</c:if>
-				</openmrs:hasPrivilege>
-			</openmrs:extensionPoint>
-		</div>
-
-		<%@ include file="/WEB-INF/template/banner.jsp" %>
-
-		<%-- This is where the My Patients popup used to be. I'm leaving this placeholder here
-			as a reminder of where to put back an extension point when I've figured out what it should
-			look like. -DJ
-		<div id="popupTray">
-		</div>
-		--%>
-
-		<div id="content">
-
-			<openmrs:forEachAlert>
-				<c:if test="${varStatus.first}"><div id="alertOuterBox"><div id="alertInnerBox"></c:if>
-					<div class="alert">
-						<a href="#markRead" onClick="return markAlertRead(this, '${alert.alertId}')" HIDEFOCUS class="markAlertRead">
-							<img src="${pageContext.request.contextPath}/images/markRead.gif" alt='<openmrs:message code="Alert.mark"/>' title='<openmrs:message code="Alert.mark"/>'/> <span class="markAlertText"><openmrs:message code="Alert.markAsRead"/></span>
-						</a>
-						${alert.text} ${alert.dateToExpire} <c:if test="${alert.satisfiedByAny}"><i class="smallMessage">(<openmrs:message code="Alert.mark.satisfiedByAny"/>)</i></c:if>
-					</div>
-				<c:if test="${varStatus.last}">
-					</div>
-					<div id="alertBar">
-<<<<<<< HEAD
-						<img src="${pageContext.request.contextPath}/images/alert.gif" align="center" alt='<openmrs:message htmlEscape="false" code="Alert.unreadAlert"/>' title='<openmrs:message htmlEscape="false" code="Alert.unreadAlert"/>'/>
-						<c:if test="${varStatus.count == 1}"><openmrs:message htmlEscape="false" code="Alert.unreadAlert"/></c:if>
-						<c:if test="${varStatus.count != 1}"><openmrs:message htmlEscape="false" code="Alert.unreadAlerts" arguments="${varStatus.count}" /></c:if>
-						<a href="#markAllAsRead" onclick="return markAllAlertsRead(this)" HIDEFOCUS class="markAllAsRead" >
-							<img src="${pageContext.request.contextPath}/images/markRead.gif" alt='<openmrs:message code="Alert.markAllAsRead"/>' title='<openmrs:message code="Alert.markAllAlertsAsRead"/>' /> <span class="markAllAsRead"><openmrs:message code="Alert.markAllAsRead"/></span>
-						</a>
-=======
-						<img src="${pageContext.request.contextPath}/images/alert.gif" align="center" alt='<openmrs:message code="Alert.unreadAlert"/>' title='<openmrs:message code="Alert.unreadAlert"/>'/>
-						<c:if test="${varStatus.count == 1}"><openmrs:message code="Alert.unreadAlert"/></c:if>
-						<c:if test="${varStatus.count != 1}"><openmrs:message code="Alert.unreadAlerts" arguments="${varStatus.count}" /></c:if>
->>>>>>> 72bbfe03
-					</div>
-					</div>
-				</c:if>
-			</openmrs:forEachAlert>
-
-			<c:if test="${msg != null}">
-				<div id="openmrs_msg"><openmrs:message code="${msg}" text="${msg}" arguments="${msgArgs}" /></div>
-			</c:if>
-			<c:if test="${err != null}">
-				<div id="openmrs_error"><openmrs:message code="${err}" text="${err}" arguments="${errArgs}"/></div>
-			</c:if>
-			<div id="openmrs_dwr_error" style="display:none" class="error">
-				<div id="openmrs_dwr_error_msg"></div>
-				<div id="openmrs_dwr_error_close" class="smallMessage">
-					<i><openmrs:message code="error.dwr.stacktrace"/></i> 
-					<a href="#" onclick="this.parentNode.parentNode.style.display='none'"><openmrs:message code="error.dwr.hide"/></a>
-				</div>
-			</div>
-			
+<%@ page pageEncoding="UTF-8" contentType="text/html; charset=UTF-8" %>
+<!DOCTYPE html PUBLIC "-//W3C//DTD XHTML 1.0 Transitional//EN"
+   "http://www.w3.org/TR/xhtml1/DTD/xhtml1-transitional.dtd">
+
+<%@ page import="org.openmrs.web.WebConstants" %>
+<%
+	pageContext.setAttribute("msg", session.getAttribute(WebConstants.OPENMRS_MSG_ATTR));
+	pageContext.setAttribute("msgArgs", session.getAttribute(WebConstants.OPENMRS_MSG_ARGS));
+	pageContext.setAttribute("err", session.getAttribute(WebConstants.OPENMRS_ERROR_ATTR));
+	pageContext.setAttribute("errArgs", session.getAttribute(WebConstants.OPENMRS_ERROR_ARGS));
+	session.removeAttribute(WebConstants.OPENMRS_MSG_ATTR);
+	session.removeAttribute(WebConstants.OPENMRS_MSG_ARGS);
+	session.removeAttribute(WebConstants.OPENMRS_ERROR_ATTR);
+	session.removeAttribute(WebConstants.OPENMRS_ERROR_ARGS);
+%>
+
+<html xmlns="http://www.w3.org/1999/xhtml">
+	<head>
+		<openmrs:htmlInclude file="/openmrs.js" />
+		<openmrs:htmlInclude file="/scripts/openmrsmessages.js" appendLocale="true" />
+		<openmrs:htmlInclude file="/openmrs.css" />
+		<link href="<openmrs:contextPath/><spring:theme code='stylesheet' />" type="text/css" rel="stylesheet" />
+		<openmrs:htmlInclude file="/style.css" />
+		<openmrs:htmlInclude file="/dwr/engine.js" />
+		<openmrs:htmlInclude file="/dwr/interface/DWRAlertService.js" />
+		<c:if test="${empty DO_NOT_INCLUDE_JQUERY}">
+			<openmrs:htmlInclude file="/scripts/jquery/jquery.min.js" />
+			<openmrs:htmlInclude file="/scripts/jquery-ui/js/jquery-ui.custom.min.js" />
+            <openmrs:htmlInclude file="/scripts/jquery-ui/js/jquery-ui-timepicker-addon.js" />
+			<openmrs:htmlInclude file="/scripts/jquery-ui/js/jquery-ui-datepicker-i18n.js" />
+			<openmrs:htmlInclude file="/scripts/jquery-ui/js/jquery-ui-timepicker-i18n.js" />
+			<link href="<openmrs:contextPath/>/scripts/jquery-ui/css/<spring:theme code='jqueryui.theme.name' />/jquery-ui.custom.css" type="text/css" rel="stylesheet" />
+		</c:if>
+		<link rel="shortcut icon" type="image/ico" href="<openmrs:contextPath/><spring:theme code='favicon' />">
+		<link rel="icon" type="image/png" href="<openmrs:contextPath/><spring:theme code='favicon.png' />">
+
+		<c:choose>
+			<c:when test="${!empty pageTitle}">
+				<title>${pageTitle}</title>
+			</c:when>
+			<c:otherwise>
+				<title><openmrs:message code="openmrs.title"/></title>
+			</c:otherwise>
+		</c:choose>
+
+
+		<script type="text/javascript">
+			<c:if test="${empty DO_NOT_INCLUDE_JQUERY}">
+				var $j = jQuery.noConflict();
+			</c:if>
+			/* variable used in js to know the context path */
+			var openmrsContextPath = '${pageContext.request.contextPath}';
+			var dwrLoadingMessage = '<openmrs:message code="general.loading" />';
+			var jsDateFormat = '<openmrs:datePattern localize="false"/>';
+			var jsTimeFormat = '<openmrs:timePattern format="jquery" localize="false"/>';
+			var jsLocale = '<%= org.openmrs.api.context.Context.getLocale() %>';
+			
+			/* prevents users getting false dwr errors msgs when leaving pages */
+			var pageIsExiting = false;
+			if (typeof(jQuery) != "undefined")
+			    jQuery(window).bind('beforeunload', function () { pageIsExiting = true; } );
+			
+			var handler = function(msg, ex) {
+				if (!pageIsExiting) {
+					var div = document.getElementById("openmrs_dwr_error");
+					div.style.display = ""; // show the error div
+					var msgDiv = document.getElementById("openmrs_dwr_error_msg");
+					msgDiv.innerHTML = '<openmrs:message code="error.dwr"/>' + " <b>" + msg + "</b>";
+				}
+				
+			};
+			dwr.engine.setErrorHandler(handler);
+			dwr.engine.setWarningHandler(handler);
+		</script>
+
+		<openmrs:extensionPoint pointId="org.openmrs.headerFullIncludeExt" type="html" requiredClass="org.openmrs.module.web.extension.HeaderIncludeExt">
+			<c:forEach var="file" items="${extension.headerFiles}">
+				<openmrs:htmlInclude file="${file}" />
+			</c:forEach>
+		</openmrs:extensionPoint>
+
+	</head>
+
+<body>
+	<div id="pageBody">
+        
+		<div id="userBar">
+			<openmrs:authentication>
+				<c:if test="${authenticatedUser != null}">
+					<span id="userLoggedInAs" class="firstChild">
+						<openmrs:message code="header.logged.in"/> ${authenticatedUser.personName}
+					</span>
+					<span id="userLogout">
+						<a href='${pageContext.request.contextPath}/logout'><openmrs:message code="header.logout" /></a>
+					</span>
+					<span>
+						<a href="${pageContext.request.contextPath}/options.form"><openmrs:message code="Navigation.options"/></a>
+					</span>
+				</c:if>
+				<c:if test="${authenticatedUser == null}">
+					<span id="userLoggedOut" class="firstChild">
+						<openmrs:message code="header.logged.out"/>
+					</span>
+					<span id="userLogIn">
+						<a href='${pageContext.request.contextPath}/login.htm'><openmrs:message code="header.login"/></a>
+					</span>
+				</c:if>
+			</openmrs:authentication>
+
+			<span id="userHelp">
+				<a href='<%= request.getContextPath() %>/help.htm'><openmrs:message code="header.help"/></a>
+			</span>
+			<openmrs:extensionPoint pointId="org.openmrs.headerFull.userBar" type="html">
+				<openmrs:hasPrivilege privilege="${extension.requiredPrivilege}">
+					<span>
+						<a href="<c:url value="${extension.url}" />"><openmrs:message code="${extension.label}"/></a>
+					</span>
+					<c:if test="${extension.portletUrl != null}">
+						<openmrs:portlet url="${extension.portletUrl}" moduleId="${extension.moduleId}" id="${extension.portletUrl}" />
+					</c:if>
+				</openmrs:hasPrivilege>
+			</openmrs:extensionPoint>
+		</div>
+
+		<%@ include file="/WEB-INF/template/banner.jsp" %>
+
+		<%-- This is where the My Patients popup used to be. I'm leaving this placeholder here
+			as a reminder of where to put back an extension point when I've figured out what it should
+			look like. -DJ
+		<div id="popupTray">
+		</div>
+		--%>
+
+		<div id="content">
+
+			<openmrs:forEachAlert>
+				<c:if test="${varStatus.first}"><div id="alertOuterBox"><div id="alertInnerBox"></c:if>
+					<div class="alert">
+						<a href="#markRead" onClick="return markAlertRead(this, '${alert.alertId}')" HIDEFOCUS class="markAlertRead">
+							<img src="${pageContext.request.contextPath}/images/markRead.gif" alt='<openmrs:message code="Alert.mark"/>' title='<openmrs:message code="Alert.mark"/>'/> <span class="markAlertText"><openmrs:message code="Alert.markAsRead"/></span>
+						</a>
+						${alert.text} ${alert.dateToExpire} <c:if test="${alert.satisfiedByAny}"><i class="smallMessage">(<openmrs:message code="Alert.mark.satisfiedByAny"/>)</i></c:if>
+					</div>
+				<c:if test="${varStatus.last}">
+					</div>
+					<div id="alertBar">
+						<img src="${pageContext.request.contextPath}/images/alert.gif" align="center" alt='<openmrs:message code="Alert.unreadAlert"/>' title='<openmrs:message code="Alert.unreadAlert"/>'/>
+						<c:if test="${varStatus.count == 1}"><openmrs:message code="Alert.unreadAlert"/></c:if>
+						<c:if test="${varStatus.count != 1}"><openmrs:message code="Alert.unreadAlerts" arguments="${varStatus.count}" /></c:if>
+					</div>
+					</div>
+				</c:if>
+			</openmrs:forEachAlert>
+
+			<c:if test="${msg != null}">
+				<div id="openmrs_msg"><openmrs:message code="${msg}" text="${msg}" arguments="${msgArgs}" /></div>
+			</c:if>
+			<c:if test="${err != null}">
+				<div id="openmrs_error"><openmrs:message code="${err}" text="${err}" arguments="${errArgs}"/></div>
+			</c:if>
+			<div id="openmrs_dwr_error" style="display:none" class="error">
+				<div id="openmrs_dwr_error_msg"></div>
+				<div id="openmrs_dwr_error_close" class="smallMessage">
+					<i><openmrs:message code="error.dwr.stacktrace"/></i> 
+					<a href="#" onclick="this.parentNode.parentNode.style.display='none'"><openmrs:message code="error.dwr.hide"/></a>
+				</div>
+			</div>
+			