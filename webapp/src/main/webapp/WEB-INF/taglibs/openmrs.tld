<?xml version="1.0" encoding="ISO-8859-1"?>

<taglib xmlns="http://java.sun.com/xml/ns/j2ee"
  xmlns:xsi="http://www.w3.org/2001/XMLSchema-instance"
  xsi:schemaLocation="http://java.sun.com/xml/ns/j2ee http://java.sun.com/xml/ns/j2ee/web-jsptaglibrary_2_0.xsd"
  version="2.0">

	<description>Core OpenMRS tag library</description>
	<tlib-version>1.1</tlib-version>
	<short-name>openmrs</short-name>
	
<tag>
	<description>
		Enforces user privileges and redirects if the active user
		does not have the required privileges.  At least one of
		"privilege", "allPrivileges", or "anyPrivilege" must be 
		filled in.
	</description>
	<name>require</name>
	<tag-class>org.openmrs.web.taglib.RequireTag</tag-class>
	<body-content>empty</body-content>
	<attribute>
		<name>privilege</name>
		<required>false</required>
		<rtexprvalue>true</rtexprvalue>
	</attribute>
	<attribute>
		<name>allPrivileges</name>
		<required>false</required>
		<rtexprvalue>true</rtexprvalue>
	</attribute>
	<attribute>
		<name>anyPrivilege</name>
		<required>false</required>
		<rtexprvalue>true</rtexprvalue>
	</attribute>
	<attribute>
		<name>otherwise</name>
		<required>true</required>
		<rtexprvalue>true</rtexprvalue>
	</attribute>
	<attribute>
		<name>redirect</name>
		<required>false</required>
		<rtexprvalue>true</rtexprvalue>
	</attribute>
</tag>

<tag>
	<description>
		Determines if a user is currently logged in.
		authenticatedUser will be set if a user is logged in
	</description>
	<name>authentication</name>
	<tag-class>org.openmrs.web.taglib.AuthTag</tag-class>
	<body-content>JSP</body-content>
</tag>

<tag>
	<description>
		Determines if the current user has the given privilege (comma delimited)
	</description>
	<name>hasPrivilege</name>
	<tag-class>org.openmrs.web.taglib.PrivilegeTag</tag-class>
	<body-content>JSP</body-content>
	<attribute>
		<name>privilege</name>
		<required>true</required>
		<rtexprvalue>true</rtexprvalue>
	</attribute>
	<attribute>
		<name>inverse</name>
		<required>false</required>
		<rtexprvalue>true</rtexprvalue>
	</attribute>
</tag>

<tag>
	<description>
		Loops over all the records specified of the type 
		specified by the name attribute
	</description>
	<name>forEachRecord</name>
	<tag-class>org.openmrs.web.taglib.ForEachRecordTag</tag-class>
	<body-content>JSP</body-content>
	<attribute>
		<name>name</name>
		<required>true</required>
		<rtexprvalue>false</rtexprvalue>
	</attribute>
	<attribute>
		<name>select</name>
		<required>false</required>
		<rtexprvalue>true</rtexprvalue>
	</attribute>
	<attribute>
		<description>if you set name to 'answer', you must specify which concept (by name or id)</description>
		<name>concept</name>
		<required>false</required>
		<rtexprvalue>true</rtexprvalue>
	</attribute>
	<attribute>
		<description>if you set name to 'conceptSet', you must specify which set (by name or id)</description>
		<name>conceptSet</name>
		<required>false</required>
		<rtexprvalue>true</rtexprvalue>
	</attribute>
	<attribute>
		<description>if you set name to reportObject, you can limit them to a specific type</description>
		<name>reportObjectType</name>
		<required>false</required>
		<rtexprvalue>false</rtexprvalue>
	</attribute>
</tag>

<tag>
	<description>
		Creates a set of checkboxes to allow for picking values
		from the 'allItems' list and adding to the 'currentItems' list
	</description>
	<name>listPicker</name>
	<tag-class>org.openmrs.web.taglib.ListPickerTag</tag-class>
	<body-content>empty</body-content>
	<attribute>
		<name>name</name>
		<required>true</required>
		<rtexprvalue>false</rtexprvalue>
	</attribute>
	<attribute>
		<name>allItems</name>
		<required>true</required>
		<rtexprvalue>true</rtexprvalue>
	</attribute>
	<attribute>
		<name>currentItems</name>
		<required>false</required>
		<rtexprvalue>true</rtexprvalue>
	</attribute>
		<attribute>
		<name>inheritedItems</name>
		<required>false</required>
		<rtexprvalue>true</rtexprvalue>
	</attribute>
	<attribute>
		<name>cols</name>
		<required>false</required>
		<rtexprvalue>true</rtexprvalue>
	</attribute>
</tag>

<tag>
	<description>
		Formats the given date according to either 
		the predefined type or a given format
	</description>
	<name>formatDate</name>
	<tag-class>org.openmrs.web.taglib.FormatDateTag</tag-class>
	<body-content>empty</body-content>
	<attribute>
		<description>If this is not defined, date is retrieved from status.value</description>
		<name>date</name>
		<required>false</required>
		<rtexprvalue>true</rtexprvalue>
		<type>java.util.Date</type>
	</attribute>
	<attribute>
		<name>path</name>
		<required>false</required>
		<rtexprvalue>true</rtexprvalue>
	</attribute>
	<attribute>
		<name>type</name>
		<required>false</required>
		<rtexprvalue>true</rtexprvalue>
	</attribute>
	<attribute>
		<name>format</name>
		<required>false</required>
		<rtexprvalue>true</rtexprvalue>
	</attribute>
	<attribute>
		<description>
			Specifies if text like 'Today' or 'Yesterday' can be prepended to the date in case the day of the year 
			of the passed in date instance is the same as that of the current date instance or the day of the year 
			of the passed in date instance is immediately before that of the current date instance respectively
		</description>
		<name>showTodayOrYesterday</name>
		<required>false</required>
		<rtexprvalue>true</rtexprvalue>
	</attribute>
</tag>

<tag>
	<description>
		Generates a field, based on the field type.
	</description>
	<name>fieldGen</name>
	<tag-class>org.openmrs.web.taglib.FieldGenTag</tag-class>
	<body-content>JSP</body-content>
	<attribute>
		<name>type</name>
		<required>true</required>
		<rtexprvalue>true</rtexprvalue>
	</attribute>
	<attribute>
		<name>formFieldName</name>
		<required>true</required>
		<rtexprvalue>true</rtexprvalue>
	</attribute>
	<attribute>
		<name>val</name>
		<required>true</required>
		<rtexprvalue>true</rtexprvalue>
		<type>java.lang.Object</type>
	</attribute>
	<attribute>
		<name>parameters</name>
		<required>false</required>
		<rtexprvalue>true</rtexprvalue>
	</attribute>
    <attribute>
        <name>parameterMap</name>
        <required>false</required>
        <rtexprvalue>true</rtexprvalue>
    </attribute>
	<attribute>
		<name>allowUserDefault</name>
		<required>false</required>
		<rtexprvalue>false</rtexprvalue>
		<type>java.lang.Boolean</type>
	</attribute>
</tag>

<tag>
	<description>
		Loops over all the alerts for a user.  If user is not defined, the
		authenticated user is searched.  
	</description>
	<name>forEachAlert</name>
	<tag-class>org.openmrs.notification.web.ForEachAlertTag</tag-class>
	<body-content>JSP</body-content>
	<attribute>
		<name>user</name>
		<required>false</required>
		<rtexprvalue>true</rtexprvalue>
	</attribute>
	<attribute>
		<name>role</name>
		<required>false</required>
		<rtexprvalue>true</rtexprvalue>
	</attribute>
	<attribute>
		<name>includeRead</name>
		<required>false</required>
		<rtexprvalue>true</rtexprvalue>
	</attribute>
	<attribute>
		<name>includeExpired</name>
		<required>false</required>
		<rtexprvalue>true</rtexprvalue>
	</attribute>
</tag>

<tag>
	<description>
		Loops over the PersonAttributeTypes to display a person.  If `type` is 'patient', only patient 
		display attributes are returned. If `type` is 'user', only user display attributes are returned.
		'listing' `displayTypes` are maintained with global properties: patient.listingAttributeTypes and 
		user.listingAttributeTypes.  'viewing' `displayTypes` are maintained with global properties:
		patient.viewingAttributeTypes and user.viewingAttributeTypes
		The global properties are all comma delimited lists of either PersonAttributeType names or ids. 
	</description>
	<name>forEachDisplayAttributeType</name>
	<tag-class>org.openmrs.web.taglib.ForEachDisplayAttributeTag</tag-class>
	<body-content>JSP</body-content>
	<attribute>
		<description>This can only be either 'patient' or 'user'</description>
		<name>personType</name>
		<required>false</required>
		<rtexprvalue>true</rtexprvalue>
	</attribute>
	<attribute>
		<description>This can only be either 'listing' or 'viewing'</description>
		<name>displayType</name>
		<required>true</required>
		<rtexprvalue>true</rtexprvalue>
	</attribute>
	<attribute>
		<name>var</name>
		<required>true</required>
		<rtexprvalue>true</rtexprvalue>
	</attribute>
</tag>

<tag>
	<description>
		Includes the portlet from the given /WEB-INF/portlets/{url}
	</description>
	<name>portlet</name>
	<tag-class>org.openmrs.web.taglib.PortletTag</tag-class>
	<body-content>empty</body-content>
	<attribute>
		<name>url</name>
		<required>true</required>
		<rtexprvalue>true</rtexprvalue>
		<type>java.lang.String</type>
	</attribute>
	<attribute>
		<name>id</name>
		<required>false</required>
		<rtexprvalue>true</rtexprvalue>
		<type>java.lang.String</type>
	</attribute>
	<attribute>
		<name>size</name>
		<required>false</required>
		<rtexprvalue>true</rtexprvalue>
		<type>java.lang.String</type>
	</attribute>
	<attribute>
		<description>
			A string in the form of "key=value|key2=value2".   
			e.g. "size=compact|order=date"
		</description>
		<name>parameters</name>
		<required>false</required>
		<rtexprvalue>true</rtexprvalue>
		<type>java.lang.String</type>
	</attribute>
	<attribute>
		<description>
			A Map(String,Object) of extra parameter values
		</description>
		<name>parameterMap</name>
		<required>false</required>
		<rtexprvalue>true</rtexprvalue>
		<type>java.util.Map</type>
	</attribute>
	<attribute>
		<name>moduleId</name>
		<required>false</required>
		<rtexprvalue>true</rtexprvalue>
		<type>java.lang.String</type>
	</attribute>
	<attribute>
		<name>patientId</name>
		<required>false</required>
		<rtexprvalue>true</rtexprvalue>
		<type>java.lang.Integer</type>
	</attribute>
	<attribute>
		<name>personId</name>
		<required>false</required>
		<rtexprvalue>true</rtexprvalue>
		<type>java.lang.Integer</type>
	</attribute>
	<attribute>
		<name>encounterId</name>
		<required>false</required>
		<rtexprvalue>true</rtexprvalue>
		<type>java.lang.Integer</type>
	</attribute>
	<attribute>
		<name>userId</name>
		<required>false</required>
		<rtexprvalue>true</rtexprvalue>
		<type>java.lang.Integer</type>
	</attribute>
	<attribute>
		<name>patientIds</name>
		<required>false</required>
		<rtexprvalue>true</rtexprvalue>
		<type>java.lang.String</type>
	</attribute>
</tag>

<tag>
	<description>
		Returns a Concept and ConceptName for the Integer conceptId or String conceptName specified
	</description>
	<name>concept</name>
	<tag-class>org.openmrs.web.taglib.ConceptTag</tag-class>
	<body-content>JSP</body-content>
	<variable>
		<name-from-attribute>var</name-from-attribute>
		<variable-class>org.openmrs.Concept</variable-class>
	</variable>
	<attribute>
		<name>conceptId</name>
		<required>false</required>
		<rtexprvalue>true</rtexprvalue>
		<type>java.lang.Integer</type>
	</attribute>
	<attribute>
		<name>conceptName</name>
		<required>false</required>
		<rtexprvalue>true</rtexprvalue>
		<type>java.lang.String</type>
	</attribute>
	<attribute>
		<name>conceptName</name>
		<required>false</required>
		<rtexprvalue>true</rtexprvalue>
		<type>java.lang.String</type>
	</attribute>
	<attribute>
		<name>var</name>
		<required>true</required>
		<rtexprvalue>true</rtexprvalue>
		<type>java.lang.String</type>
	</attribute>
	<attribute>
		<name>nameVar</name>
		<required>false</required>
		<rtexprvalue>true</rtexprvalue>
		<type>java.lang.String</type>
	</attribute>
	<attribute>
		<name>shortestNameVar</name>
		<required>false</required>
		<rtexprvalue>true</rtexprvalue>
		<type>java.lang.String</type>
	</attribute>
	<attribute>
		<name>numericVar</name>
		<required>false</required>
		<rtexprvalue>true</rtexprvalue>
		<type>java.lang.String</type>
	</attribute>
	<attribute>
		<name>setMemberVar</name>
		<required>false</required>
		<rtexprvalue>true</rtexprvalue>
		<type>java.lang.String</type>
	</attribute>
	<attribute>
		<name>locale</name>
		<required>false</required>
		<rtexprvalue>true</rtexprvalue>
		<type>java.lang.String</type>
	</attribute>
</tag>

<tag>
	<description>
		This tag iterates through a collection of observations passed into it and renders it's body content.
		It will return all matching observations by default, or [num] observations if it is specified..
		It will limit the results by [conceptId] if passed in, otherwise it will return all observations.
		It will sort by the property passed in - this property should match a public property of Obs - i.e. "obsDatetime"
		If no sort property is specified, it will sort by obsDatetime by default
		It will sort ascending by default, descending if "descending=true" is specified.
	</description>
	<name>forEachObs</name>
	<tag-class>org.openmrs.web.taglib.ForEachObsTag</tag-class>
	<body-content>JSP</body-content>
	<variable>
		<name-from-attribute>var</name-from-attribute>
		<variable-class>org.openmrs.Obs</variable-class>
	</variable>
	<attribute>
		<name>obs</name>
		<required>true</required>
		<rtexprvalue>true</rtexprvalue>
		<type>java.util.Collection</type>
	</attribute>
	<attribute>
		<name>conceptId</name>
		<required>false</required>
		<rtexprvalue>true</rtexprvalue>
		<type>java.lang.Integer</type>
	</attribute>
	<attribute>
		<name>num</name>
		<required>false</required>
		<rtexprvalue>true</rtexprvalue>
		<type>java.lang.Integer</type>
	</attribute>
	<attribute>
		<name>sortBy</name>
		<required>false</required>
		<rtexprvalue>true</rtexprvalue>
		<type>java.lang.String</type>
	</attribute>
	<attribute>
		<name>descending</name>
		<required>false</required>
		<rtexprvalue>true</rtexprvalue>
		<type>java.lang.Boolean</type>
	</attribute>
	<attribute>
		<name>var</name>
		<required>true</required>
		<rtexprvalue>true</rtexprvalue>
		<type>java.lang.String</type>
	</attribute>
</tag>

<tag>
	<description>
		This tag iterates through a collection of encounters passed into it and renders it's body content.
		It will return all matching encounters by default, or [num] encounters if it is specified..
		It will limit the results by encounterTypeId only if a [type] parameter is passed in.
		It will sort by the property passed in - this property should match a public property of Encounter - i.e. "encounterDatetime"
		If no sort property is specified, it will sort by encounterDatetime by default
		It will sort ascending by default, descending if "descending=true" is specified.
	</description>
	<name>forEachEncounter</name>
	<tag-class>org.openmrs.web.taglib.ForEachEncounterTag</tag-class>
	<body-content>JSP</body-content>
	<variable>
		<name-from-attribute>var</name-from-attribute>
		<variable-class>org.openmrs.Encounter</variable-class>
	</variable>
	<attribute>
		<name>encounters</name>
		<required>true</required>
		<rtexprvalue>true</rtexprvalue>
		<type>java.util.Collection</type>
	</attribute>
	<attribute>
		<name>type</name>
		<required>false</required>
		<rtexprvalue>true</rtexprvalue>
		<type>java.lang.Integer</type>
	</attribute>
	<attribute>
		<name>num</name>
		<required>false</required>
		<rtexprvalue>true</rtexprvalue>
		<type>java.lang.Integer</type>
	</attribute>
	<attribute>
		<name>sortBy</name>
		<required>false</required>
		<rtexprvalue>true</rtexprvalue>
		<type>java.lang.String</type>
	</attribute>
	<attribute>
		<name>descending</name>
		<required>false</required>
		<rtexprvalue>true</rtexprvalue>
		<type>java.lang.Boolean</type>
	</attribute>
	<attribute>
		<name>var</name>
		<required>true</required>
		<rtexprvalue>true</rtexprvalue>
		<type>java.lang.String</type>
	</attribute>
</tag>

<tag>
	<description>
		This tag iterates through a collection of visits passed into it and renders it's body content.
		It will return all matching visits by default, or [num] visits if it is specified..
		It will limit the results by visitTypeId only if a [type] parameter is passed in.
		It will sort by the property passed in - this property should match a public property of Visit - i.e. "visitDatetime"
		If no sort property is specified, it will sort by visitDatetime by default
		It will sort ascending by default, descending if "descending=true" is specified.
	</description>
	<name>forEachVisit</name>
	<tag-class>org.openmrs.web.taglib.ForEachVisitTag</tag-class>
	<body-content>JSP</body-content>
	<variable>
		<name-from-attribute>var</name-from-attribute>
		<variable-class>org.openmrs.Visit</variable-class>
	</variable>
	<attribute>
		<name>visits</name>
		<required>true</required>
		<rtexprvalue>true</rtexprvalue>
		<type>java.util.Collection</type>
	</attribute>
	<attribute>
		<name>type</name>
		<required>false</required>
		<rtexprvalue>true</rtexprvalue>
		<type>java.lang.Integer</type>
	</attribute>
	<attribute>
		<name>num</name>
		<required>false</required>
		<rtexprvalue>true</rtexprvalue>
		<type>java.lang.Integer</type>
	</attribute>
	<attribute>
		<name>sortBy</name>
		<required>false</required>
		<rtexprvalue>true</rtexprvalue>
		<type>java.lang.String</type>
	</attribute>
	<attribute>
		<name>descending</name>
		<required>false</required>
		<rtexprvalue>true</rtexprvalue>
		<type>java.lang.Boolean</type>
	</attribute>
	<attribute>
		<name>var</name>
		<required>true</required>
		<rtexprvalue>true</rtexprvalue>
		<type>java.lang.String</type>
	</attribute>
</tag>

<tag>
	<description>
		This tag iterates through a collection of drug orders passed into it and renders it's body content.
		It will return all matching orders by default, or [num] orders if it is specified.
		It will sort by the property passed in - this property should match a public property of Order/DrugOrder
		If no sort property is specified, it will sort by dateCreated by default
		It will sort ascending by default, descending if "descending=true" is specified.
	</description>
	<name>forEachDrugOrder</name>
	<tag-class>org.openmrs.web.taglib.ForEachDrugOrderTag</tag-class>
	<body-content>JSP</body-content>
	<variable>
		<name-from-attribute>var</name-from-attribute>
		<variable-class>org.openmrs.DrugOrder</variable-class>
	</variable>
	<attribute>
		<name>drugOrders</name>
		<required>true</required>
		<rtexprvalue>true</rtexprvalue>
		<type>java.util.Collection</type>
	</attribute>
	<attribute>
		<name>num</name>
		<required>false</required>
		<rtexprvalue>true</rtexprvalue>
		<type>java.lang.Integer</type>
	</attribute>
	<attribute>
		<name>sortBy</name>
		<required>false</required>
		<rtexprvalue>true</rtexprvalue>
		<type>java.lang.String</type>
	</attribute>
	<attribute>
		<name>descending</name>
		<required>false</required>
		<rtexprvalue>true</rtexprvalue>
		<type>java.lang.Boolean</type>
	</attribute>
	<attribute>
		<name>var</name>
		<required>true</required>
		<rtexprvalue>true</rtexprvalue>
		<type>java.lang.String</type>
	</attribute>
</tag>

<tag>
	<description>
		Displays a one-line description of this user.
	</description>
	<name>userWidget</name>
	<tag-class>org.openmrs.web.taglib.UserWidgetTag</tag-class>
	<body-content>empty</body-content>
	<attribute>
		<name>userId</name>
		<required>true</required>
		<rtexprvalue>true</rtexprvalue>
		<type>java.lang.Integer</type>
	</attribute>
	<attribute>
		<name>size</name>
		<required>false</required>
		<rtexprvalue>true</rtexprvalue>
		<type>java.lang.String</type>
	</attribute>
</tag>
	
<tag>
	<description>
		Displays a one-line description of this patient
	</description>
	<name>patientWidget</name>
	<tag-class>org.openmrs.web.taglib.PatientWidgetTag</tag-class>
	<body-content>empty</body-content>
	<attribute>
		<name>patientId</name>
		<required>true</required>
		<rtexprvalue>true</rtexprvalue>
		<type>java.lang.Integer</type>
	</attribute>
	<attribute>
		<name>size</name>
		<required>false</required>
		<rtexprvalue>true</rtexprvalue>
		<type>java.lang.String</type>
	</attribute>
</tag>

<tag>
	<description>
		Displays the given chart
	</description>
	<name>displayChart</name>
	<tag-class>org.openmrs.web.taglib.DisplayChartTag</tag-class>
	<body-content>empty</body-content>
	<attribute>
		<name>chart</name>
		<required>true</required>
		<rtexprvalue>true</rtexprvalue>
		<type>org.jfree.chart.JFreeChart</type>
	</attribute>
	<attribute>
		<name>height</name>
		<required>false</required>
		<rtexprvalue>true</rtexprvalue>
		<type>java.lang.Integer</type>
	</attribute>
	<attribute>
		<name>width</name>
		<required>false</required>
		<rtexprvalue>true</rtexprvalue>
		<type>java.lang.Integer</type>
	</attribute>
</tag>	
	
<tag>
	<description>
		Displays a graph given the patient and concept
	</description>
	<name>showGraph</name>
	<tag-class>org.openmrs.web.taglib.ShowGraphTag</tag-class>
	<body-content>JSP</body-content>
	<attribute>
		<name>patientId</name>
		<required>true</required>
		<rtexprvalue>true</rtexprvalue>
		<type>java.lang.Integer</type>
	</attribute>
	<attribute>
		<name>conceptName</name>
		<required>true</required>
		<rtexprvalue>true</rtexprvalue>
		<type>java.lang.String</type>
	</attribute>
	<attribute>
		<name>height</name>
		<required>false</required>
		<rtexprvalue>true</rtexprvalue>
		<type>java.lang.Integer</type>
	</attribute>
	<attribute>
		<name>width</name>
		<required>false</required>
		<rtexprvalue>true</rtexprvalue>
		<type>java.lang.Integer</type>
	</attribute>
</tag>	

<tag>
	<description>
		Displays the HTML for including a javascript (.js) or stylesheet (.css) file in the HTML.
		Keeps track of whether or not it has been output within the same request, and ensures only
		a single include.
	</description>
	<name>htmlInclude</name>
	<tag-class>org.openmrs.web.taglib.HtmlIncludeTag</tag-class>
	<body-content>JSP</body-content>
	<attribute>
		<name>file</name>
		<required>true</required>
		<rtexprvalue>true</rtexprvalue>
	</attribute>
	<attribute>
		<name>request</name>
		<required>false</required>
		<rtexprvalue>true</rtexprvalue>
		<type>javax.servlet.http.HttpServletRequest</type>
	</attribute>
	<attribute>
		<name>type</name>
		<required>false</required>
		<rtexprvalue>true</rtexprvalue>
	</attribute>
	<attribute>
		<description>true/false whether or not to also put the locale in the url</description>
		<name>appendLocale</name>
		<required>false</required>
		<rtexprvalue>true</rtexprvalue>
	</attribute>
</tag>	

<tag>
	<description>
		Gets the value of the given global property.
		If the var attribute is specified, then the value of the global property is 
		placed into that in the pageContext. Otherwise, value is printed
	</description>
	<name>globalProperty</name>
	<tag-class>org.openmrs.web.taglib.GlobalPropertyTag</tag-class>
	<body-content>JSP</body-content>
	<attribute>
		<name>key</name>
		<required>true</required>
		<rtexprvalue>true</rtexprvalue>
	</attribute>
	<attribute>
		<name>defaultValue</name>
		<required>false</required>
		<rtexprvalue>true</rtexprvalue>
	</attribute>
	<attribute>
		<name>var</name>
		<required>false</required>
		<rtexprvalue>false</rtexprvalue>
	</attribute>
	<attribute>
		<description>If specified, then the property will be returned as a List of Strings. This property should be given as a Java regular expression, as would be passed to String.split(String)</description>
		<name>listSeparator</name>
		<required>false</required>
		<rtexprvalue>false</rtexprvalue>
	</attribute>
</tag>

<tag>
	<description>
		Gets the value of the given user property.
		If the var attribute is specified, then the value of the user property is 
		placed into that in the pageContext. Otherwise, value is printed
	</description>
	<name>userProperty</name>
	<tag-class>org.openmrs.web.taglib.UserPropertyTag</tag-class>
	<body-content>JSP</body-content>
	<attribute>
		<name>key</name>
		<required>true</required>
		<rtexprvalue>true</rtexprvalue>
	</attribute>
	<attribute>
		<name>defaultValue</name>
		<required>false</required>
		<rtexprvalue>true</rtexprvalue>
	</attribute>
	<attribute>
		<name>var</name>
		<required>false</required>
		<rtexprvalue>false</rtexprvalue>
	</attribute>
</tag>

<tag>
	<description>
		Gets the date pattern for the current user's locale
	</description>
	<name>datePattern</name>
	<tag-class>org.openmrs.web.taglib.DatePatternTag</tag-class>
	<body-content>empty</body-content>
	<attribute>
		<name>localize</name>
		<required>false</required>
		<rtexprvalue>true</rtexprvalue>
	</attribute>
</tag>

<tag>
	<description>
		Gets the datetime pattern for the current user's locale
	</description>
	<name>dateTimePattern</name>
	<tag-class>org.openmrs.web.taglib.DateTimePatternTag</tag-class>
	<body-content>empty</body-content>
	<attribute>
		<name>localize</name>
		<required>false</required>
		<rtexprvalue>true</rtexprvalue>
	</attribute>
</tag>

<tag>
	<description>
		Gets the time pattern for the current user's locale
	</description>
	<name>timePattern</name>
	<tag-class>org.openmrs.web.taglib.TimePatternTag</tag-class>
	<body-content>empty</body-content>
	<attribute>
		<name>localize</name>
		<required>false</required>
		<rtexprvalue>true</rtexprvalue>
	</attribute>
    <attribute>
		<name>format</name>
		<required>false</required>
		<rtexprvalue>true</rtexprvalue>
	</attribute>
</tag>

<tag>
	<description>
		Makes an html table of obs that belong to specified concepts/concept-sets
	</description>
	<name>obsTable</name>
	<tag-class>org.openmrs.web.taglib.ObsTableWidget</tag-class>
	<body-content>empty</body-content>
	<attribute>
		<name>observations</name>
		<required>true</required>
		<rtexprvalue>true</rtexprvalue>
	</attribute>
	<attribute>
		<name>concepts</name>
		<required>true</required>
		<rtexprvalue>true</rtexprvalue>
	</attribute>
	<attribute>
		<name>conceptLink</name>
		<required>false</required>
		<rtexprvalue>true</rtexprvalue>
	</attribute>
	<attribute>
		<name>id</name>
		<required>false</required>
		<rtexprvalue>true</rtexprvalue>
	</attribute>
	<attribute>
		<name>cssClass</name>
		<required>false</required>
		<rtexprvalue>true</rtexprvalue>
	</attribute>
	<attribute>
		<name>showEmptyConcepts</name>
		<required>false</required>
		<rtexprvalue>true</rtexprvalue>
	</attribute>
	<attribute>
		<name>showConceptHeader</name>
		<required>false</required>
		<rtexprvalue>true</rtexprvalue>
	</attribute>
	<attribute>
		<name>showDateHeader</name>
		<required>false</required>
		<rtexprvalue>true</rtexprvalue>
	</attribute>
	<attribute>
		<name>combineEqualResults</name>
		<required>false</required>
		<rtexprvalue>true</rtexprvalue>
	</attribute>
	<attribute>
		<name>fromDate</name>
		<required>false</required>
		<rtexprvalue>true</rtexprvalue>
	</attribute>
	<attribute>
		<name>toDate</name>
		<required>false</required>
		<rtexprvalue>true</rtexprvalue>
	</attribute>
	<attribute>
		<name>limit</name>
		<required>false</required>
		<rtexprvalue>true</rtexprvalue>
	</attribute>
	<attribute>
		<name>sort</name>
		<required>false</required>
		<rtexprvalue>true</rtexprvalue>
	</attribute>
	<attribute>
		<name>orientation</name>
		<required>false</required>
		<rtexprvalue>true</rtexprvalue>
	</attribute>
</tag>
	
<tag>
	<description>
		Generate an 'active list' from obs of a start concept and a stop concept
	</description>
	<name>activeList</name>
	<tag-class>org.openmrs.web.taglib.ActiveListWidget</tag-class>
	<body-content>empty</body-content>
	<attribute>
		<name>observations</name>
		<required>true</required>
		<rtexprvalue>true</rtexprvalue>
	</attribute>
	<attribute>
		<name>onDate</name>
		<required>false</required>
		<rtexprvalue>true</rtexprvalue>
	</attribute>
	<attribute>
		<name>addConcept</name>
		<required>true</required>
		<rtexprvalue>true</rtexprvalue>
	</attribute>
	<attribute>
		<name>removeConcept</name>
		<required>false</required>
		<rtexprvalue>true</rtexprvalue>
	</attribute>
	<attribute>
		<name>otherGroupedConcepts</name>
		<required>false</required>
		<rtexprvalue>true</rtexprvalue>
	</attribute>
	<attribute>
		<name>showDate</name>
		<required>false</required>
		<rtexprvalue>true</rtexprvalue>
	</attribute>
	<attribute>
		<name>displayStyle</name>
		<required>false</required>
		<rtexprvalue>true</rtexprvalue>
	</attribute>
</tag>

<tag>
	<description>
		Generate a table displaying an obs group
	</description>
	<name>obsGroupTable</name>
	<tag-class>org.openmrs.web.taglib.ObsGroupTableWidget</tag-class>
	<body-content>empty</body-content>
	<attribute>
		<name>observations</name>
		<required>true</required>
		<rtexprvalue>true</rtexprvalue>
	</attribute>
	<attribute>
		<name>primaryConcepts</name>
		<required>true</required>
		<rtexprvalue>true</rtexprvalue>
	</attribute>
	<attribute>
		<name>otherConcepts</name>
		<required>false</required>
		<rtexprvalue>true</rtexprvalue>
	</attribute>
	<attribute>
		<name>orientation</name>
		<required>false</required>
		<rtexprvalue>true</rtexprvalue>
	</attribute>
</tag>
	
<tag>
	<description>
		Temporary helper tag for doing decision support tests in the patient summary.
		This is a hack. Expect it to disappear.
		Sets 'var' to ' evaluate(ifTrue)==true || evaluate(ifFalse)==false '
	</description>
	<name>summaryTest</name>
	<tag-class>org.openmrs.web.taglib.SummaryTest</tag-class>
	<body-content>empty</body-content>
	<attribute>
		<name>observations</name>
		<required>true</required>
		<rtexprvalue>true</rtexprvalue>
	</attribute>
	<attribute>
		<name>encounters</name>
		<required>true</required>
		<rtexprvalue>true</rtexprvalue>
	</attribute>
	<attribute>
		<name>var</name>
		<required>true</required>
		<rtexprvalue>true</rtexprvalue>
	</attribute>
	<attribute>
		<name>ifTrue</name>
		<required>false</required>
		<rtexprvalue>true</rtexprvalue>
	</attribute>
	<attribute>
		<name>ifFalse</name>
		<required>false</required>
		<rtexprvalue>true</rtexprvalue>
	</attribute>
</tag>

<tag>
	<description>
		Loops over all the objects associated with this extension point
		modules assign themselves to a point via the module.xml descriptor file
	</description>
	<name>extensionPoint</name>
	<tag-class>org.openmrs.module.web.taglib.ExtensionPointTag</tag-class>
	<body-content>JSP</body-content>
	<attribute>
		<name>pointId</name>
		<required>true</required>
		<rtexprvalue>true</rtexprvalue>
	</attribute>
	<attribute>
		<name>type</name>
		<required>false</required>
		<rtexprvalue>true</rtexprvalue>
	</attribute>
	<attribute>
		<description>
			A string in the form of "key=value|key2=value2".   
			e.g. "size=compact|order=date"
		</description>
		<name>parameters</name>
		<required>false</required>
		<rtexprvalue>true</rtexprvalue>
		<type>java.lang.String</type>
	</attribute>
	<attribute>
		<description>
			Name of the "varStatus" object that will contain
			the first/last/index variables during looping. Defaults to
			'varStatus'
		</description>
		<name>varStatus</name>
		<required>false</required>
		<rtexprvalue>true</rtexprvalue>
		<type>java.lang.String</type>
	</attribute>
	<attribute>
		<description>
			Any extension attached to this point must be of this class (or a subclass)
			or else a runtime exception will be thrown.
		</description>
		<name>requiredClass</name>
		<required>false</required>
		<rtexprvalue>true</rtexprvalue>
		<type>java.lang.String</type>
	</attribute>
</tag>

<tag>
	<description>
		Displays extensions attached to a give extension point in a popup menu.
		Extensions attached to that point that extend org.openmrs.module.web.extension.LinkProviderExtension will be displayed.
	</description>
	<name>extensionPopupMenu</name>
	<tag-class>org.openmrs.module.web.taglib.ExtensionPopupMenuTag</tag-class>
	<body-content>empty</body-content>
	<attribute>
		<name>pointId</name>
		<required>true</required>
		<rtexprvalue>true</rtexprvalue>
	</attribute>
	<attribute>
		<name>popupDivId</name>
		<required>true</required>
		<rtexprvalue>true</rtexprvalue>
	</attribute>
	<attribute>
		<name>label</name>
		<required>true</required>
		<rtexprvalue>true</rtexprvalue>
	</attribute>
	<attribute>
		<name>showLabelIfNoExtensions</name>
		<!-- Whether to show the popup menu if no extensions attach to it. Defaults to true -->
		<required>false</required>
		<rtexprvalue>false</rtexprvalue>
	</attribute>
	<attribute>
		<name>position</name>
		<required>false</required>
		<rtexprvalue>true</rtexprvalue>
	</attribute>
	<attribute>
		<name>parameters</name>
		<!--
			This should be of the format name1=value1|name2=value2|...
			Names must be plain strings.
			Values may either be plain strings or they may be the special form:
				javascript:someFunctionCall()
			someFunctionCall() will be called when the user chooses an item out of the menu. If it returns a string, that value will be substituted in as a form variable. If it returns null, then form submission will be cancelled.
		 -->		
		<required>false</required>
		<rtexprvalue>true</rtexprvalue>
	</attribute>
</tag>

<tag>
	<description>
		Prints out the current contextPath 
		(used instead of the typical ${pageContext.request.contextPath} )
	</description>
	<name>contextPath</name>
	<tag-class>org.openmrs.web.taglib.ContextPathTag</tag-class>
	<body-content>empty</body-content>
</tag>

<tag>
	<description>
		Prints out the value of the given OpenMRS object.
		Currently limited to a few datatypes, this will be extended to handle other types as well.
		If you specify...
			var : the value will be set as a page variable instead of being printed
			concept | conceptId : the name of that concept will be printed
			obsValue : the value of that obs will be printed
			location | locationId : the name of that location will be printed
			encounterType | encounterTypeId : the name of that encounter type will be printed
			encounter | encounterId : a one-line summary of that encounter will be printed
	</description>
	<name>format</name>
	<tag-class>org.openmrs.web.taglib.FormatTag</tag-class>
	<body-content>empty</body-content>
	<attribute>
		<name>var</name>
		<required>false</required>
		<rtexprvalue>false</rtexprvalue>
	</attribute>
	<attribute>
		<name>object</name>
		<required>false</required>
		<rtexprvalue>true</rtexprvalue>
	</attribute>
	<attribute>
		<name>concept</name>
		<required>false</required>
		<rtexprvalue>true</rtexprvalue>
	</attribute>
	<attribute>
		<name>conceptId</name>
		<required>false</required>
		<rtexprvalue>true</rtexprvalue>
	</attribute>
	<attribute>
		<description>when formatting a concept, tries to print a name of the given type</description>
		<name>withConceptNameType</name>
		<required>false</required>
		<rtexprvalue>true</rtexprvalue>
		<type>java.lang.String</type>
	</attribute>
	<attribute>
		<description>when formatting a concept, tries to print a name with the given tag</description>
		<name>withConceptNameTag</name>
		<required>false</required>
		<rtexprvalue>true</rtexprvalue>
		<type>java.lang.String</type>
	</attribute>
	<attribute>
		<name>obsValue</name>
		<required>false</required>
		<rtexprvalue>true</rtexprvalue>
	</attribute>
	<attribute>
		<name>user</name>
		<required>false</required>
		<rtexprvalue>true</rtexprvalue>
	</attribute>
	<attribute>
		<name>userId</name>
		<required>false</required>
		<rtexprvalue>true</rtexprvalue>
	</attribute>
	<attribute>
		<name>personId</name>
		<required>false</required>
		<rtexprvalue>true</rtexprvalue>
	</attribute>
	<attribute>
		<name>person</name>
		<required>false</required>
		<rtexprvalue>true</rtexprvalue>
	</attribute>
	<attribute>
		<name>encounterId</name>
		<required>false</required>
		<rtexprvalue>true</rtexprvalue>
	</attribute>
	<attribute>
		<name>encounter</name>
		<required>false</required>
		<rtexprvalue>true</rtexprvalue>
	</attribute>
	<attribute>
		<name>encounterTypeId</name>
		<required>false</required>
		<rtexprvalue>true</rtexprvalue>
	</attribute>
	<attribute>
		<name>encounterType</name>
		<required>false</required>
		<rtexprvalue>true</rtexprvalue>
	</attribute>
	<attribute>
		<name>visitTypeId</name>
		<required>false</required>
		<rtexprvalue>true</rtexprvalue>
	</attribute>
	<attribute>
		<name>visitType</name>
		<required>false</required>
		<rtexprvalue>true</rtexprvalue>
	</attribute>
	<attribute>
		<name>locationId</name>
		<required>false</required>
		<rtexprvalue>true</rtexprvalue>
	</attribute>
	<attribute>
		<name>location</name>
		<required>false</required>
		<rtexprvalue>true</rtexprvalue>
	</attribute>
	<attribute>
		<name>locationTagId</name>
		<required>false</required>
		<rtexprvalue>true</rtexprvalue>
	</attribute>
	<attribute>
		<name>locationTag</name>
		<required>false</required>
		<rtexprvalue>true</rtexprvalue>
	</attribute>
	<attribute>
		<name>programId</name>
		<required>false</required>
		<rtexprvalue>true</rtexprvalue>
	</attribute>
	<attribute>
		<name>program</name>
		<required>false</required>
		<rtexprvalue>true</rtexprvalue>
	</attribute>
	<attribute>
		<description>Specifies whether JavaScript special characters (if any present) should be escaped in the output text</description>
		<name>javaScriptEscape</name>
		<required>false</required>
		<rtexprvalue>false</rtexprvalue>		
	</attribute>
	<attribute>
		<name>visit</name>
		<required>false</required>
		<rtexprvalue>true</rtexprvalue>
	</attribute>
	<attribute>
		<name>visitId</name>
		<required>false</required>
		<rtexprvalue>true</rtexprvalue>
	</attribute>
	<attribute>
		<name>providerId</name>
		<required>false</required>
		<rtexprvalue>true</rtexprvalue>
	</attribute>
	<attribute>
		<name>provider</name>
		<required>false</required>
		<rtexprvalue>true</rtexprvalue>
	</attribute>
	<attribute>
		<name>encounterProviders</name>
		<required>false</required>
		<rtexprvalue>true</rtexprvalue>
	</attribute>
	<attribute>
		<name>singleCustomValue</name>
		<required>false</required>
		<rtexprvalue>true</rtexprvalue>
	</attribute>
	<attribute>
		<name>form</name>
		<required>false</required>
		<rtexprvalue>true</rtexprvalue>
	</attribute>
<<<<<<< HEAD
	<attribute>
		<name>caseConversion</name>
		<required>false</required>
		<rtexprvalue>true</rtexprvalue>
	</attribute>
=======
>>>>>>> 72bbfe03
</tag>
<tag>
	<description>
		Retrieves the matching global properties, and if any are missing, redirects to configuration page.
		
		Example parameters:
			propertyList="concept.height, concept.weight"
			configurationPage="/configplz.htm"
			
		This tag should be placed before the header import tag.
	</description>
	<name>requireConfiguration</name>
	<tag-class>org.openmrs.web.taglib.RequireConfigurationTag</tag-class>
	<body-content>empty</body-content>
	<attribute>
		<name>propertyList</name>
		<required>true</required>
		<rtexprvalue>true</rtexprvalue>
	</attribute>
	<attribute>
		<name>configurationPage</name>
		<required>true</required>
		<rtexprvalue>true</rtexprvalue>
	</attribute>
</tag>
<tag>
	<description>
		Retrieves global properties starting with a given prefix, ignoring a specified subset, and if any are missing, redirects to configuration page.
		
		Example parameters:
			prefix="mail."
			ignoreList="debug, from"
			configurationPage="/configplz.htm"
		
		This tag should be placed before the header import tag.
	</description>
	<name>requireConfigurationByPrefix</name>
	<tag-class>org.openmrs.web.taglib.RequireConfigurationByPrefixTag</tag-class>
	<body-content>empty</body-content>
	<attribute>
		<name>propertyPrefix</name>
		<required>true</required>
		<rtexprvalue>true</rtexprvalue>
	</attribute>
	<attribute>
		<name>ignoreList</name>
		<required>false</required>
		<rtexprvalue>false</rtexprvalue>
	</attribute>
	<attribute>
		<name>configurationPage</name>
		<required>true</required>
		<rtexprvalue>true</rtexprvalue>
	</attribute>
</tag>

<tag>
	<description>
		Like spring:message tag, this retrieves the message from the bundle with the given code, but
 		(in addition) uses tag body content, when code isn't resolvable. This tag considers its
 		body content as a text string. So, any text, placed between the start and end will be treated as
 		a string. If the body value is not specified, the text attribute is used. If there is no message
 		in the bundle and no text attribute value or tag body text, then it displays the message code (if
 		it is set), otherwise - null. If both the text attribute and body text are present (shouldn't happen,
 		but could by mistake), then the body text is used. With this tag the user can pre-define
 		text for codes in locales other than the system default by specifying the locale in the locale
 		attribute. If locale attribute is not specified, then the system default locale (e.g., "en")
 		will be used by default. HTML escaping is also supported by this tag.
	</description>
	
	<name>message</name>
	<tag-class>org.openmrs.web.taglib.OpenmrsMessageTag</tag-class>
	<body-content>tagdependent</body-content>

	<attribute>
		<description>A MessageSourceResolvable argument (direct or through JSP EL).  Fits nicely 
		when used in conjunction with Spring's validation error classes which all implement 
		the MessageSourceResolvable interface. For example, this allows you to iterate over all 
		of the errors in a form, passing each error (using a runtime expression) as the value 
		of this 'message' attribute, thus effecting the easy display of such error messages.
		</description>
		<name>message</name>
		<required>false</required>
		<rtexprvalue>true</rtexprvalue>
	</attribute>

	<attribute>
		<description>The code (key) to use, when looking up the message.
		If code is not provided, the tag body value will be taken. Otherwise,
		if body is empty, then the text attribute will be used.</description>
		<name>code</name>
		<required>false</required>
		<rtexprvalue>true</rtexprvalue>
	</attribute>

	<attribute>
		<description>Set optional message arguments for this tag, as a
		(comma-)delimited String (each String argument can contain JSP EL),
		an Object array (used as argument array), or a single Object (used
		as single argument).</description>
		<name>arguments</name>
		<required>false</required>
		<rtexprvalue>true</rtexprvalue>
	</attribute>

	<attribute>
		<description>The separator character to be used for splitting the
		arguments string value; defaults to a 'comma' (',').</description>
		<name>argumentSeparator</name>
		<required>false</required>
		<rtexprvalue>true</rtexprvalue>
	</attribute>

	<attribute>
		<description>
			Default text to output when a message for the given code could not be 
			found both in bundle and in tag body. If both text, body, and code are 
			not set, the tag will output null.
		</description>
		<name>text</name>
		<required>false</required>
		<rtexprvalue>true</rtexprvalue>
	</attribute>

	<attribute>
		<description>The string to use when binding the result to the page,
		request, session or application scope. If not specified, the result
		gets outputted to the writer (i.e. typically directly to the JSP).</description>
		<name>var</name>
		<required>false</required>
		<rtexprvalue>true</rtexprvalue>
	</attribute>

	<attribute>
		<description>The scope to use when exporting the result to a variable.
		This attribute is only used when var is also set. Possible values are
		page, request, session and application.</description>
		<name>scope</name>
		<required>false</required>
		<rtexprvalue>true</rtexprvalue>
	</attribute>

	<attribute>
		<description>
			Set HTML escaping for this tag, as boolean value. 
			If true, any HTML in the message will be escaped. Overrides 
			the default HTML escaping setting for the current page. 
		</description>
		<name>htmlEscape</name>
		<required>false</required>
		<rtexprvalue>true</rtexprvalue>
	</attribute>

	<attribute>
		<description>Set JavaScript escaping for this tag, as boolean value. 
		If true, any JavaScript in the message will be escaped. Default is false.</description>
		<name>javaScriptEscape</name>
		<required>false</required>
		<rtexprvalue>true</rtexprvalue>
	</attribute>
	
	<attribute>
		<description>Set the locale of the message fallback provided in the tag. The default is the system's default locale.</description>
		<name>locale</name>
		<required>false</required>
		<rtexprvalue>true</rtexprvalue>
	</attribute>
</tag>
	
<function>
	<name>sort</name>
	<function-class>org.openmrs.web.taglib.functions.Sort</function-class>
	<function-signature>java.util.List sort(java.util.Collection, java.lang.String, java.lang.Boolean)</function-signature>
</function>

<function>
	<name>filterObsByConcept</name>
	<function-class>org.openmrs.web.taglib.functions.Filter</function-class>
	<function-signature>java.util.Set filterObsByConcept(java.util.Collection, java.lang.Integer)</function-signature>
</function>

<function>
	<name>filterEncountersByType</name>
	<function-class>org.openmrs.web.taglib.functions.Filter</function-class>
	<function-signature>java.util.Set filterEncountersByType(java.util.Collection, java.lang.Integer)</function-signature>
</function>

<function>
	<name>collectionContains</name>
	<function-class>org.openmrs.web.taglib.functions.CollectionContains</function-class>
	<function-signature>java.lang.Boolean collectionContains(java.util.Collection, java.lang.Object)</function-signature>
</function>
	
</taglib>
<|MERGE_RESOLUTION|>--- conflicted
+++ resolved
@@ -1,1566 +1,1537 @@
-<?xml version="1.0" encoding="ISO-8859-1"?>
-
-<taglib xmlns="http://java.sun.com/xml/ns/j2ee"
-  xmlns:xsi="http://www.w3.org/2001/XMLSchema-instance"
-  xsi:schemaLocation="http://java.sun.com/xml/ns/j2ee http://java.sun.com/xml/ns/j2ee/web-jsptaglibrary_2_0.xsd"
-  version="2.0">
-
-	<description>Core OpenMRS tag library</description>
-	<tlib-version>1.1</tlib-version>
-	<short-name>openmrs</short-name>
-	
-<tag>
-	<description>
-		Enforces user privileges and redirects if the active user
-		does not have the required privileges.  At least one of
-		"privilege", "allPrivileges", or "anyPrivilege" must be 
-		filled in.
-	</description>
-	<name>require</name>
-	<tag-class>org.openmrs.web.taglib.RequireTag</tag-class>
-	<body-content>empty</body-content>
-	<attribute>
-		<name>privilege</name>
-		<required>false</required>
-		<rtexprvalue>true</rtexprvalue>
-	</attribute>
-	<attribute>
-		<name>allPrivileges</name>
-		<required>false</required>
-		<rtexprvalue>true</rtexprvalue>
-	</attribute>
-	<attribute>
-		<name>anyPrivilege</name>
-		<required>false</required>
-		<rtexprvalue>true</rtexprvalue>
-	</attribute>
-	<attribute>
-		<name>otherwise</name>
-		<required>true</required>
-		<rtexprvalue>true</rtexprvalue>
-	</attribute>
-	<attribute>
-		<name>redirect</name>
-		<required>false</required>
-		<rtexprvalue>true</rtexprvalue>
-	</attribute>
-</tag>
-
-<tag>
-	<description>
-		Determines if a user is currently logged in.
-		authenticatedUser will be set if a user is logged in
-	</description>
-	<name>authentication</name>
-	<tag-class>org.openmrs.web.taglib.AuthTag</tag-class>
-	<body-content>JSP</body-content>
-</tag>
-
-<tag>
-	<description>
-		Determines if the current user has the given privilege (comma delimited)
-	</description>
-	<name>hasPrivilege</name>
-	<tag-class>org.openmrs.web.taglib.PrivilegeTag</tag-class>
-	<body-content>JSP</body-content>
-	<attribute>
-		<name>privilege</name>
-		<required>true</required>
-		<rtexprvalue>true</rtexprvalue>
-	</attribute>
-	<attribute>
-		<name>inverse</name>
-		<required>false</required>
-		<rtexprvalue>true</rtexprvalue>
-	</attribute>
-</tag>
-
-<tag>
-	<description>
-		Loops over all the records specified of the type 
-		specified by the name attribute
-	</description>
-	<name>forEachRecord</name>
-	<tag-class>org.openmrs.web.taglib.ForEachRecordTag</tag-class>
-	<body-content>JSP</body-content>
-	<attribute>
-		<name>name</name>
-		<required>true</required>
-		<rtexprvalue>false</rtexprvalue>
-	</attribute>
-	<attribute>
-		<name>select</name>
-		<required>false</required>
-		<rtexprvalue>true</rtexprvalue>
-	</attribute>
-	<attribute>
-		<description>if you set name to 'answer', you must specify which concept (by name or id)</description>
-		<name>concept</name>
-		<required>false</required>
-		<rtexprvalue>true</rtexprvalue>
-	</attribute>
-	<attribute>
-		<description>if you set name to 'conceptSet', you must specify which set (by name or id)</description>
-		<name>conceptSet</name>
-		<required>false</required>
-		<rtexprvalue>true</rtexprvalue>
-	</attribute>
-	<attribute>
-		<description>if you set name to reportObject, you can limit them to a specific type</description>
-		<name>reportObjectType</name>
-		<required>false</required>
-		<rtexprvalue>false</rtexprvalue>
-	</attribute>
-</tag>
-
-<tag>
-	<description>
-		Creates a set of checkboxes to allow for picking values
-		from the 'allItems' list and adding to the 'currentItems' list
-	</description>
-	<name>listPicker</name>
-	<tag-class>org.openmrs.web.taglib.ListPickerTag</tag-class>
-	<body-content>empty</body-content>
-	<attribute>
-		<name>name</name>
-		<required>true</required>
-		<rtexprvalue>false</rtexprvalue>
-	</attribute>
-	<attribute>
-		<name>allItems</name>
-		<required>true</required>
-		<rtexprvalue>true</rtexprvalue>
-	</attribute>
-	<attribute>
-		<name>currentItems</name>
-		<required>false</required>
-		<rtexprvalue>true</rtexprvalue>
-	</attribute>
-		<attribute>
-		<name>inheritedItems</name>
-		<required>false</required>
-		<rtexprvalue>true</rtexprvalue>
-	</attribute>
-	<attribute>
-		<name>cols</name>
-		<required>false</required>
-		<rtexprvalue>true</rtexprvalue>
-	</attribute>
-</tag>
-
-<tag>
-	<description>
-		Formats the given date according to either 
-		the predefined type or a given format
-	</description>
-	<name>formatDate</name>
-	<tag-class>org.openmrs.web.taglib.FormatDateTag</tag-class>
-	<body-content>empty</body-content>
-	<attribute>
-		<description>If this is not defined, date is retrieved from status.value</description>
-		<name>date</name>
-		<required>false</required>
-		<rtexprvalue>true</rtexprvalue>
-		<type>java.util.Date</type>
-	</attribute>
-	<attribute>
-		<name>path</name>
-		<required>false</required>
-		<rtexprvalue>true</rtexprvalue>
-	</attribute>
-	<attribute>
-		<name>type</name>
-		<required>false</required>
-		<rtexprvalue>true</rtexprvalue>
-	</attribute>
-	<attribute>
-		<name>format</name>
-		<required>false</required>
-		<rtexprvalue>true</rtexprvalue>
-	</attribute>
-	<attribute>
-		<description>
-			Specifies if text like 'Today' or 'Yesterday' can be prepended to the date in case the day of the year 
-			of the passed in date instance is the same as that of the current date instance or the day of the year 
-			of the passed in date instance is immediately before that of the current date instance respectively
-		</description>
-		<name>showTodayOrYesterday</name>
-		<required>false</required>
-		<rtexprvalue>true</rtexprvalue>
-	</attribute>
-</tag>
-
-<tag>
-	<description>
-		Generates a field, based on the field type.
-	</description>
-	<name>fieldGen</name>
-	<tag-class>org.openmrs.web.taglib.FieldGenTag</tag-class>
-	<body-content>JSP</body-content>
-	<attribute>
-		<name>type</name>
-		<required>true</required>
-		<rtexprvalue>true</rtexprvalue>
-	</attribute>
-	<attribute>
-		<name>formFieldName</name>
-		<required>true</required>
-		<rtexprvalue>true</rtexprvalue>
-	</attribute>
-	<attribute>
-		<name>val</name>
-		<required>true</required>
-		<rtexprvalue>true</rtexprvalue>
-		<type>java.lang.Object</type>
-	</attribute>
-	<attribute>
-		<name>parameters</name>
-		<required>false</required>
-		<rtexprvalue>true</rtexprvalue>
-	</attribute>
-    <attribute>
-        <name>parameterMap</name>
-        <required>false</required>
-        <rtexprvalue>true</rtexprvalue>
-    </attribute>
-	<attribute>
-		<name>allowUserDefault</name>
-		<required>false</required>
-		<rtexprvalue>false</rtexprvalue>
-		<type>java.lang.Boolean</type>
-	</attribute>
-</tag>
-
-<tag>
-	<description>
-		Loops over all the alerts for a user.  If user is not defined, the
-		authenticated user is searched.  
-	</description>
-	<name>forEachAlert</name>
-	<tag-class>org.openmrs.notification.web.ForEachAlertTag</tag-class>
-	<body-content>JSP</body-content>
-	<attribute>
-		<name>user</name>
-		<required>false</required>
-		<rtexprvalue>true</rtexprvalue>
-	</attribute>
-	<attribute>
-		<name>role</name>
-		<required>false</required>
-		<rtexprvalue>true</rtexprvalue>
-	</attribute>
-	<attribute>
-		<name>includeRead</name>
-		<required>false</required>
-		<rtexprvalue>true</rtexprvalue>
-	</attribute>
-	<attribute>
-		<name>includeExpired</name>
-		<required>false</required>
-		<rtexprvalue>true</rtexprvalue>
-	</attribute>
-</tag>
-
-<tag>
-	<description>
-		Loops over the PersonAttributeTypes to display a person.  If `type` is 'patient', only patient 
-		display attributes are returned. If `type` is 'user', only user display attributes are returned.
-		'listing' `displayTypes` are maintained with global properties: patient.listingAttributeTypes and 
-		user.listingAttributeTypes.  'viewing' `displayTypes` are maintained with global properties:
-		patient.viewingAttributeTypes and user.viewingAttributeTypes
-		The global properties are all comma delimited lists of either PersonAttributeType names or ids. 
-	</description>
-	<name>forEachDisplayAttributeType</name>
-	<tag-class>org.openmrs.web.taglib.ForEachDisplayAttributeTag</tag-class>
-	<body-content>JSP</body-content>
-	<attribute>
-		<description>This can only be either 'patient' or 'user'</description>
-		<name>personType</name>
-		<required>false</required>
-		<rtexprvalue>true</rtexprvalue>
-	</attribute>
-	<attribute>
-		<description>This can only be either 'listing' or 'viewing'</description>
-		<name>displayType</name>
-		<required>true</required>
-		<rtexprvalue>true</rtexprvalue>
-	</attribute>
-	<attribute>
-		<name>var</name>
-		<required>true</required>
-		<rtexprvalue>true</rtexprvalue>
-	</attribute>
-</tag>
-
-<tag>
-	<description>
-		Includes the portlet from the given /WEB-INF/portlets/{url}
-	</description>
-	<name>portlet</name>
-	<tag-class>org.openmrs.web.taglib.PortletTag</tag-class>
-	<body-content>empty</body-content>
-	<attribute>
-		<name>url</name>
-		<required>true</required>
-		<rtexprvalue>true</rtexprvalue>
-		<type>java.lang.String</type>
-	</attribute>
-	<attribute>
-		<name>id</name>
-		<required>false</required>
-		<rtexprvalue>true</rtexprvalue>
-		<type>java.lang.String</type>
-	</attribute>
-	<attribute>
-		<name>size</name>
-		<required>false</required>
-		<rtexprvalue>true</rtexprvalue>
-		<type>java.lang.String</type>
-	</attribute>
-	<attribute>
-		<description>
-			A string in the form of "key=value|key2=value2".   
-			e.g. "size=compact|order=date"
-		</description>
-		<name>parameters</name>
-		<required>false</required>
-		<rtexprvalue>true</rtexprvalue>
-		<type>java.lang.String</type>
-	</attribute>
-	<attribute>
-		<description>
-			A Map(String,Object) of extra parameter values
-		</description>
-		<name>parameterMap</name>
-		<required>false</required>
-		<rtexprvalue>true</rtexprvalue>
-		<type>java.util.Map</type>
-	</attribute>
-	<attribute>
-		<name>moduleId</name>
-		<required>false</required>
-		<rtexprvalue>true</rtexprvalue>
-		<type>java.lang.String</type>
-	</attribute>
-	<attribute>
-		<name>patientId</name>
-		<required>false</required>
-		<rtexprvalue>true</rtexprvalue>
-		<type>java.lang.Integer</type>
-	</attribute>
-	<attribute>
-		<name>personId</name>
-		<required>false</required>
-		<rtexprvalue>true</rtexprvalue>
-		<type>java.lang.Integer</type>
-	</attribute>
-	<attribute>
-		<name>encounterId</name>
-		<required>false</required>
-		<rtexprvalue>true</rtexprvalue>
-		<type>java.lang.Integer</type>
-	</attribute>
-	<attribute>
-		<name>userId</name>
-		<required>false</required>
-		<rtexprvalue>true</rtexprvalue>
-		<type>java.lang.Integer</type>
-	</attribute>
-	<attribute>
-		<name>patientIds</name>
-		<required>false</required>
-		<rtexprvalue>true</rtexprvalue>
-		<type>java.lang.String</type>
-	</attribute>
-</tag>
-
-<tag>
-	<description>
-		Returns a Concept and ConceptName for the Integer conceptId or String conceptName specified
-	</description>
-	<name>concept</name>
-	<tag-class>org.openmrs.web.taglib.ConceptTag</tag-class>
-	<body-content>JSP</body-content>
-	<variable>
-		<name-from-attribute>var</name-from-attribute>
-		<variable-class>org.openmrs.Concept</variable-class>
-	</variable>
-	<attribute>
-		<name>conceptId</name>
-		<required>false</required>
-		<rtexprvalue>true</rtexprvalue>
-		<type>java.lang.Integer</type>
-	</attribute>
-	<attribute>
-		<name>conceptName</name>
-		<required>false</required>
-		<rtexprvalue>true</rtexprvalue>
-		<type>java.lang.String</type>
-	</attribute>
-	<attribute>
-		<name>conceptName</name>
-		<required>false</required>
-		<rtexprvalue>true</rtexprvalue>
-		<type>java.lang.String</type>
-	</attribute>
-	<attribute>
-		<name>var</name>
-		<required>true</required>
-		<rtexprvalue>true</rtexprvalue>
-		<type>java.lang.String</type>
-	</attribute>
-	<attribute>
-		<name>nameVar</name>
-		<required>false</required>
-		<rtexprvalue>true</rtexprvalue>
-		<type>java.lang.String</type>
-	</attribute>
-	<attribute>
-		<name>shortestNameVar</name>
-		<required>false</required>
-		<rtexprvalue>true</rtexprvalue>
-		<type>java.lang.String</type>
-	</attribute>
-	<attribute>
-		<name>numericVar</name>
-		<required>false</required>
-		<rtexprvalue>true</rtexprvalue>
-		<type>java.lang.String</type>
-	</attribute>
-	<attribute>
-		<name>setMemberVar</name>
-		<required>false</required>
-		<rtexprvalue>true</rtexprvalue>
-		<type>java.lang.String</type>
-	</attribute>
-	<attribute>
-		<name>locale</name>
-		<required>false</required>
-		<rtexprvalue>true</rtexprvalue>
-		<type>java.lang.String</type>
-	</attribute>
-</tag>
-
-<tag>
-	<description>
-		This tag iterates through a collection of observations passed into it and renders it's body content.
-		It will return all matching observations by default, or [num] observations if it is specified..
-		It will limit the results by [conceptId] if passed in, otherwise it will return all observations.
-		It will sort by the property passed in - this property should match a public property of Obs - i.e. "obsDatetime"
-		If no sort property is specified, it will sort by obsDatetime by default
-		It will sort ascending by default, descending if "descending=true" is specified.
-	</description>
-	<name>forEachObs</name>
-	<tag-class>org.openmrs.web.taglib.ForEachObsTag</tag-class>
-	<body-content>JSP</body-content>
-	<variable>
-		<name-from-attribute>var</name-from-attribute>
-		<variable-class>org.openmrs.Obs</variable-class>
-	</variable>
-	<attribute>
-		<name>obs</name>
-		<required>true</required>
-		<rtexprvalue>true</rtexprvalue>
-		<type>java.util.Collection</type>
-	</attribute>
-	<attribute>
-		<name>conceptId</name>
-		<required>false</required>
-		<rtexprvalue>true</rtexprvalue>
-		<type>java.lang.Integer</type>
-	</attribute>
-	<attribute>
-		<name>num</name>
-		<required>false</required>
-		<rtexprvalue>true</rtexprvalue>
-		<type>java.lang.Integer</type>
-	</attribute>
-	<attribute>
-		<name>sortBy</name>
-		<required>false</required>
-		<rtexprvalue>true</rtexprvalue>
-		<type>java.lang.String</type>
-	</attribute>
-	<attribute>
-		<name>descending</name>
-		<required>false</required>
-		<rtexprvalue>true</rtexprvalue>
-		<type>java.lang.Boolean</type>
-	</attribute>
-	<attribute>
-		<name>var</name>
-		<required>true</required>
-		<rtexprvalue>true</rtexprvalue>
-		<type>java.lang.String</type>
-	</attribute>
-</tag>
-
-<tag>
-	<description>
-		This tag iterates through a collection of encounters passed into it and renders it's body content.
-		It will return all matching encounters by default, or [num] encounters if it is specified..
-		It will limit the results by encounterTypeId only if a [type] parameter is passed in.
-		It will sort by the property passed in - this property should match a public property of Encounter - i.e. "encounterDatetime"
-		If no sort property is specified, it will sort by encounterDatetime by default
-		It will sort ascending by default, descending if "descending=true" is specified.
-	</description>
-	<name>forEachEncounter</name>
-	<tag-class>org.openmrs.web.taglib.ForEachEncounterTag</tag-class>
-	<body-content>JSP</body-content>
-	<variable>
-		<name-from-attribute>var</name-from-attribute>
-		<variable-class>org.openmrs.Encounter</variable-class>
-	</variable>
-	<attribute>
-		<name>encounters</name>
-		<required>true</required>
-		<rtexprvalue>true</rtexprvalue>
-		<type>java.util.Collection</type>
-	</attribute>
-	<attribute>
-		<name>type</name>
-		<required>false</required>
-		<rtexprvalue>true</rtexprvalue>
-		<type>java.lang.Integer</type>
-	</attribute>
-	<attribute>
-		<name>num</name>
-		<required>false</required>
-		<rtexprvalue>true</rtexprvalue>
-		<type>java.lang.Integer</type>
-	</attribute>
-	<attribute>
-		<name>sortBy</name>
-		<required>false</required>
-		<rtexprvalue>true</rtexprvalue>
-		<type>java.lang.String</type>
-	</attribute>
-	<attribute>
-		<name>descending</name>
-		<required>false</required>
-		<rtexprvalue>true</rtexprvalue>
-		<type>java.lang.Boolean</type>
-	</attribute>
-	<attribute>
-		<name>var</name>
-		<required>true</required>
-		<rtexprvalue>true</rtexprvalue>
-		<type>java.lang.String</type>
-	</attribute>
-</tag>
-
-<tag>
-	<description>
-		This tag iterates through a collection of visits passed into it and renders it's body content.
-		It will return all matching visits by default, or [num] visits if it is specified..
-		It will limit the results by visitTypeId only if a [type] parameter is passed in.
-		It will sort by the property passed in - this property should match a public property of Visit - i.e. "visitDatetime"
-		If no sort property is specified, it will sort by visitDatetime by default
-		It will sort ascending by default, descending if "descending=true" is specified.
-	</description>
-	<name>forEachVisit</name>
-	<tag-class>org.openmrs.web.taglib.ForEachVisitTag</tag-class>
-	<body-content>JSP</body-content>
-	<variable>
-		<name-from-attribute>var</name-from-attribute>
-		<variable-class>org.openmrs.Visit</variable-class>
-	</variable>
-	<attribute>
-		<name>visits</name>
-		<required>true</required>
-		<rtexprvalue>true</rtexprvalue>
-		<type>java.util.Collection</type>
-	</attribute>
-	<attribute>
-		<name>type</name>
-		<required>false</required>
-		<rtexprvalue>true</rtexprvalue>
-		<type>java.lang.Integer</type>
-	</attribute>
-	<attribute>
-		<name>num</name>
-		<required>false</required>
-		<rtexprvalue>true</rtexprvalue>
-		<type>java.lang.Integer</type>
-	</attribute>
-	<attribute>
-		<name>sortBy</name>
-		<required>false</required>
-		<rtexprvalue>true</rtexprvalue>
-		<type>java.lang.String</type>
-	</attribute>
-	<attribute>
-		<name>descending</name>
-		<required>false</required>
-		<rtexprvalue>true</rtexprvalue>
-		<type>java.lang.Boolean</type>
-	</attribute>
-	<attribute>
-		<name>var</name>
-		<required>true</required>
-		<rtexprvalue>true</rtexprvalue>
-		<type>java.lang.String</type>
-	</attribute>
-</tag>
-
-<tag>
-	<description>
-		This tag iterates through a collection of drug orders passed into it and renders it's body content.
-		It will return all matching orders by default, or [num] orders if it is specified.
-		It will sort by the property passed in - this property should match a public property of Order/DrugOrder
-		If no sort property is specified, it will sort by dateCreated by default
-		It will sort ascending by default, descending if "descending=true" is specified.
-	</description>
-	<name>forEachDrugOrder</name>
-	<tag-class>org.openmrs.web.taglib.ForEachDrugOrderTag</tag-class>
-	<body-content>JSP</body-content>
-	<variable>
-		<name-from-attribute>var</name-from-attribute>
-		<variable-class>org.openmrs.DrugOrder</variable-class>
-	</variable>
-	<attribute>
-		<name>drugOrders</name>
-		<required>true</required>
-		<rtexprvalue>true</rtexprvalue>
-		<type>java.util.Collection</type>
-	</attribute>
-	<attribute>
-		<name>num</name>
-		<required>false</required>
-		<rtexprvalue>true</rtexprvalue>
-		<type>java.lang.Integer</type>
-	</attribute>
-	<attribute>
-		<name>sortBy</name>
-		<required>false</required>
-		<rtexprvalue>true</rtexprvalue>
-		<type>java.lang.String</type>
-	</attribute>
-	<attribute>
-		<name>descending</name>
-		<required>false</required>
-		<rtexprvalue>true</rtexprvalue>
-		<type>java.lang.Boolean</type>
-	</attribute>
-	<attribute>
-		<name>var</name>
-		<required>true</required>
-		<rtexprvalue>true</rtexprvalue>
-		<type>java.lang.String</type>
-	</attribute>
-</tag>
-
-<tag>
-	<description>
-		Displays a one-line description of this user.
-	</description>
-	<name>userWidget</name>
-	<tag-class>org.openmrs.web.taglib.UserWidgetTag</tag-class>
-	<body-content>empty</body-content>
-	<attribute>
-		<name>userId</name>
-		<required>true</required>
-		<rtexprvalue>true</rtexprvalue>
-		<type>java.lang.Integer</type>
-	</attribute>
-	<attribute>
-		<name>size</name>
-		<required>false</required>
-		<rtexprvalue>true</rtexprvalue>
-		<type>java.lang.String</type>
-	</attribute>
-</tag>
-	
-<tag>
-	<description>
-		Displays a one-line description of this patient
-	</description>
-	<name>patientWidget</name>
-	<tag-class>org.openmrs.web.taglib.PatientWidgetTag</tag-class>
-	<body-content>empty</body-content>
-	<attribute>
-		<name>patientId</name>
-		<required>true</required>
-		<rtexprvalue>true</rtexprvalue>
-		<type>java.lang.Integer</type>
-	</attribute>
-	<attribute>
-		<name>size</name>
-		<required>false</required>
-		<rtexprvalue>true</rtexprvalue>
-		<type>java.lang.String</type>
-	</attribute>
-</tag>
-
-<tag>
-	<description>
-		Displays the given chart
-	</description>
-	<name>displayChart</name>
-	<tag-class>org.openmrs.web.taglib.DisplayChartTag</tag-class>
-	<body-content>empty</body-content>
-	<attribute>
-		<name>chart</name>
-		<required>true</required>
-		<rtexprvalue>true</rtexprvalue>
-		<type>org.jfree.chart.JFreeChart</type>
-	</attribute>
-	<attribute>
-		<name>height</name>
-		<required>false</required>
-		<rtexprvalue>true</rtexprvalue>
-		<type>java.lang.Integer</type>
-	</attribute>
-	<attribute>
-		<name>width</name>
-		<required>false</required>
-		<rtexprvalue>true</rtexprvalue>
-		<type>java.lang.Integer</type>
-	</attribute>
-</tag>	
-	
-<tag>
-	<description>
-		Displays a graph given the patient and concept
-	</description>
-	<name>showGraph</name>
-	<tag-class>org.openmrs.web.taglib.ShowGraphTag</tag-class>
-	<body-content>JSP</body-content>
-	<attribute>
-		<name>patientId</name>
-		<required>true</required>
-		<rtexprvalue>true</rtexprvalue>
-		<type>java.lang.Integer</type>
-	</attribute>
-	<attribute>
-		<name>conceptName</name>
-		<required>true</required>
-		<rtexprvalue>true</rtexprvalue>
-		<type>java.lang.String</type>
-	</attribute>
-	<attribute>
-		<name>height</name>
-		<required>false</required>
-		<rtexprvalue>true</rtexprvalue>
-		<type>java.lang.Integer</type>
-	</attribute>
-	<attribute>
-		<name>width</name>
-		<required>false</required>
-		<rtexprvalue>true</rtexprvalue>
-		<type>java.lang.Integer</type>
-	</attribute>
-</tag>	
-
-<tag>
-	<description>
-		Displays the HTML for including a javascript (.js) or stylesheet (.css) file in the HTML.
-		Keeps track of whether or not it has been output within the same request, and ensures only
-		a single include.
-	</description>
-	<name>htmlInclude</name>
-	<tag-class>org.openmrs.web.taglib.HtmlIncludeTag</tag-class>
-	<body-content>JSP</body-content>
-	<attribute>
-		<name>file</name>
-		<required>true</required>
-		<rtexprvalue>true</rtexprvalue>
-	</attribute>
-	<attribute>
-		<name>request</name>
-		<required>false</required>
-		<rtexprvalue>true</rtexprvalue>
-		<type>javax.servlet.http.HttpServletRequest</type>
-	</attribute>
-	<attribute>
-		<name>type</name>
-		<required>false</required>
-		<rtexprvalue>true</rtexprvalue>
-	</attribute>
-	<attribute>
-		<description>true/false whether or not to also put the locale in the url</description>
-		<name>appendLocale</name>
-		<required>false</required>
-		<rtexprvalue>true</rtexprvalue>
-	</attribute>
-</tag>	
-
-<tag>
-	<description>
-		Gets the value of the given global property.
-		If the var attribute is specified, then the value of the global property is 
-		placed into that in the pageContext. Otherwise, value is printed
-	</description>
-	<name>globalProperty</name>
-	<tag-class>org.openmrs.web.taglib.GlobalPropertyTag</tag-class>
-	<body-content>JSP</body-content>
-	<attribute>
-		<name>key</name>
-		<required>true</required>
-		<rtexprvalue>true</rtexprvalue>
-	</attribute>
-	<attribute>
-		<name>defaultValue</name>
-		<required>false</required>
-		<rtexprvalue>true</rtexprvalue>
-	</attribute>
-	<attribute>
-		<name>var</name>
-		<required>false</required>
-		<rtexprvalue>false</rtexprvalue>
-	</attribute>
-	<attribute>
-		<description>If specified, then the property will be returned as a List of Strings. This property should be given as a Java regular expression, as would be passed to String.split(String)</description>
-		<name>listSeparator</name>
-		<required>false</required>
-		<rtexprvalue>false</rtexprvalue>
-	</attribute>
-</tag>
-
-<tag>
-	<description>
-		Gets the value of the given user property.
-		If the var attribute is specified, then the value of the user property is 
-		placed into that in the pageContext. Otherwise, value is printed
-	</description>
-	<name>userProperty</name>
-	<tag-class>org.openmrs.web.taglib.UserPropertyTag</tag-class>
-	<body-content>JSP</body-content>
-	<attribute>
-		<name>key</name>
-		<required>true</required>
-		<rtexprvalue>true</rtexprvalue>
-	</attribute>
-	<attribute>
-		<name>defaultValue</name>
-		<required>false</required>
-		<rtexprvalue>true</rtexprvalue>
-	</attribute>
-	<attribute>
-		<name>var</name>
-		<required>false</required>
-		<rtexprvalue>false</rtexprvalue>
-	</attribute>
-</tag>
-
-<tag>
-	<description>
-		Gets the date pattern for the current user's locale
-	</description>
-	<name>datePattern</name>
-	<tag-class>org.openmrs.web.taglib.DatePatternTag</tag-class>
-	<body-content>empty</body-content>
-	<attribute>
-		<name>localize</name>
-		<required>false</required>
-		<rtexprvalue>true</rtexprvalue>
-	</attribute>
-</tag>
-
-<tag>
-	<description>
-		Gets the datetime pattern for the current user's locale
-	</description>
-	<name>dateTimePattern</name>
-	<tag-class>org.openmrs.web.taglib.DateTimePatternTag</tag-class>
-	<body-content>empty</body-content>
-	<attribute>
-		<name>localize</name>
-		<required>false</required>
-		<rtexprvalue>true</rtexprvalue>
-	</attribute>
-</tag>
-
-<tag>
-	<description>
-		Gets the time pattern for the current user's locale
-	</description>
-	<name>timePattern</name>
-	<tag-class>org.openmrs.web.taglib.TimePatternTag</tag-class>
-	<body-content>empty</body-content>
-	<attribute>
-		<name>localize</name>
-		<required>false</required>
-		<rtexprvalue>true</rtexprvalue>
-	</attribute>
-    <attribute>
-		<name>format</name>
-		<required>false</required>
-		<rtexprvalue>true</rtexprvalue>
-	</attribute>
-</tag>
-
-<tag>
-	<description>
-		Makes an html table of obs that belong to specified concepts/concept-sets
-	</description>
-	<name>obsTable</name>
-	<tag-class>org.openmrs.web.taglib.ObsTableWidget</tag-class>
-	<body-content>empty</body-content>
-	<attribute>
-		<name>observations</name>
-		<required>true</required>
-		<rtexprvalue>true</rtexprvalue>
-	</attribute>
-	<attribute>
-		<name>concepts</name>
-		<required>true</required>
-		<rtexprvalue>true</rtexprvalue>
-	</attribute>
-	<attribute>
-		<name>conceptLink</name>
-		<required>false</required>
-		<rtexprvalue>true</rtexprvalue>
-	</attribute>
-	<attribute>
-		<name>id</name>
-		<required>false</required>
-		<rtexprvalue>true</rtexprvalue>
-	</attribute>
-	<attribute>
-		<name>cssClass</name>
-		<required>false</required>
-		<rtexprvalue>true</rtexprvalue>
-	</attribute>
-	<attribute>
-		<name>showEmptyConcepts</name>
-		<required>false</required>
-		<rtexprvalue>true</rtexprvalue>
-	</attribute>
-	<attribute>
-		<name>showConceptHeader</name>
-		<required>false</required>
-		<rtexprvalue>true</rtexprvalue>
-	</attribute>
-	<attribute>
-		<name>showDateHeader</name>
-		<required>false</required>
-		<rtexprvalue>true</rtexprvalue>
-	</attribute>
-	<attribute>
-		<name>combineEqualResults</name>
-		<required>false</required>
-		<rtexprvalue>true</rtexprvalue>
-	</attribute>
-	<attribute>
-		<name>fromDate</name>
-		<required>false</required>
-		<rtexprvalue>true</rtexprvalue>
-	</attribute>
-	<attribute>
-		<name>toDate</name>
-		<required>false</required>
-		<rtexprvalue>true</rtexprvalue>
-	</attribute>
-	<attribute>
-		<name>limit</name>
-		<required>false</required>
-		<rtexprvalue>true</rtexprvalue>
-	</attribute>
-	<attribute>
-		<name>sort</name>
-		<required>false</required>
-		<rtexprvalue>true</rtexprvalue>
-	</attribute>
-	<attribute>
-		<name>orientation</name>
-		<required>false</required>
-		<rtexprvalue>true</rtexprvalue>
-	</attribute>
-</tag>
-	
-<tag>
-	<description>
-		Generate an 'active list' from obs of a start concept and a stop concept
-	</description>
-	<name>activeList</name>
-	<tag-class>org.openmrs.web.taglib.ActiveListWidget</tag-class>
-	<body-content>empty</body-content>
-	<attribute>
-		<name>observations</name>
-		<required>true</required>
-		<rtexprvalue>true</rtexprvalue>
-	</attribute>
-	<attribute>
-		<name>onDate</name>
-		<required>false</required>
-		<rtexprvalue>true</rtexprvalue>
-	</attribute>
-	<attribute>
-		<name>addConcept</name>
-		<required>true</required>
-		<rtexprvalue>true</rtexprvalue>
-	</attribute>
-	<attribute>
-		<name>removeConcept</name>
-		<required>false</required>
-		<rtexprvalue>true</rtexprvalue>
-	</attribute>
-	<attribute>
-		<name>otherGroupedConcepts</name>
-		<required>false</required>
-		<rtexprvalue>true</rtexprvalue>
-	</attribute>
-	<attribute>
-		<name>showDate</name>
-		<required>false</required>
-		<rtexprvalue>true</rtexprvalue>
-	</attribute>
-	<attribute>
-		<name>displayStyle</name>
-		<required>false</required>
-		<rtexprvalue>true</rtexprvalue>
-	</attribute>
-</tag>
-
-<tag>
-	<description>
-		Generate a table displaying an obs group
-	</description>
-	<name>obsGroupTable</name>
-	<tag-class>org.openmrs.web.taglib.ObsGroupTableWidget</tag-class>
-	<body-content>empty</body-content>
-	<attribute>
-		<name>observations</name>
-		<required>true</required>
-		<rtexprvalue>true</rtexprvalue>
-	</attribute>
-	<attribute>
-		<name>primaryConcepts</name>
-		<required>true</required>
-		<rtexprvalue>true</rtexprvalue>
-	</attribute>
-	<attribute>
-		<name>otherConcepts</name>
-		<required>false</required>
-		<rtexprvalue>true</rtexprvalue>
-	</attribute>
-	<attribute>
-		<name>orientation</name>
-		<required>false</required>
-		<rtexprvalue>true</rtexprvalue>
-	</attribute>
-</tag>
-	
-<tag>
-	<description>
-		Temporary helper tag for doing decision support tests in the patient summary.
-		This is a hack. Expect it to disappear.
-		Sets 'var' to ' evaluate(ifTrue)==true || evaluate(ifFalse)==false '
-	</description>
-	<name>summaryTest</name>
-	<tag-class>org.openmrs.web.taglib.SummaryTest</tag-class>
-	<body-content>empty</body-content>
-	<attribute>
-		<name>observations</name>
-		<required>true</required>
-		<rtexprvalue>true</rtexprvalue>
-	</attribute>
-	<attribute>
-		<name>encounters</name>
-		<required>true</required>
-		<rtexprvalue>true</rtexprvalue>
-	</attribute>
-	<attribute>
-		<name>var</name>
-		<required>true</required>
-		<rtexprvalue>true</rtexprvalue>
-	</attribute>
-	<attribute>
-		<name>ifTrue</name>
-		<required>false</required>
-		<rtexprvalue>true</rtexprvalue>
-	</attribute>
-	<attribute>
-		<name>ifFalse</name>
-		<required>false</required>
-		<rtexprvalue>true</rtexprvalue>
-	</attribute>
-</tag>
-
-<tag>
-	<description>
-		Loops over all the objects associated with this extension point
-		modules assign themselves to a point via the module.xml descriptor file
-	</description>
-	<name>extensionPoint</name>
-	<tag-class>org.openmrs.module.web.taglib.ExtensionPointTag</tag-class>
-	<body-content>JSP</body-content>
-	<attribute>
-		<name>pointId</name>
-		<required>true</required>
-		<rtexprvalue>true</rtexprvalue>
-	</attribute>
-	<attribute>
-		<name>type</name>
-		<required>false</required>
-		<rtexprvalue>true</rtexprvalue>
-	</attribute>
-	<attribute>
-		<description>
-			A string in the form of "key=value|key2=value2".   
-			e.g. "size=compact|order=date"
-		</description>
-		<name>parameters</name>
-		<required>false</required>
-		<rtexprvalue>true</rtexprvalue>
-		<type>java.lang.String</type>
-	</attribute>
-	<attribute>
-		<description>
-			Name of the "varStatus" object that will contain
-			the first/last/index variables during looping. Defaults to
-			'varStatus'
-		</description>
-		<name>varStatus</name>
-		<required>false</required>
-		<rtexprvalue>true</rtexprvalue>
-		<type>java.lang.String</type>
-	</attribute>
-	<attribute>
-		<description>
-			Any extension attached to this point must be of this class (or a subclass)
-			or else a runtime exception will be thrown.
-		</description>
-		<name>requiredClass</name>
-		<required>false</required>
-		<rtexprvalue>true</rtexprvalue>
-		<type>java.lang.String</type>
-	</attribute>
-</tag>
-
-<tag>
-	<description>
-		Displays extensions attached to a give extension point in a popup menu.
-		Extensions attached to that point that extend org.openmrs.module.web.extension.LinkProviderExtension will be displayed.
-	</description>
-	<name>extensionPopupMenu</name>
-	<tag-class>org.openmrs.module.web.taglib.ExtensionPopupMenuTag</tag-class>
-	<body-content>empty</body-content>
-	<attribute>
-		<name>pointId</name>
-		<required>true</required>
-		<rtexprvalue>true</rtexprvalue>
-	</attribute>
-	<attribute>
-		<name>popupDivId</name>
-		<required>true</required>
-		<rtexprvalue>true</rtexprvalue>
-	</attribute>
-	<attribute>
-		<name>label</name>
-		<required>true</required>
-		<rtexprvalue>true</rtexprvalue>
-	</attribute>
-	<attribute>
-		<name>showLabelIfNoExtensions</name>
-		<!-- Whether to show the popup menu if no extensions attach to it. Defaults to true -->
-		<required>false</required>
-		<rtexprvalue>false</rtexprvalue>
-	</attribute>
-	<attribute>
-		<name>position</name>
-		<required>false</required>
-		<rtexprvalue>true</rtexprvalue>
-	</attribute>
-	<attribute>
-		<name>parameters</name>
-		<!--
-			This should be of the format name1=value1|name2=value2|...
-			Names must be plain strings.
-			Values may either be plain strings or they may be the special form:
-				javascript:someFunctionCall()
-			someFunctionCall() will be called when the user chooses an item out of the menu. If it returns a string, that value will be substituted in as a form variable. If it returns null, then form submission will be cancelled.
-		 -->		
-		<required>false</required>
-		<rtexprvalue>true</rtexprvalue>
-	</attribute>
-</tag>
-
-<tag>
-	<description>
-		Prints out the current contextPath 
-		(used instead of the typical ${pageContext.request.contextPath} )
-	</description>
-	<name>contextPath</name>
-	<tag-class>org.openmrs.web.taglib.ContextPathTag</tag-class>
-	<body-content>empty</body-content>
-</tag>
-
-<tag>
-	<description>
-		Prints out the value of the given OpenMRS object.
-		Currently limited to a few datatypes, this will be extended to handle other types as well.
-		If you specify...
-			var : the value will be set as a page variable instead of being printed
-			concept | conceptId : the name of that concept will be printed
-			obsValue : the value of that obs will be printed
-			location | locationId : the name of that location will be printed
-			encounterType | encounterTypeId : the name of that encounter type will be printed
-			encounter | encounterId : a one-line summary of that encounter will be printed
-	</description>
-	<name>format</name>
-	<tag-class>org.openmrs.web.taglib.FormatTag</tag-class>
-	<body-content>empty</body-content>
-	<attribute>
-		<name>var</name>
-		<required>false</required>
-		<rtexprvalue>false</rtexprvalue>
-	</attribute>
-	<attribute>
-		<name>object</name>
-		<required>false</required>
-		<rtexprvalue>true</rtexprvalue>
-	</attribute>
-	<attribute>
-		<name>concept</name>
-		<required>false</required>
-		<rtexprvalue>true</rtexprvalue>
-	</attribute>
-	<attribute>
-		<name>conceptId</name>
-		<required>false</required>
-		<rtexprvalue>true</rtexprvalue>
-	</attribute>
-	<attribute>
-		<description>when formatting a concept, tries to print a name of the given type</description>
-		<name>withConceptNameType</name>
-		<required>false</required>
-		<rtexprvalue>true</rtexprvalue>
-		<type>java.lang.String</type>
-	</attribute>
-	<attribute>
-		<description>when formatting a concept, tries to print a name with the given tag</description>
-		<name>withConceptNameTag</name>
-		<required>false</required>
-		<rtexprvalue>true</rtexprvalue>
-		<type>java.lang.String</type>
-	</attribute>
-	<attribute>
-		<name>obsValue</name>
-		<required>false</required>
-		<rtexprvalue>true</rtexprvalue>
-	</attribute>
-	<attribute>
-		<name>user</name>
-		<required>false</required>
-		<rtexprvalue>true</rtexprvalue>
-	</attribute>
-	<attribute>
-		<name>userId</name>
-		<required>false</required>
-		<rtexprvalue>true</rtexprvalue>
-	</attribute>
-	<attribute>
-		<name>personId</name>
-		<required>false</required>
-		<rtexprvalue>true</rtexprvalue>
-	</attribute>
-	<attribute>
-		<name>person</name>
-		<required>false</required>
-		<rtexprvalue>true</rtexprvalue>
-	</attribute>
-	<attribute>
-		<name>encounterId</name>
-		<required>false</required>
-		<rtexprvalue>true</rtexprvalue>
-	</attribute>
-	<attribute>
-		<name>encounter</name>
-		<required>false</required>
-		<rtexprvalue>true</rtexprvalue>
-	</attribute>
-	<attribute>
-		<name>encounterTypeId</name>
-		<required>false</required>
-		<rtexprvalue>true</rtexprvalue>
-	</attribute>
-	<attribute>
-		<name>encounterType</name>
-		<required>false</required>
-		<rtexprvalue>true</rtexprvalue>
-	</attribute>
-	<attribute>
-		<name>visitTypeId</name>
-		<required>false</required>
-		<rtexprvalue>true</rtexprvalue>
-	</attribute>
-	<attribute>
-		<name>visitType</name>
-		<required>false</required>
-		<rtexprvalue>true</rtexprvalue>
-	</attribute>
-	<attribute>
-		<name>locationId</name>
-		<required>false</required>
-		<rtexprvalue>true</rtexprvalue>
-	</attribute>
-	<attribute>
-		<name>location</name>
-		<required>false</required>
-		<rtexprvalue>true</rtexprvalue>
-	</attribute>
-	<attribute>
-		<name>locationTagId</name>
-		<required>false</required>
-		<rtexprvalue>true</rtexprvalue>
-	</attribute>
-	<attribute>
-		<name>locationTag</name>
-		<required>false</required>
-		<rtexprvalue>true</rtexprvalue>
-	</attribute>
-	<attribute>
-		<name>programId</name>
-		<required>false</required>
-		<rtexprvalue>true</rtexprvalue>
-	</attribute>
-	<attribute>
-		<name>program</name>
-		<required>false</required>
-		<rtexprvalue>true</rtexprvalue>
-	</attribute>
-	<attribute>
-		<description>Specifies whether JavaScript special characters (if any present) should be escaped in the output text</description>
-		<name>javaScriptEscape</name>
-		<required>false</required>
-		<rtexprvalue>false</rtexprvalue>		
-	</attribute>
-	<attribute>
-		<name>visit</name>
-		<required>false</required>
-		<rtexprvalue>true</rtexprvalue>
-	</attribute>
-	<attribute>
-		<name>visitId</name>
-		<required>false</required>
-		<rtexprvalue>true</rtexprvalue>
-	</attribute>
-	<attribute>
-		<name>providerId</name>
-		<required>false</required>
-		<rtexprvalue>true</rtexprvalue>
-	</attribute>
-	<attribute>
-		<name>provider</name>
-		<required>false</required>
-		<rtexprvalue>true</rtexprvalue>
-	</attribute>
-	<attribute>
-		<name>encounterProviders</name>
-		<required>false</required>
-		<rtexprvalue>true</rtexprvalue>
-	</attribute>
-	<attribute>
-		<name>singleCustomValue</name>
-		<required>false</required>
-		<rtexprvalue>true</rtexprvalue>
-	</attribute>
-	<attribute>
-		<name>form</name>
-		<required>false</required>
-		<rtexprvalue>true</rtexprvalue>
-	</attribute>
-<<<<<<< HEAD
-	<attribute>
-		<name>caseConversion</name>
-		<required>false</required>
-		<rtexprvalue>true</rtexprvalue>
-	</attribute>
-=======
->>>>>>> 72bbfe03
-</tag>
-<tag>
-	<description>
-		Retrieves the matching global properties, and if any are missing, redirects to configuration page.
-		
-		Example parameters:
-			propertyList="concept.height, concept.weight"
-			configurationPage="/configplz.htm"
-			
-		This tag should be placed before the header import tag.
-	</description>
-	<name>requireConfiguration</name>
-	<tag-class>org.openmrs.web.taglib.RequireConfigurationTag</tag-class>
-	<body-content>empty</body-content>
-	<attribute>
-		<name>propertyList</name>
-		<required>true</required>
-		<rtexprvalue>true</rtexprvalue>
-	</attribute>
-	<attribute>
-		<name>configurationPage</name>
-		<required>true</required>
-		<rtexprvalue>true</rtexprvalue>
-	</attribute>
-</tag>
-<tag>
-	<description>
-		Retrieves global properties starting with a given prefix, ignoring a specified subset, and if any are missing, redirects to configuration page.
-		
-		Example parameters:
-			prefix="mail."
-			ignoreList="debug, from"
-			configurationPage="/configplz.htm"
-		
-		This tag should be placed before the header import tag.
-	</description>
-	<name>requireConfigurationByPrefix</name>
-	<tag-class>org.openmrs.web.taglib.RequireConfigurationByPrefixTag</tag-class>
-	<body-content>empty</body-content>
-	<attribute>
-		<name>propertyPrefix</name>
-		<required>true</required>
-		<rtexprvalue>true</rtexprvalue>
-	</attribute>
-	<attribute>
-		<name>ignoreList</name>
-		<required>false</required>
-		<rtexprvalue>false</rtexprvalue>
-	</attribute>
-	<attribute>
-		<name>configurationPage</name>
-		<required>true</required>
-		<rtexprvalue>true</rtexprvalue>
-	</attribute>
-</tag>
-
-<tag>
-	<description>
-		Like spring:message tag, this retrieves the message from the bundle with the given code, but
- 		(in addition) uses tag body content, when code isn't resolvable. This tag considers its
- 		body content as a text string. So, any text, placed between the start and end will be treated as
- 		a string. If the body value is not specified, the text attribute is used. If there is no message
- 		in the bundle and no text attribute value or tag body text, then it displays the message code (if
- 		it is set), otherwise - null. If both the text attribute and body text are present (shouldn't happen,
- 		but could by mistake), then the body text is used. With this tag the user can pre-define
- 		text for codes in locales other than the system default by specifying the locale in the locale
- 		attribute. If locale attribute is not specified, then the system default locale (e.g., "en")
- 		will be used by default. HTML escaping is also supported by this tag.
-	</description>
-	
-	<name>message</name>
-	<tag-class>org.openmrs.web.taglib.OpenmrsMessageTag</tag-class>
-	<body-content>tagdependent</body-content>
-
-	<attribute>
-		<description>A MessageSourceResolvable argument (direct or through JSP EL).  Fits nicely 
-		when used in conjunction with Spring's validation error classes which all implement 
-		the MessageSourceResolvable interface. For example, this allows you to iterate over all 
-		of the errors in a form, passing each error (using a runtime expression) as the value 
-		of this 'message' attribute, thus effecting the easy display of such error messages.
-		</description>
-		<name>message</name>
-		<required>false</required>
-		<rtexprvalue>true</rtexprvalue>
-	</attribute>
-
-	<attribute>
-		<description>The code (key) to use, when looking up the message.
-		If code is not provided, the tag body value will be taken. Otherwise,
-		if body is empty, then the text attribute will be used.</description>
-		<name>code</name>
-		<required>false</required>
-		<rtexprvalue>true</rtexprvalue>
-	</attribute>
-
-	<attribute>
-		<description>Set optional message arguments for this tag, as a
-		(comma-)delimited String (each String argument can contain JSP EL),
-		an Object array (used as argument array), or a single Object (used
-		as single argument).</description>
-		<name>arguments</name>
-		<required>false</required>
-		<rtexprvalue>true</rtexprvalue>
-	</attribute>
-
-	<attribute>
-		<description>The separator character to be used for splitting the
-		arguments string value; defaults to a 'comma' (',').</description>
-		<name>argumentSeparator</name>
-		<required>false</required>
-		<rtexprvalue>true</rtexprvalue>
-	</attribute>
-
-	<attribute>
-		<description>
-			Default text to output when a message for the given code could not be 
-			found both in bundle and in tag body. If both text, body, and code are 
-			not set, the tag will output null.
-		</description>
-		<name>text</name>
-		<required>false</required>
-		<rtexprvalue>true</rtexprvalue>
-	</attribute>
-
-	<attribute>
-		<description>The string to use when binding the result to the page,
-		request, session or application scope. If not specified, the result
-		gets outputted to the writer (i.e. typically directly to the JSP).</description>
-		<name>var</name>
-		<required>false</required>
-		<rtexprvalue>true</rtexprvalue>
-	</attribute>
-
-	<attribute>
-		<description>The scope to use when exporting the result to a variable.
-		This attribute is only used when var is also set. Possible values are
-		page, request, session and application.</description>
-		<name>scope</name>
-		<required>false</required>
-		<rtexprvalue>true</rtexprvalue>
-	</attribute>
-
-	<attribute>
-		<description>
-			Set HTML escaping for this tag, as boolean value. 
-			If true, any HTML in the message will be escaped. Overrides 
-			the default HTML escaping setting for the current page. 
-		</description>
-		<name>htmlEscape</name>
-		<required>false</required>
-		<rtexprvalue>true</rtexprvalue>
-	</attribute>
-
-	<attribute>
-		<description>Set JavaScript escaping for this tag, as boolean value. 
-		If true, any JavaScript in the message will be escaped. Default is false.</description>
-		<name>javaScriptEscape</name>
-		<required>false</required>
-		<rtexprvalue>true</rtexprvalue>
-	</attribute>
-	
-	<attribute>
-		<description>Set the locale of the message fallback provided in the tag. The default is the system's default locale.</description>
-		<name>locale</name>
-		<required>false</required>
-		<rtexprvalue>true</rtexprvalue>
-	</attribute>
-</tag>
-	
-<function>
-	<name>sort</name>
-	<function-class>org.openmrs.web.taglib.functions.Sort</function-class>
-	<function-signature>java.util.List sort(java.util.Collection, java.lang.String, java.lang.Boolean)</function-signature>
-</function>
-
-<function>
-	<name>filterObsByConcept</name>
-	<function-class>org.openmrs.web.taglib.functions.Filter</function-class>
-	<function-signature>java.util.Set filterObsByConcept(java.util.Collection, java.lang.Integer)</function-signature>
-</function>
-
-<function>
-	<name>filterEncountersByType</name>
-	<function-class>org.openmrs.web.taglib.functions.Filter</function-class>
-	<function-signature>java.util.Set filterEncountersByType(java.util.Collection, java.lang.Integer)</function-signature>
-</function>
-
-<function>
-	<name>collectionContains</name>
-	<function-class>org.openmrs.web.taglib.functions.CollectionContains</function-class>
-	<function-signature>java.lang.Boolean collectionContains(java.util.Collection, java.lang.Object)</function-signature>
-</function>
-	
-</taglib>
+<?xml version="1.0" encoding="ISO-8859-1"?>
+
+<taglib xmlns="http://java.sun.com/xml/ns/j2ee"
+  xmlns:xsi="http://www.w3.org/2001/XMLSchema-instance"
+  xsi:schemaLocation="http://java.sun.com/xml/ns/j2ee http://java.sun.com/xml/ns/j2ee/web-jsptaglibrary_2_0.xsd"
+  version="2.0">
+
+	<description>Core OpenMRS tag library</description>
+	<tlib-version>1.1</tlib-version>
+	<short-name>openmrs</short-name>
+	
+<tag>
+	<description>
+		Enforces user privileges and redirects if the active user
+		does not have the required privileges.  At least one of
+		"privilege", "allPrivileges", or "anyPrivilege" must be 
+		filled in.
+	</description>
+	<name>require</name>
+	<tag-class>org.openmrs.web.taglib.RequireTag</tag-class>
+	<body-content>empty</body-content>
+	<attribute>
+		<name>privilege</name>
+		<required>false</required>
+		<rtexprvalue>true</rtexprvalue>
+	</attribute>
+	<attribute>
+		<name>allPrivileges</name>
+		<required>false</required>
+		<rtexprvalue>true</rtexprvalue>
+	</attribute>
+	<attribute>
+		<name>anyPrivilege</name>
+		<required>false</required>
+		<rtexprvalue>true</rtexprvalue>
+	</attribute>
+	<attribute>
+		<name>otherwise</name>
+		<required>true</required>
+		<rtexprvalue>true</rtexprvalue>
+	</attribute>
+	<attribute>
+		<name>redirect</name>
+		<required>false</required>
+		<rtexprvalue>true</rtexprvalue>
+	</attribute>
+</tag>
+
+<tag>
+	<description>
+		Determines if a user is currently logged in.
+		authenticatedUser will be set if a user is logged in
+	</description>
+	<name>authentication</name>
+	<tag-class>org.openmrs.web.taglib.AuthTag</tag-class>
+	<body-content>JSP</body-content>
+</tag>
+
+<tag>
+	<description>
+		Determines if the current user has the given privilege (comma delimited)
+	</description>
+	<name>hasPrivilege</name>
+	<tag-class>org.openmrs.web.taglib.PrivilegeTag</tag-class>
+	<body-content>JSP</body-content>
+	<attribute>
+		<name>privilege</name>
+		<required>true</required>
+		<rtexprvalue>true</rtexprvalue>
+	</attribute>
+	<attribute>
+		<name>inverse</name>
+		<required>false</required>
+		<rtexprvalue>true</rtexprvalue>
+	</attribute>
+</tag>
+
+<tag>
+	<description>
+		Loops over all the records specified of the type 
+		specified by the name attribute
+	</description>
+	<name>forEachRecord</name>
+	<tag-class>org.openmrs.web.taglib.ForEachRecordTag</tag-class>
+	<body-content>JSP</body-content>
+	<attribute>
+		<name>name</name>
+		<required>true</required>
+		<rtexprvalue>false</rtexprvalue>
+	</attribute>
+	<attribute>
+		<name>select</name>
+		<required>false</required>
+		<rtexprvalue>true</rtexprvalue>
+	</attribute>
+	<attribute>
+		<description>if you set name to 'answer', you must specify which concept (by name or id)</description>
+		<name>concept</name>
+		<required>false</required>
+		<rtexprvalue>true</rtexprvalue>
+	</attribute>
+	<attribute>
+		<description>if you set name to 'conceptSet', you must specify which set (by name or id)</description>
+		<name>conceptSet</name>
+		<required>false</required>
+		<rtexprvalue>true</rtexprvalue>
+	</attribute>
+	<attribute>
+		<description>if you set name to reportObject, you can limit them to a specific type</description>
+		<name>reportObjectType</name>
+		<required>false</required>
+		<rtexprvalue>false</rtexprvalue>
+	</attribute>
+</tag>
+
+<tag>
+	<description>
+		Creates a set of checkboxes to allow for picking values
+		from the 'allItems' list and adding to the 'currentItems' list
+	</description>
+	<name>listPicker</name>
+	<tag-class>org.openmrs.web.taglib.ListPickerTag</tag-class>
+	<body-content>empty</body-content>
+	<attribute>
+		<name>name</name>
+		<required>true</required>
+		<rtexprvalue>false</rtexprvalue>
+	</attribute>
+	<attribute>
+		<name>allItems</name>
+		<required>true</required>
+		<rtexprvalue>true</rtexprvalue>
+	</attribute>
+	<attribute>
+		<name>currentItems</name>
+		<required>false</required>
+		<rtexprvalue>true</rtexprvalue>
+	</attribute>
+		<attribute>
+		<name>inheritedItems</name>
+		<required>false</required>
+		<rtexprvalue>true</rtexprvalue>
+	</attribute>
+	<attribute>
+		<name>cols</name>
+		<required>false</required>
+		<rtexprvalue>true</rtexprvalue>
+	</attribute>
+</tag>
+
+<tag>
+	<description>
+		Formats the given date according to either 
+		the predefined type or a given format
+	</description>
+	<name>formatDate</name>
+	<tag-class>org.openmrs.web.taglib.FormatDateTag</tag-class>
+	<body-content>empty</body-content>
+	<attribute>
+		<description>If this is not defined, date is retrieved from status.value</description>
+		<name>date</name>
+		<required>false</required>
+		<rtexprvalue>true</rtexprvalue>
+		<type>java.util.Date</type>
+	</attribute>
+	<attribute>
+		<name>path</name>
+		<required>false</required>
+		<rtexprvalue>true</rtexprvalue>
+	</attribute>
+	<attribute>
+		<name>type</name>
+		<required>false</required>
+		<rtexprvalue>true</rtexprvalue>
+	</attribute>
+	<attribute>
+		<name>format</name>
+		<required>false</required>
+		<rtexprvalue>true</rtexprvalue>
+	</attribute>
+</tag>
+
+<tag>
+	<description>
+		Generates a field, based on the field type.
+	</description>
+	<name>fieldGen</name>
+	<tag-class>org.openmrs.web.taglib.FieldGenTag</tag-class>
+	<body-content>JSP</body-content>
+	<attribute>
+		<name>type</name>
+		<required>true</required>
+		<rtexprvalue>true</rtexprvalue>
+	</attribute>
+	<attribute>
+		<name>formFieldName</name>
+		<required>true</required>
+		<rtexprvalue>true</rtexprvalue>
+	</attribute>
+	<attribute>
+		<name>val</name>
+		<required>true</required>
+		<rtexprvalue>true</rtexprvalue>
+		<type>java.lang.Object</type>
+	</attribute>
+	<attribute>
+		<name>parameters</name>
+		<required>false</required>
+		<rtexprvalue>true</rtexprvalue>
+	</attribute>
+    <attribute>
+        <name>parameterMap</name>
+        <required>false</required>
+        <rtexprvalue>true</rtexprvalue>
+    </attribute>
+	<attribute>
+		<name>allowUserDefault</name>
+		<required>false</required>
+		<rtexprvalue>false</rtexprvalue>
+		<type>java.lang.Boolean</type>
+	</attribute>
+</tag>
+
+<tag>
+	<description>
+		Loops over all the alerts for a user.  If user is not defined, the
+		authenticated user is searched.  
+	</description>
+	<name>forEachAlert</name>
+	<tag-class>org.openmrs.notification.web.ForEachAlertTag</tag-class>
+	<body-content>JSP</body-content>
+	<attribute>
+		<name>user</name>
+		<required>false</required>
+		<rtexprvalue>true</rtexprvalue>
+	</attribute>
+	<attribute>
+		<name>role</name>
+		<required>false</required>
+		<rtexprvalue>true</rtexprvalue>
+	</attribute>
+	<attribute>
+		<name>includeRead</name>
+		<required>false</required>
+		<rtexprvalue>true</rtexprvalue>
+	</attribute>
+	<attribute>
+		<name>includeExpired</name>
+		<required>false</required>
+		<rtexprvalue>true</rtexprvalue>
+	</attribute>
+</tag>
+
+<tag>
+	<description>
+		Loops over the PersonAttributeTypes to display a person.  If `type` is 'patient', only patient 
+		display attributes are returned. If `type` is 'user', only user display attributes are returned.
+		'listing' `displayTypes` are maintained with global properties: patient.listingAttributeTypes and 
+		user.listingAttributeTypes.  'viewing' `displayTypes` are maintained with global properties:
+		patient.viewingAttributeTypes and user.viewingAttributeTypes
+		The global properties are all comma delimited lists of either PersonAttributeType names or ids. 
+	</description>
+	<name>forEachDisplayAttributeType</name>
+	<tag-class>org.openmrs.web.taglib.ForEachDisplayAttributeTag</tag-class>
+	<body-content>JSP</body-content>
+	<attribute>
+		<description>This can only be either 'patient' or 'user'</description>
+		<name>personType</name>
+		<required>false</required>
+		<rtexprvalue>true</rtexprvalue>
+	</attribute>
+	<attribute>
+		<description>This can only be either 'listing' or 'viewing'</description>
+		<name>displayType</name>
+		<required>true</required>
+		<rtexprvalue>true</rtexprvalue>
+	</attribute>
+	<attribute>
+		<name>var</name>
+		<required>true</required>
+		<rtexprvalue>true</rtexprvalue>
+	</attribute>
+</tag>
+
+<tag>
+	<description>
+		Includes the portlet from the given /WEB-INF/portlets/{url}
+	</description>
+	<name>portlet</name>
+	<tag-class>org.openmrs.web.taglib.PortletTag</tag-class>
+	<body-content>empty</body-content>
+	<attribute>
+		<name>url</name>
+		<required>true</required>
+		<rtexprvalue>true</rtexprvalue>
+		<type>java.lang.String</type>
+	</attribute>
+	<attribute>
+		<name>id</name>
+		<required>false</required>
+		<rtexprvalue>true</rtexprvalue>
+		<type>java.lang.String</type>
+	</attribute>
+	<attribute>
+		<name>size</name>
+		<required>false</required>
+		<rtexprvalue>true</rtexprvalue>
+		<type>java.lang.String</type>
+	</attribute>
+	<attribute>
+		<description>
+			A string in the form of "key=value|key2=value2".   
+			e.g. "size=compact|order=date"
+		</description>
+		<name>parameters</name>
+		<required>false</required>
+		<rtexprvalue>true</rtexprvalue>
+		<type>java.lang.String</type>
+	</attribute>
+	<attribute>
+		<description>
+			A Map(String,Object) of extra parameter values
+		</description>
+		<name>parameterMap</name>
+		<required>false</required>
+		<rtexprvalue>true</rtexprvalue>
+		<type>java.util.Map</type>
+	</attribute>
+	<attribute>
+		<name>moduleId</name>
+		<required>false</required>
+		<rtexprvalue>true</rtexprvalue>
+		<type>java.lang.String</type>
+	</attribute>
+	<attribute>
+		<name>patientId</name>
+		<required>false</required>
+		<rtexprvalue>true</rtexprvalue>
+		<type>java.lang.Integer</type>
+	</attribute>
+	<attribute>
+		<name>personId</name>
+		<required>false</required>
+		<rtexprvalue>true</rtexprvalue>
+		<type>java.lang.Integer</type>
+	</attribute>
+	<attribute>
+		<name>encounterId</name>
+		<required>false</required>
+		<rtexprvalue>true</rtexprvalue>
+		<type>java.lang.Integer</type>
+	</attribute>
+	<attribute>
+		<name>userId</name>
+		<required>false</required>
+		<rtexprvalue>true</rtexprvalue>
+		<type>java.lang.Integer</type>
+	</attribute>
+	<attribute>
+		<name>patientIds</name>
+		<required>false</required>
+		<rtexprvalue>true</rtexprvalue>
+		<type>java.lang.String</type>
+	</attribute>
+</tag>
+
+<tag>
+	<description>
+		Returns a Concept and ConceptName for the Integer conceptId or String conceptName specified
+	</description>
+	<name>concept</name>
+	<tag-class>org.openmrs.web.taglib.ConceptTag</tag-class>
+	<body-content>JSP</body-content>
+	<variable>
+		<name-from-attribute>var</name-from-attribute>
+		<variable-class>org.openmrs.Concept</variable-class>
+	</variable>
+	<attribute>
+		<name>conceptId</name>
+		<required>false</required>
+		<rtexprvalue>true</rtexprvalue>
+		<type>java.lang.Integer</type>
+	</attribute>
+	<attribute>
+		<name>conceptName</name>
+		<required>false</required>
+		<rtexprvalue>true</rtexprvalue>
+		<type>java.lang.String</type>
+	</attribute>
+	<attribute>
+		<name>conceptName</name>
+		<required>false</required>
+		<rtexprvalue>true</rtexprvalue>
+		<type>java.lang.String</type>
+	</attribute>
+	<attribute>
+		<name>var</name>
+		<required>true</required>
+		<rtexprvalue>true</rtexprvalue>
+		<type>java.lang.String</type>
+	</attribute>
+	<attribute>
+		<name>nameVar</name>
+		<required>false</required>
+		<rtexprvalue>true</rtexprvalue>
+		<type>java.lang.String</type>
+	</attribute>
+	<attribute>
+		<name>numericVar</name>
+		<required>false</required>
+		<rtexprvalue>true</rtexprvalue>
+		<type>java.lang.String</type>
+	</attribute>
+	<attribute>
+		<name>setMemberVar</name>
+		<required>false</required>
+		<rtexprvalue>true</rtexprvalue>
+		<type>java.lang.String</type>
+	</attribute>
+	<attribute>
+		<name>locale</name>
+		<required>false</required>
+		<rtexprvalue>true</rtexprvalue>
+		<type>java.lang.String</type>
+	</attribute>
+</tag>
+
+<tag>
+	<description>
+		This tag iterates through a collection of observations passed into it and renders it's body content.
+		It will return all matching observations by default, or [num] observations if it is specified..
+		It will limit the results by [conceptId] if passed in, otherwise it will return all observations.
+		It will sort by the property passed in - this property should match a public property of Obs - i.e. "obsDatetime"
+		If no sort property is specified, it will sort by obsDatetime by default
+		It will sort ascending by default, descending if "descending=true" is specified.
+	</description>
+	<name>forEachObs</name>
+	<tag-class>org.openmrs.web.taglib.ForEachObsTag</tag-class>
+	<body-content>JSP</body-content>
+	<variable>
+		<name-from-attribute>var</name-from-attribute>
+		<variable-class>org.openmrs.Obs</variable-class>
+	</variable>
+	<attribute>
+		<name>obs</name>
+		<required>true</required>
+		<rtexprvalue>true</rtexprvalue>
+		<type>java.util.Collection</type>
+	</attribute>
+	<attribute>
+		<name>conceptId</name>
+		<required>false</required>
+		<rtexprvalue>true</rtexprvalue>
+		<type>java.lang.Integer</type>
+	</attribute>
+	<attribute>
+		<name>num</name>
+		<required>false</required>
+		<rtexprvalue>true</rtexprvalue>
+		<type>java.lang.Integer</type>
+	</attribute>
+	<attribute>
+		<name>sortBy</name>
+		<required>false</required>
+		<rtexprvalue>true</rtexprvalue>
+		<type>java.lang.String</type>
+	</attribute>
+	<attribute>
+		<name>descending</name>
+		<required>false</required>
+		<rtexprvalue>true</rtexprvalue>
+		<type>java.lang.Boolean</type>
+	</attribute>
+	<attribute>
+		<name>var</name>
+		<required>true</required>
+		<rtexprvalue>true</rtexprvalue>
+		<type>java.lang.String</type>
+	</attribute>
+</tag>
+
+<tag>
+	<description>
+		This tag iterates through a collection of encounters passed into it and renders it's body content.
+		It will return all matching encounters by default, or [num] encounters if it is specified..
+		It will limit the results by encounterTypeId only if a [type] parameter is passed in.
+		It will sort by the property passed in - this property should match a public property of Encounter - i.e. "encounterDatetime"
+		If no sort property is specified, it will sort by encounterDatetime by default
+		It will sort ascending by default, descending if "descending=true" is specified.
+	</description>
+	<name>forEachEncounter</name>
+	<tag-class>org.openmrs.web.taglib.ForEachEncounterTag</tag-class>
+	<body-content>JSP</body-content>
+	<variable>
+		<name-from-attribute>var</name-from-attribute>
+		<variable-class>org.openmrs.Encounter</variable-class>
+	</variable>
+	<attribute>
+		<name>encounters</name>
+		<required>true</required>
+		<rtexprvalue>true</rtexprvalue>
+		<type>java.util.Collection</type>
+	</attribute>
+	<attribute>
+		<name>type</name>
+		<required>false</required>
+		<rtexprvalue>true</rtexprvalue>
+		<type>java.lang.Integer</type>
+	</attribute>
+	<attribute>
+		<name>num</name>
+		<required>false</required>
+		<rtexprvalue>true</rtexprvalue>
+		<type>java.lang.Integer</type>
+	</attribute>
+	<attribute>
+		<name>sortBy</name>
+		<required>false</required>
+		<rtexprvalue>true</rtexprvalue>
+		<type>java.lang.String</type>
+	</attribute>
+	<attribute>
+		<name>descending</name>
+		<required>false</required>
+		<rtexprvalue>true</rtexprvalue>
+		<type>java.lang.Boolean</type>
+	</attribute>
+	<attribute>
+		<name>var</name>
+		<required>true</required>
+		<rtexprvalue>true</rtexprvalue>
+		<type>java.lang.String</type>
+	</attribute>
+</tag>
+
+<tag>
+	<description>
+		This tag iterates through a collection of visits passed into it and renders it's body content.
+		It will return all matching visits by default, or [num] visits if it is specified..
+		It will limit the results by visitTypeId only if a [type] parameter is passed in.
+		It will sort by the property passed in - this property should match a public property of Visit - i.e. "visitDatetime"
+		If no sort property is specified, it will sort by visitDatetime by default
+		It will sort ascending by default, descending if "descending=true" is specified.
+	</description>
+	<name>forEachVisit</name>
+	<tag-class>org.openmrs.web.taglib.ForEachVisitTag</tag-class>
+	<body-content>JSP</body-content>
+	<variable>
+		<name-from-attribute>var</name-from-attribute>
+		<variable-class>org.openmrs.Visit</variable-class>
+	</variable>
+	<attribute>
+		<name>visits</name>
+		<required>true</required>
+		<rtexprvalue>true</rtexprvalue>
+		<type>java.util.Collection</type>
+	</attribute>
+	<attribute>
+		<name>type</name>
+		<required>false</required>
+		<rtexprvalue>true</rtexprvalue>
+		<type>java.lang.Integer</type>
+	</attribute>
+	<attribute>
+		<name>num</name>
+		<required>false</required>
+		<rtexprvalue>true</rtexprvalue>
+		<type>java.lang.Integer</type>
+	</attribute>
+	<attribute>
+		<name>sortBy</name>
+		<required>false</required>
+		<rtexprvalue>true</rtexprvalue>
+		<type>java.lang.String</type>
+	</attribute>
+	<attribute>
+		<name>descending</name>
+		<required>false</required>
+		<rtexprvalue>true</rtexprvalue>
+		<type>java.lang.Boolean</type>
+	</attribute>
+	<attribute>
+		<name>var</name>
+		<required>true</required>
+		<rtexprvalue>true</rtexprvalue>
+		<type>java.lang.String</type>
+	</attribute>
+</tag>
+
+<tag>
+	<description>
+		This tag iterates through a collection of drug orders passed into it and renders it's body content.
+		It will return all matching orders by default, or [num] orders if it is specified.
+		It will sort by the property passed in - this property should match a public property of Order/DrugOrder
+		If no sort property is specified, it will sort by dateCreated by default
+		It will sort ascending by default, descending if "descending=true" is specified.
+	</description>
+	<name>forEachDrugOrder</name>
+	<tag-class>org.openmrs.web.taglib.ForEachDrugOrderTag</tag-class>
+	<body-content>JSP</body-content>
+	<variable>
+		<name-from-attribute>var</name-from-attribute>
+		<variable-class>org.openmrs.DrugOrder</variable-class>
+	</variable>
+	<attribute>
+		<name>drugOrders</name>
+		<required>true</required>
+		<rtexprvalue>true</rtexprvalue>
+		<type>java.util.Collection</type>
+	</attribute>
+	<attribute>
+		<name>num</name>
+		<required>false</required>
+		<rtexprvalue>true</rtexprvalue>
+		<type>java.lang.Integer</type>
+	</attribute>
+	<attribute>
+		<name>sortBy</name>
+		<required>false</required>
+		<rtexprvalue>true</rtexprvalue>
+		<type>java.lang.String</type>
+	</attribute>
+	<attribute>
+		<name>descending</name>
+		<required>false</required>
+		<rtexprvalue>true</rtexprvalue>
+		<type>java.lang.Boolean</type>
+	</attribute>
+	<attribute>
+		<name>var</name>
+		<required>true</required>
+		<rtexprvalue>true</rtexprvalue>
+		<type>java.lang.String</type>
+	</attribute>
+</tag>
+
+<tag>
+	<description>
+		Displays a one-line description of this user.
+	</description>
+	<name>userWidget</name>
+	<tag-class>org.openmrs.web.taglib.UserWidgetTag</tag-class>
+	<body-content>empty</body-content>
+	<attribute>
+		<name>userId</name>
+		<required>true</required>
+		<rtexprvalue>true</rtexprvalue>
+		<type>java.lang.Integer</type>
+	</attribute>
+	<attribute>
+		<name>size</name>
+		<required>false</required>
+		<rtexprvalue>true</rtexprvalue>
+		<type>java.lang.String</type>
+	</attribute>
+</tag>
+	
+<tag>
+	<description>
+		Displays a one-line description of this patient
+	</description>
+	<name>patientWidget</name>
+	<tag-class>org.openmrs.web.taglib.PatientWidgetTag</tag-class>
+	<body-content>empty</body-content>
+	<attribute>
+		<name>patientId</name>
+		<required>true</required>
+		<rtexprvalue>true</rtexprvalue>
+		<type>java.lang.Integer</type>
+	</attribute>
+	<attribute>
+		<name>size</name>
+		<required>false</required>
+		<rtexprvalue>true</rtexprvalue>
+		<type>java.lang.String</type>
+	</attribute>
+</tag>
+
+<tag>
+	<description>
+		Displays the given chart
+	</description>
+	<name>displayChart</name>
+	<tag-class>org.openmrs.web.taglib.DisplayChartTag</tag-class>
+	<body-content>empty</body-content>
+	<attribute>
+		<name>chart</name>
+		<required>true</required>
+		<rtexprvalue>true</rtexprvalue>
+		<type>org.jfree.chart.JFreeChart</type>
+	</attribute>
+	<attribute>
+		<name>height</name>
+		<required>false</required>
+		<rtexprvalue>true</rtexprvalue>
+		<type>java.lang.Integer</type>
+	</attribute>
+	<attribute>
+		<name>width</name>
+		<required>false</required>
+		<rtexprvalue>true</rtexprvalue>
+		<type>java.lang.Integer</type>
+	</attribute>
+</tag>	
+	
+<tag>
+	<description>
+		Displays a graph given the patient and concept
+	</description>
+	<name>showGraph</name>
+	<tag-class>org.openmrs.web.taglib.ShowGraphTag</tag-class>
+	<body-content>JSP</body-content>
+	<attribute>
+		<name>patientId</name>
+		<required>true</required>
+		<rtexprvalue>true</rtexprvalue>
+		<type>java.lang.Integer</type>
+	</attribute>
+	<attribute>
+		<name>conceptName</name>
+		<required>true</required>
+		<rtexprvalue>true</rtexprvalue>
+		<type>java.lang.String</type>
+	</attribute>
+	<attribute>
+		<name>height</name>
+		<required>false</required>
+		<rtexprvalue>true</rtexprvalue>
+		<type>java.lang.Integer</type>
+	</attribute>
+	<attribute>
+		<name>width</name>
+		<required>false</required>
+		<rtexprvalue>true</rtexprvalue>
+		<type>java.lang.Integer</type>
+	</attribute>
+</tag>	
+
+<tag>
+	<description>
+		Displays the HTML for including a javascript (.js) or stylesheet (.css) file in the HTML.
+		Keeps track of whether or not it has been output within the same request, and ensures only
+		a single include.
+	</description>
+	<name>htmlInclude</name>
+	<tag-class>org.openmrs.web.taglib.HtmlIncludeTag</tag-class>
+	<body-content>JSP</body-content>
+	<attribute>
+		<name>file</name>
+		<required>true</required>
+		<rtexprvalue>true</rtexprvalue>
+	</attribute>
+	<attribute>
+		<name>request</name>
+		<required>false</required>
+		<rtexprvalue>true</rtexprvalue>
+		<type>javax.servlet.http.HttpServletRequest</type>
+	</attribute>
+	<attribute>
+		<name>type</name>
+		<required>false</required>
+		<rtexprvalue>true</rtexprvalue>
+	</attribute>
+	<attribute>
+		<description>true/false whether or not to also put the locale in the url</description>
+		<name>appendLocale</name>
+		<required>false</required>
+		<rtexprvalue>true</rtexprvalue>
+	</attribute>
+</tag>	
+
+<tag>
+	<description>
+		Gets the value of the given global property.
+		If the var attribute is specified, then the value of the global property is 
+		placed into that in the pageContext. Otherwise, value is printed
+	</description>
+	<name>globalProperty</name>
+	<tag-class>org.openmrs.web.taglib.GlobalPropertyTag</tag-class>
+	<body-content>JSP</body-content>
+	<attribute>
+		<name>key</name>
+		<required>true</required>
+		<rtexprvalue>true</rtexprvalue>
+	</attribute>
+	<attribute>
+		<name>defaultValue</name>
+		<required>false</required>
+		<rtexprvalue>true</rtexprvalue>
+	</attribute>
+	<attribute>
+		<name>var</name>
+		<required>false</required>
+		<rtexprvalue>false</rtexprvalue>
+	</attribute>
+	<attribute>
+		<description>If specified, then the property will be returned as a List of Strings. This property should be given as a Java regular expression, as would be passed to String.split(String)</description>
+		<name>listSeparator</name>
+		<required>false</required>
+		<rtexprvalue>false</rtexprvalue>
+	</attribute>
+</tag>
+
+<tag>
+	<description>
+		Gets the value of the given user property.
+		If the var attribute is specified, then the value of the user property is 
+		placed into that in the pageContext. Otherwise, value is printed
+	</description>
+	<name>userProperty</name>
+	<tag-class>org.openmrs.web.taglib.UserPropertyTag</tag-class>
+	<body-content>JSP</body-content>
+	<attribute>
+		<name>key</name>
+		<required>true</required>
+		<rtexprvalue>true</rtexprvalue>
+	</attribute>
+	<attribute>
+		<name>defaultValue</name>
+		<required>false</required>
+		<rtexprvalue>true</rtexprvalue>
+	</attribute>
+	<attribute>
+		<name>var</name>
+		<required>false</required>
+		<rtexprvalue>false</rtexprvalue>
+	</attribute>
+</tag>
+
+<tag>
+	<description>
+		Gets the date pattern for the current user's locale
+	</description>
+	<name>datePattern</name>
+	<tag-class>org.openmrs.web.taglib.DatePatternTag</tag-class>
+	<body-content>empty</body-content>
+	<attribute>
+		<name>localize</name>
+		<required>false</required>
+		<rtexprvalue>true</rtexprvalue>
+	</attribute>
+</tag>
+
+<tag>
+	<description>
+		Gets the datetime pattern for the current user's locale
+	</description>
+	<name>dateTimePattern</name>
+	<tag-class>org.openmrs.web.taglib.DateTimePatternTag</tag-class>
+	<body-content>empty</body-content>
+	<attribute>
+		<name>localize</name>
+		<required>false</required>
+		<rtexprvalue>true</rtexprvalue>
+	</attribute>
+</tag>
+
+<tag>
+	<description>
+		Gets the time pattern for the current user's locale
+	</description>
+	<name>timePattern</name>
+	<tag-class>org.openmrs.web.taglib.TimePatternTag</tag-class>
+	<body-content>empty</body-content>
+	<attribute>
+		<name>localize</name>
+		<required>false</required>
+		<rtexprvalue>true</rtexprvalue>
+	</attribute>
+    <attribute>
+		<name>format</name>
+		<required>false</required>
+		<rtexprvalue>true</rtexprvalue>
+	</attribute>
+</tag>
+
+<tag>
+	<description>
+		Makes an html table of obs that belong to specified concepts/concept-sets
+	</description>
+	<name>obsTable</name>
+	<tag-class>org.openmrs.web.taglib.ObsTableWidget</tag-class>
+	<body-content>empty</body-content>
+	<attribute>
+		<name>observations</name>
+		<required>true</required>
+		<rtexprvalue>true</rtexprvalue>
+	</attribute>
+	<attribute>
+		<name>concepts</name>
+		<required>true</required>
+		<rtexprvalue>true</rtexprvalue>
+	</attribute>
+	<attribute>
+		<name>conceptLink</name>
+		<required>false</required>
+		<rtexprvalue>true</rtexprvalue>
+	</attribute>
+	<attribute>
+		<name>id</name>
+		<required>false</required>
+		<rtexprvalue>true</rtexprvalue>
+	</attribute>
+	<attribute>
+		<name>cssClass</name>
+		<required>false</required>
+		<rtexprvalue>true</rtexprvalue>
+	</attribute>
+	<attribute>
+		<name>showEmptyConcepts</name>
+		<required>false</required>
+		<rtexprvalue>true</rtexprvalue>
+	</attribute>
+	<attribute>
+		<name>showConceptHeader</name>
+		<required>false</required>
+		<rtexprvalue>true</rtexprvalue>
+	</attribute>
+	<attribute>
+		<name>showDateHeader</name>
+		<required>false</required>
+		<rtexprvalue>true</rtexprvalue>
+	</attribute>
+	<attribute>
+		<name>combineEqualResults</name>
+		<required>false</required>
+		<rtexprvalue>true</rtexprvalue>
+	</attribute>
+	<attribute>
+		<name>fromDate</name>
+		<required>false</required>
+		<rtexprvalue>true</rtexprvalue>
+	</attribute>
+	<attribute>
+		<name>toDate</name>
+		<required>false</required>
+		<rtexprvalue>true</rtexprvalue>
+	</attribute>
+	<attribute>
+		<name>limit</name>
+		<required>false</required>
+		<rtexprvalue>true</rtexprvalue>
+	</attribute>
+	<attribute>
+		<name>sort</name>
+		<required>false</required>
+		<rtexprvalue>true</rtexprvalue>
+	</attribute>
+	<attribute>
+		<name>orientation</name>
+		<required>false</required>
+		<rtexprvalue>true</rtexprvalue>
+	</attribute>
+</tag>
+	
+<tag>
+	<description>
+		Generate an 'active list' from obs of a start concept and a stop concept
+	</description>
+	<name>activeList</name>
+	<tag-class>org.openmrs.web.taglib.ActiveListWidget</tag-class>
+	<body-content>empty</body-content>
+	<attribute>
+		<name>observations</name>
+		<required>true</required>
+		<rtexprvalue>true</rtexprvalue>
+	</attribute>
+	<attribute>
+		<name>onDate</name>
+		<required>false</required>
+		<rtexprvalue>true</rtexprvalue>
+	</attribute>
+	<attribute>
+		<name>addConcept</name>
+		<required>true</required>
+		<rtexprvalue>true</rtexprvalue>
+	</attribute>
+	<attribute>
+		<name>removeConcept</name>
+		<required>false</required>
+		<rtexprvalue>true</rtexprvalue>
+	</attribute>
+	<attribute>
+		<name>otherGroupedConcepts</name>
+		<required>false</required>
+		<rtexprvalue>true</rtexprvalue>
+	</attribute>
+	<attribute>
+		<name>showDate</name>
+		<required>false</required>
+		<rtexprvalue>true</rtexprvalue>
+	</attribute>
+	<attribute>
+		<name>displayStyle</name>
+		<required>false</required>
+		<rtexprvalue>true</rtexprvalue>
+	</attribute>
+</tag>
+
+<tag>
+	<description>
+		Generate a table displaying an obs group
+	</description>
+	<name>obsGroupTable</name>
+	<tag-class>org.openmrs.web.taglib.ObsGroupTableWidget</tag-class>
+	<body-content>empty</body-content>
+	<attribute>
+		<name>observations</name>
+		<required>true</required>
+		<rtexprvalue>true</rtexprvalue>
+	</attribute>
+	<attribute>
+		<name>primaryConcepts</name>
+		<required>true</required>
+		<rtexprvalue>true</rtexprvalue>
+	</attribute>
+	<attribute>
+		<name>otherConcepts</name>
+		<required>false</required>
+		<rtexprvalue>true</rtexprvalue>
+	</attribute>
+	<attribute>
+		<name>orientation</name>
+		<required>false</required>
+		<rtexprvalue>true</rtexprvalue>
+	</attribute>
+</tag>
+	
+<tag>
+	<description>
+		Temporary helper tag for doing decision support tests in the patient summary.
+		This is a hack. Expect it to disappear.
+		Sets 'var' to ' evaluate(ifTrue)==true || evaluate(ifFalse)==false '
+	</description>
+	<name>summaryTest</name>
+	<tag-class>org.openmrs.web.taglib.SummaryTest</tag-class>
+	<body-content>empty</body-content>
+	<attribute>
+		<name>observations</name>
+		<required>true</required>
+		<rtexprvalue>true</rtexprvalue>
+	</attribute>
+	<attribute>
+		<name>encounters</name>
+		<required>true</required>
+		<rtexprvalue>true</rtexprvalue>
+	</attribute>
+	<attribute>
+		<name>var</name>
+		<required>true</required>
+		<rtexprvalue>true</rtexprvalue>
+	</attribute>
+	<attribute>
+		<name>ifTrue</name>
+		<required>false</required>
+		<rtexprvalue>true</rtexprvalue>
+	</attribute>
+	<attribute>
+		<name>ifFalse</name>
+		<required>false</required>
+		<rtexprvalue>true</rtexprvalue>
+	</attribute>
+</tag>
+
+<tag>
+	<description>
+		Loops over all the objects associated with this extension point
+		modules assign themselves to a point via the module.xml descriptor file
+	</description>
+	<name>extensionPoint</name>
+	<tag-class>org.openmrs.module.web.taglib.ExtensionPointTag</tag-class>
+	<body-content>JSP</body-content>
+	<attribute>
+		<name>pointId</name>
+		<required>true</required>
+		<rtexprvalue>true</rtexprvalue>
+	</attribute>
+	<attribute>
+		<name>type</name>
+		<required>false</required>
+		<rtexprvalue>true</rtexprvalue>
+	</attribute>
+	<attribute>
+		<description>
+			A string in the form of "key=value|key2=value2".   
+			e.g. "size=compact|order=date"
+		</description>
+		<name>parameters</name>
+		<required>false</required>
+		<rtexprvalue>true</rtexprvalue>
+		<type>java.lang.String</type>
+	</attribute>
+	<attribute>
+		<description>
+			Name of the "varStatus" object that will contain
+			the first/last/index variables during looping. Defaults to
+			'varStatus'
+		</description>
+		<name>varStatus</name>
+		<required>false</required>
+		<rtexprvalue>true</rtexprvalue>
+		<type>java.lang.String</type>
+	</attribute>
+	<attribute>
+		<description>
+			Any extension attached to this point must be of this class (or a subclass)
+			or else a runtime exception will be thrown.
+		</description>
+		<name>requiredClass</name>
+		<required>false</required>
+		<rtexprvalue>true</rtexprvalue>
+		<type>java.lang.String</type>
+	</attribute>
+</tag>
+
+<tag>
+	<description>
+		Displays extensions attached to a give extension point in a popup menu.
+		Extensions attached to that point that extend org.openmrs.module.web.extension.LinkProviderExtension will be displayed.
+	</description>
+	<name>extensionPopupMenu</name>
+	<tag-class>org.openmrs.module.web.taglib.ExtensionPopupMenuTag</tag-class>
+	<body-content>empty</body-content>
+	<attribute>
+		<name>pointId</name>
+		<required>true</required>
+		<rtexprvalue>true</rtexprvalue>
+	</attribute>
+	<attribute>
+		<name>popupDivId</name>
+		<required>true</required>
+		<rtexprvalue>true</rtexprvalue>
+	</attribute>
+	<attribute>
+		<name>label</name>
+		<required>true</required>
+		<rtexprvalue>true</rtexprvalue>
+	</attribute>
+	<attribute>
+		<name>showLabelIfNoExtensions</name>
+		<!-- Whether to show the popup menu if no extensions attach to it. Defaults to true -->
+		<required>false</required>
+		<rtexprvalue>false</rtexprvalue>
+	</attribute>
+	<attribute>
+		<name>position</name>
+		<required>false</required>
+		<rtexprvalue>true</rtexprvalue>
+	</attribute>
+	<attribute>
+		<name>parameters</name>
+		<!--
+			This should be of the format name1=value1|name2=value2|...
+			Names must be plain strings.
+			Values may either be plain strings or they may be the special form:
+				javascript:someFunctionCall()
+			someFunctionCall() will be called when the user chooses an item out of the menu. If it returns a string, that value will be substituted in as a form variable. If it returns null, then form submission will be cancelled.
+		 -->		
+		<required>false</required>
+		<rtexprvalue>true</rtexprvalue>
+	</attribute>
+</tag>
+
+<tag>
+	<description>
+		Prints out the current contextPath 
+		(used instead of the typical ${pageContext.request.contextPath} )
+	</description>
+	<name>contextPath</name>
+	<tag-class>org.openmrs.web.taglib.ContextPathTag</tag-class>
+	<body-content>empty</body-content>
+</tag>
+
+<tag>
+	<description>
+		Prints out the value of the given OpenMRS object.
+		Currently limited to a few datatypes, this will be extended to handle other types as well.
+		If you specify...
+			var : the value will be set as a page variable instead of being printed
+			concept | conceptId : the name of that concept will be printed
+			obsValue : the value of that obs will be printed
+			location | locationId : the name of that location will be printed
+			encounterType | encounterTypeId : the name of that encounter type will be printed
+			encounter | encounterId : a one-line summary of that encounter will be printed
+	</description>
+	<name>format</name>
+	<tag-class>org.openmrs.web.taglib.FormatTag</tag-class>
+	<body-content>empty</body-content>
+	<attribute>
+		<name>var</name>
+		<required>false</required>
+		<rtexprvalue>false</rtexprvalue>
+	</attribute>
+	<attribute>
+		<name>concept</name>
+		<required>false</required>
+		<rtexprvalue>true</rtexprvalue>
+	</attribute>
+	<attribute>
+		<name>conceptId</name>
+		<required>false</required>
+		<rtexprvalue>true</rtexprvalue>
+	</attribute>
+	<attribute>
+		<description>when formatting a concept, tries to print a name of the given type</description>
+		<name>withConceptNameType</name>
+		<required>false</required>
+		<rtexprvalue>true</rtexprvalue>
+		<type>java.lang.String</type>
+	</attribute>
+	<attribute>
+		<description>when formatting a concept, tries to print a name with the given tag</description>
+		<name>withConceptNameTag</name>
+		<required>false</required>
+		<rtexprvalue>true</rtexprvalue>
+		<type>java.lang.String</type>
+	</attribute>
+	<attribute>
+		<name>obsValue</name>
+		<required>false</required>
+		<rtexprvalue>true</rtexprvalue>
+	</attribute>
+	<attribute>
+		<name>user</name>
+		<required>false</required>
+		<rtexprvalue>true</rtexprvalue>
+	</attribute>
+	<attribute>
+		<name>userId</name>
+		<required>false</required>
+		<rtexprvalue>true</rtexprvalue>
+	</attribute>
+	<attribute>
+		<name>personId</name>
+		<required>false</required>
+		<rtexprvalue>true</rtexprvalue>
+	</attribute>
+	<attribute>
+		<name>person</name>
+		<required>false</required>
+		<rtexprvalue>true</rtexprvalue>
+	</attribute>
+	<attribute>
+		<name>encounterId</name>
+		<required>false</required>
+		<rtexprvalue>true</rtexprvalue>
+	</attribute>
+	<attribute>
+		<name>encounter</name>
+		<required>false</required>
+		<rtexprvalue>true</rtexprvalue>
+	</attribute>
+	<attribute>
+		<name>encounterTypeId</name>
+		<required>false</required>
+		<rtexprvalue>true</rtexprvalue>
+	</attribute>
+	<attribute>
+		<name>encounterType</name>
+		<required>false</required>
+		<rtexprvalue>true</rtexprvalue>
+	</attribute>
+	<attribute>
+		<name>visitTypeId</name>
+		<required>false</required>
+		<rtexprvalue>true</rtexprvalue>
+	</attribute>
+	<attribute>
+		<name>visitType</name>
+		<required>false</required>
+		<rtexprvalue>true</rtexprvalue>
+	</attribute>
+	<attribute>
+		<name>locationId</name>
+		<required>false</required>
+		<rtexprvalue>true</rtexprvalue>
+	</attribute>
+	<attribute>
+		<name>location</name>
+		<required>false</required>
+		<rtexprvalue>true</rtexprvalue>
+	</attribute>
+	<attribute>
+		<name>locationTagId</name>
+		<required>false</required>
+		<rtexprvalue>true</rtexprvalue>
+	</attribute>
+	<attribute>
+		<name>locationTag</name>
+		<required>false</required>
+		<rtexprvalue>true</rtexprvalue>
+	</attribute>
+	<attribute>
+		<name>programId</name>
+		<required>false</required>
+		<rtexprvalue>true</rtexprvalue>
+	</attribute>
+	<attribute>
+		<name>program</name>
+		<required>false</required>
+		<rtexprvalue>true</rtexprvalue>
+	</attribute>
+	<attribute>
+		<description>Specifies whether JavaScript special characters (if any present) should be escaped in the output text</description>
+		<name>javaScriptEscape</name>
+		<required>false</required>
+		<rtexprvalue>false</rtexprvalue>		
+	</attribute>
+	<attribute>
+		<name>visit</name>
+		<required>false</required>
+		<rtexprvalue>true</rtexprvalue>
+	</attribute>
+	<attribute>
+		<name>visitId</name>
+		<required>false</required>
+		<rtexprvalue>true</rtexprvalue>
+	</attribute>
+	<attribute>
+		<name>providerId</name>
+		<required>false</required>
+		<rtexprvalue>true</rtexprvalue>
+	</attribute>
+	<attribute>
+		<name>provider</name>
+		<required>false</required>
+		<rtexprvalue>true</rtexprvalue>
+	</attribute>
+	<attribute>
+		<name>encounterProviders</name>
+		<required>false</required>
+		<rtexprvalue>true</rtexprvalue>
+	</attribute>
+	<attribute>
+		<name>singleCustomValue</name>
+		<required>false</required>
+		<rtexprvalue>true</rtexprvalue>
+	</attribute>
+	<attribute>
+		<name>form</name>
+		<required>false</required>
+		<rtexprvalue>true</rtexprvalue>
+	</attribute>
+</tag>
+<tag>
+	<description>
+		Retrieves the matching global properties, and if any are missing, redirects to configuration page.
+		
+		Example parameters:
+			propertyList="concept.height, concept.weight"
+			configurationPage="/configplz.htm"
+			
+		This tag should be placed before the header import tag.
+	</description>
+	<name>requireConfiguration</name>
+	<tag-class>org.openmrs.web.taglib.RequireConfigurationTag</tag-class>
+	<body-content>empty</body-content>
+	<attribute>
+		<name>propertyList</name>
+		<required>true</required>
+		<rtexprvalue>true</rtexprvalue>
+	</attribute>
+	<attribute>
+		<name>configurationPage</name>
+		<required>true</required>
+		<rtexprvalue>true</rtexprvalue>
+	</attribute>
+</tag>
+<tag>
+	<description>
+		Retrieves global properties starting with a given prefix, ignoring a specified subset, and if any are missing, redirects to configuration page.
+		
+		Example parameters:
+			prefix="mail."
+			ignoreList="debug, from"
+			configurationPage="/configplz.htm"
+		
+		This tag should be placed before the header import tag.
+	</description>
+	<name>requireConfigurationByPrefix</name>
+	<tag-class>org.openmrs.web.taglib.RequireConfigurationByPrefixTag</tag-class>
+	<body-content>empty</body-content>
+	<attribute>
+		<name>propertyPrefix</name>
+		<required>true</required>
+		<rtexprvalue>true</rtexprvalue>
+	</attribute>
+	<attribute>
+		<name>ignoreList</name>
+		<required>false</required>
+		<rtexprvalue>false</rtexprvalue>
+	</attribute>
+	<attribute>
+		<name>configurationPage</name>
+		<required>true</required>
+		<rtexprvalue>true</rtexprvalue>
+	</attribute>
+</tag>
+
+<tag>
+	<description>
+		Like spring:message tag, this retrieves the message from the bundle with the given code, but
+ 		(in addition) uses tag body content, when code isn't resolvable. This tag considers its
+ 		body content as a text string. So, any text, placed between the start and end will be treated as
+ 		a string. If the body value is not specified, the text attribute is used. If there is no message
+ 		in the bundle and no text attribute value or tag body text, then it displays the message code (if
+ 		it is set), otherwise - null. If both the text attribute and body text are present (shouldn't happen,
+ 		but could by mistake), then the body text is used. With this tag the user can pre-define
+ 		text for codes in locales other than the system default by specifying the locale in the locale
+ 		attribute. If locale attribute is not specified, then the system default locale (e.g., "en")
+ 		will be used by default. HTML escaping is also supported by this tag.
+	</description>
+	
+	<name>message</name>
+	<tag-class>org.openmrs.web.taglib.OpenmrsMessageTag</tag-class>
+	<body-content>tagdependent</body-content>
+
+	<attribute>
+		<description>A MessageSourceResolvable argument (direct or through JSP EL).  Fits nicely 
+		when used in conjunction with Spring's validation error classes which all implement 
+		the MessageSourceResolvable interface. For example, this allows you to iterate over all 
+		of the errors in a form, passing each error (using a runtime expression) as the value 
+		of this 'message' attribute, thus effecting the easy display of such error messages.
+		</description>
+		<name>message</name>
+		<required>false</required>
+		<rtexprvalue>true</rtexprvalue>
+	</attribute>
+
+	<attribute>
+		<description>The code (key) to use, when looking up the message.
+		If code is not provided, the tag body value will be taken. Otherwise,
+		if body is empty, then the text attribute will be used.</description>
+		<name>code</name>
+		<required>false</required>
+		<rtexprvalue>true</rtexprvalue>
+	</attribute>
+
+	<attribute>
+		<description>Set optional message arguments for this tag, as a
+		(comma-)delimited String (each String argument can contain JSP EL),
+		an Object array (used as argument array), or a single Object (used
+		as single argument).</description>
+		<name>arguments</name>
+		<required>false</required>
+		<rtexprvalue>true</rtexprvalue>
+	</attribute>
+
+	<attribute>
+		<description>The separator character to be used for splitting the
+		arguments string value; defaults to a 'comma' (',').</description>
+		<name>argumentSeparator</name>
+		<required>false</required>
+		<rtexprvalue>true</rtexprvalue>
+	</attribute>
+
+	<attribute>
+		<description>
+			Default text to output when a message for the given code could not be 
+			found both in bundle and in tag body. If both text, body, and code are 
+			not set, the tag will output null.
+		</description>
+		<name>text</name>
+		<required>false</required>
+		<rtexprvalue>true</rtexprvalue>
+	</attribute>
+
+	<attribute>
+		<description>The string to use when binding the result to the page,
+		request, session or application scope. If not specified, the result
+		gets outputted to the writer (i.e. typically directly to the JSP).</description>
+		<name>var</name>
+		<required>false</required>
+		<rtexprvalue>true</rtexprvalue>
+	</attribute>
+
+	<attribute>
+		<description>The scope to use when exporting the result to a variable.
+		This attribute is only used when var is also set. Possible values are
+		page, request, session and application.</description>
+		<name>scope</name>
+		<required>false</required>
+		<rtexprvalue>true</rtexprvalue>
+	</attribute>
+
+	<attribute>
+		<description>
+			Set HTML escaping for this tag, as boolean value. 
+			If true, any HTML in the message will be escaped. Overrides 
+			the default HTML escaping setting for the current page. 
+		</description>
+		<name>htmlEscape</name>
+		<required>false</required>
+		<rtexprvalue>true</rtexprvalue>
+	</attribute>
+
+	<attribute>
+		<description>Set JavaScript escaping for this tag, as boolean value. 
+		If true, any JavaScript in the message will be escaped. Default is false.</description>
+		<name>javaScriptEscape</name>
+		<required>false</required>
+		<rtexprvalue>true</rtexprvalue>
+	</attribute>
+	
+	<attribute>
+		<description>Set the locale of the message fallback provided in the tag. The default is the system's default locale.</description>
+		<name>locale</name>
+		<required>false</required>
+		<rtexprvalue>true</rtexprvalue>
+	</attribute>
+</tag>
+	
+<function>
+	<name>sort</name>
+	<function-class>org.openmrs.web.taglib.functions.Sort</function-class>
+	<function-signature>java.util.List sort(java.util.Collection, java.lang.String, java.lang.Boolean)</function-signature>
+</function>
+
+<function>
+	<name>filterObsByConcept</name>
+	<function-class>org.openmrs.web.taglib.functions.Filter</function-class>
+	<function-signature>java.util.Set filterObsByConcept(java.util.Collection, java.lang.Integer)</function-signature>
+</function>
+
+<function>
+	<name>filterEncountersByType</name>
+	<function-class>org.openmrs.web.taglib.functions.Filter</function-class>
+	<function-signature>java.util.Set filterEncountersByType(java.util.Collection, java.lang.Integer)</function-signature>
+</function>
+
+<function>
+	<name>collectionContains</name>
+	<function-class>org.openmrs.web.taglib.functions.CollectionContains</function-class>
+	<function-signature>java.lang.Boolean collectionContains(java.util.Collection, java.lang.Object)</function-signature>
+</function>
+	
+</taglib>