--- conflicted
+++ resolved
@@ -1,251 +1,278 @@
-<%@ include file="/WEB-INF/template/include.jsp" %>
-<openmrs:htmlInclude file="/scripts/easyAjax.js" />
-
-<openmrs:htmlInclude file="/scripts/jquery/dataTables/css/dataTables.css" />
-<openmrs:htmlInclude file="/scripts/jquery/dataTables/js/jquery.dataTables.min.js" />
-
-<openmrs:htmlInclude file="/scripts/jquery-ui/js/jquery-ui-1.7.2.custom.min.js" />
-<link href="<openmrs:contextPath/>/scripts/jquery-ui/css/<spring:theme code='jqueryui.theme.name' />/jquery-ui.custom.css" type="text/css" rel="stylesheet" />
-
-<openmrs:globalProperty key="dashboard.encounters.showViewLink" var="showViewLink" defaultValue="true"/>
-<openmrs:globalProperty key="dashboard.encounters.showEditLink" var="showEditLink" defaultValue="true"/>
-
-<div id="displayEncounterPopup">
-	<div id="displayEncounterPopupLoading"><openmrs:message code="general.loading"/></div>
-	<iframe id="displayEncounterPopupIframe" width="100%" height="100%" marginWidth="0" marginHeight="0" frameBorder="0" scrolling="auto"></iframe>
-</div>
-
-<script type="text/javascript">
-	$j(document).ready(function() {
-		$j('#displayEncounterPopup').dialog({
-				title: 'dynamic',
-				autoOpen: false,
-				draggable: false,
-				resizable: false,
-				width: '95%',
-				modal: true,
-				open: function(a, b) { $j('#displayEncounterPopupLoading').show(); }
-		});
-	});
-
-	function loadUrlIntoEncounterPopup(title, urlToLoad) {
-		$j("#displayEncounterPopupIframe").attr("src", urlToLoad);
-		$j('#displayEncounterPopup')
-			.dialog('option', 'title', title)
-			.dialog('option', 'height', $j(window).height() - 50) 
-			.dialog('open');
-	}
-</script>
-
-<c:if test="${model.showPagination == 'true'}">
-<script type="text/javascript">
-	$j(document).ready(function() {
-		$j('#portlet${model.portletUUID} #patientEncountersTable').dataTable({
-			"sPaginationType": "two_button",
-			"bAutoWidth": false,
-			"bFilter": false,
-			"aaSorting": [[3,'asc']], // initial sorting uses the samer order given by ForEachEncounter (Encounter.datetime by default)
-			"iDisplayLength": 20,
-			"aoColumns": [
-				{ "bVisible": false, "sType": "numeric" },
-				{ "bVisible": ${showViewLink}, "iDataSort": 0 }, // sort this column by using the first invisible column for encounterIds,
-            	{ "iDataSort": 3 }, // sort the date in this column by using the next invisible column for time in milliseconds
-            	{ "bVisible": false, "sType": "numeric" },
-            	null,
-            	null,
-            	null,
-            	null,
-            	null,
-            	null
-        	],
-			"oLanguage": {
-					"sLengthMenu": 'Show <select><option value="20">20</option><option value="50">50</option><option value="100">100</option></select> entries',
-					"sZeroRecords": '<openmrs:message code="Encounter.no.previous"/>'
-			}
-		} );
-		$j("#displayEncounterPopupIframe").load(function() { $j('#displayEncounterPopupLoading').hide(); });
-	} );
-</script>
-</c:if>
-
-<%--
-Parameters
-	model.num == \d  limits the number of encounters shown to the value given
-	model.showPagination == 'true' lists off the encounters in a paginated table
-	model.hideHeader == 'true' hides the 'All Encounter' header above the table listing
-	model.hideFormEntry == 'true' does not show the "Enter Forms" popup no matter what the gp has
-	model.formEntryReturnUrl == what URL to return to when a form has been cancelled or successfully filled out
---%>
-
-<div id="portlet${model.portletUUID}">
-<div id="encounterPortlet">
-	<c:if test="${ not empty model.showDisclaimer and model.showDisclaimer }">
-		<span class="error">
-			<openmrs:message code="EncounterType.privilege.disclaimer"/>
-		</span>
-		<br/><br/>
-	</c:if>
-	
-	<openmrs:globalProperty var="enableFormEntryInEncounters" key="FormEntry.enableOnEncounterTab" defaultValue="false"/>
-
-	<c:if test="${enableFormEntryInEncounters && !model.hideFormEntry}">
-		<openmrs:hasPrivilege privilege="Form Entry">
-			<div id="formEntryDialog">
-				<openmrs:portlet url="personFormEntry" personId="${patient.personId}" id="encounterTabFormEntryPopup" parameters="showDefinedNumberOfEncounters=false|returnUrl=${model.formEntryReturnUrl}"/>
-			</div>
-
-			<button class="showFormEntryDialog" style="margin-left: 2em; margin-bottom: 0.5em"><openmrs:message code="FormEntry.fillOutForm"/></button>
-			
-			<script type="text/javascript">
-				$j(document).ready(function() {
-					$j("#formEntryDialog").dialog({
-						title: '<openmrs:message code="FormEntry.fillOutForm" javaScriptEscape="true"/>',
-						autoOpen: false,
-						draggable: false,
-						resizable: false,
-						width: '90%',
-						modal: true
-					});
-					$j('button.showFormEntryDialog').click(function() {
-						$j('#formEntryDialog').dialog('open');
-					});
-				});
-			</script>
-
-		</openmrs:hasPrivilege>
-	</c:if>
-
-	<openmrs:hasPrivilege privilege="View Encounters">
-		<div id="encounters">
-<<<<<<< HEAD
-			<div class="boxHeader${model.patientVariation}"><c:choose><c:when test="${empty model.title}"><openmrs:message code="Encounter.header"/></c:when><c:otherwise><openmrs:message code="${model.title}" arguments="${model.num}"/></c:otherwise></c:choose></div>
-=======
-			<div class="boxHeader${model.patientVariation}"><c:choose><c:when test="${empty model.title}"><openmrs:message code="Encounter.header"/></c:when><c:otherwise><openmrs:message code="${model.title}"/></c:otherwise></c:choose></div>
->>>>>>> 72bbfe03
-			<div class="box${model.patientVariation}">
-				<div>
-					<table cellspacing="0" cellpadding="2" id="patientEncountersTable">
-						<thead>
-							<tr>
-								<th class="hidden"> hidden Encounter id </th>
-								<th class="encounterView" align="center"><c:if test="${showViewLink == 'true'}">
-								 	<openmrs:message code="general.view"/>
-								</c:if></th>
-								<th class="encounterDatetimeHeader"> <openmrs:message code="Encounter.datetime"/> </th>
-								<th class="hidden"> hidden Sorting Order (by Encounter.datetime) </th>
-								<th class="encounterTypeHeader"> <openmrs:message code="Encounter.type"/>     </th>
-								<th class="encounterVisitHeader"><openmrs:message code="Encounter.visit"/></th>
-								<th class="encounterProviderHeader"> <openmrs:message code="Encounter.provider"/> </th>
-								<th class="encounterFormHeader"> <openmrs:message code="Encounter.form"/>     </th>
-								<th class="encounterLocationHeader"> <openmrs:message code="Encounter.location"/> </th>
-								<th class="encounterEntererHeader"> <openmrs:message code="Encounter.enterer"/>  </th>
-							</tr>
-						</thead>
-						<tbody>
-							<%-- WARNING: if sortBy="encounterDatetime" is changed, update the hidden Sorting Order column, in order to sort the encounterDatetime column too --%>
-							<openmrs:forEachEncounter encounters="${model.patientEncounters}" sortBy="encounterDatetime" descending="true" var="enc" num="${model.num}">
-								<tr class='${status.index % 2 == 0 ? "evenRow" : "oddRow"}'>
-									<td class="hidden">
-										<%--  this column contains the encounter id and will be used for sorting in the dataTable's encounter edit column --%>
-										${enc.encounterId}
-									</td>
-									<td class="encounterView" align="center">
-										<c:if test="${showViewLink}">
-											<c:set var="viewEncounterUrl" value="${pageContext.request.contextPath}/admin/encounters/encounter.form?encounterId=${enc.encounterId}"/>
-											<c:choose>
-												<c:when test="${ model.formToViewUrlMap[enc.form] != null }">
-													<c:url var="viewEncounterUrl" value="${model.formToViewUrlMap[enc.form]}">
-														<c:param name="encounterId" value="${enc.encounterId}"/>
-													</c:url>
-												</c:when>
-												<c:when test="${ model.formToEditUrlMap[enc.form] != null }">
-													<c:url var="viewEncounterUrl" value="${model.formToEditUrlMap[enc.form]}">
-														<c:param name="encounterId" value="${enc.encounterId}"/>
-													</c:url>
-												</c:when>
-											</c:choose>
-											<a href="${viewEncounterUrl}">
-												<img src="${pageContext.request.contextPath}/images/file.gif" title="<openmrs:message code="general.view"/>" border="0" />
-											</a>
-										</c:if>
-									</td>
-									<td class="encounterDatetime">
-										<openmrs:formatDate date="${enc.encounterDatetime}" type="small" />
-									</td>
-									<td class="hidden">
-									<%--  this column contains the sorting order provided by ForEachEncounterTag (by encounterDatetime) --%>
-									<%--  and will be used for the initial sorting and sorting in the dataTable's encounterDatetime column --%>
-										${count}
-									</td>
-					 				<td class="encounterType"><openmrs:format encounterType="${enc.encounterType}"/></td>
-					 				<td class="encounterVisit">
-					 					<c:if test="${enc.visit != null}"><openmrs:format visitType="${enc.visit.visitType}"/></c:if>
-					 				</td>
-					 				<td class="encounterProvider"><openmrs:format encounterProviders="${enc.providersByRoles}"/></td>
-					 				<td class="encounterForm">${enc.form.name}</td>
-					 				<td class="encounterLocation"><openmrs:format location="${enc.location}"/></td>
-					 				<td class="encounterEnterer"><c:out value="${enc.creator.personName}" /></td>
-								</tr>
-							</openmrs:forEachEncounter>
-						</tbody>
-					</table>
-				</div>
-			</div>
-		</div>
-		
-		<c:if test="${model.showPagination != 'true'}">
-			<script type="text/javascript">
-				// hide the columns in the above table if datatable isn't doing it already
-				$j(".hidden").hide();
-			</script>
-		</c:if>
-	</openmrs:hasPrivilege>
-	
-	<openmrs:htmlInclude file="/dwr/interface/DWRObsService.js" />
-	<openmrs:htmlInclude file="/dwr/interface/DWRPatientService.js" />
-	<openmrs:htmlInclude file="/dwr/engine.js" />
-	<openmrs:htmlInclude file="/dwr/util.js" />
-	<script type="text/javascript">
-		<!-- // begin
-
-		function handleGetObservations(encounterId) { 
-			loadUrlIntoEncounterPopup('Test title', '${pageContext.request.contextPath}/admin/encounters/encounterDisplay.list?encounterId=' + encounterId);
-		}
-
-		function handleRefreshTable(id, data, func) {
-			dwr.util.removeAllRows(id);
-			dwr.util.addRows(id, data, func, {
-				cellCreator:function(options) {
-				    var td = document.createElement("td");
-				    return td;
-				},
-				escapeHtml:false
-			});
-		}
-
-		function showHideDiv(divId) {
-			var div = document.getElementById(divId);
-			if ( div ) {
-				if (div.style.display != "") { 
-					div.style.display = "";
-				} else { 
-					div.style.display = "none";
-				}				
-			}
-		}
-		
-		function handleAddObs(encounterField, conceptField, valueTextField, obsDateField) {
-			var encounterId = dwr.util.getValue($(encounterField));
-			var conceptId = dwr.util.getValue($(conceptField));
-			var valueText = dwr.util.getValue($(valueTextField));
-			var obsDate = dwr.util.getValue($(obsDateField));
-			var patientId = <c:out value="${model.patient.patientId}" />;
-			DWRObsService.createObs(patientId, encounterId, conceptId, valueText, obsDate);
-			handleGetObservations(encounterId);
-		}
-
-		// end -->
-
-	</script>
-</div>
-</div>
+<%@ include file="/WEB-INF/template/include.jsp" %>
+<openmrs:htmlInclude file="/scripts/easyAjax.js" />
+
+<openmrs:htmlInclude file="/scripts/jquery/dataTables/css/dataTables.css" />
+<openmrs:htmlInclude file="/scripts/jquery/dataTables/js/jquery.dataTables.min.js" />
+
+<openmrs:htmlInclude file="/scripts/jquery-ui/js/jquery-ui-1.7.2.custom.min.js" />
+<link href="<openmrs:contextPath/>/scripts/jquery-ui/css/<spring:theme code='jqueryui.theme.name' />/jquery-ui.custom.css" type="text/css" rel="stylesheet" />
+
+<openmrs:globalProperty key="dashboard.encounters.showViewLink" var="showViewLink" defaultValue="true"/>
+<openmrs:globalProperty key="dashboard.encounters.showEditLink" var="showEditLink" defaultValue="true"/>
+
+<div id="displayEncounterPopup">
+	<div id="displayEncounterPopupLoading"><openmrs:message code="general.loading"/></div>
+	<iframe id="displayEncounterPopupIframe" width="100%" height="100%" marginWidth="0" marginHeight="0" frameBorder="0" scrolling="auto"></iframe>
+</div>
+
+<script type="text/javascript">
+	$j(document).ready(function() {
+		$j('#displayEncounterPopup').dialog({
+				title: 'dynamic',
+				autoOpen: false,
+				draggable: false,
+				resizable: false,
+				width: '95%',
+				modal: true,
+				open: function(a, b) { $j('#displayEncounterPopupLoading').show(); }
+		});
+	});
+
+	function loadUrlIntoEncounterPopup(title, urlToLoad) {
+		$j("#displayEncounterPopupIframe").attr("src", urlToLoad);
+		$j('#displayEncounterPopup')
+			.dialog('option', 'title', title)
+			.dialog('option', 'height', $j(window).height() - 50) 
+			.dialog('open');
+	}
+</script>
+
+<c:if test="${model.showPagination == 'true'}">
+<script type="text/javascript">
+	$j(document).ready(function() {
+		$j('#portlet${model.portletUUID} #patientEncountersTable').dataTable({
+			"sPaginationType": "two_button",
+			"bAutoWidth": false,
+			"bFilter": false,
+			"aaSorting": [[3,'asc']], // initial sorting uses the samer order given by ForEachEncounter (Encounter.datetime by default)
+			"iDisplayLength": 20,
+			"aoColumns": [
+				{ "bVisible": false, "sType": "numeric" },
+				{ "bVisible": ${showViewLink}, "iDataSort": 0 }, // sort this column by using the first invisible column for encounterIds,
+            	{ "iDataSort": 3 }, // sort the date in this column by using the next invisible column for time in milliseconds
+            	{ "bVisible": false, "sType": "numeric" },
+            	null,
+            	null,
+            	null,
+            	null,
+            	null,
+            	null
+        	],
+			"oLanguage": {
+					"sLengthMenu": 'Show <select><option value="20">20</option><option value="50">50</option><option value="100">100</option></select> entries',
+					"sZeroRecords": '<openmrs:message code="Encounter.no.previous"/>'
+			}
+		} );
+		$j("#displayEncounterPopupIframe").load(function() { $j('#displayEncounterPopupLoading').hide(); });
+	} );
+</script>
+</c:if>
+
+<%--
+Parameters
+	model.num == \d  limits the number of encounters shown to the value given
+	model.showPagination == 'true' lists off the encounters in a paginated table
+	model.hideHeader == 'true' hides the 'All Encounter' header above the table listing
+	model.hideFormEntry == 'true' does not show the "Enter Forms" popup no matter what the gp has
+	model.formEntryReturnUrl == what URL to return to when a form has been cancelled or successfully filled out
+--%>
+
+<div id="portlet${model.portletUUID}">
+<div id="encounterPortlet">
+
+	<openmrs:globalProperty var="enableFormEntryInEncounters" key="FormEntry.enableOnEncounterTab" defaultValue="false"/>
+
+	<c:if test="${enableFormEntryInEncounters && !model.hideFormEntry}">
+		<openmrs:hasPrivilege privilege="Form Entry">
+			<div id="formEntryDialog">
+				<openmrs:portlet url="personFormEntry" personId="${patient.personId}" id="encounterTabFormEntryPopup" parameters="showLastThreeEncounters=false|returnUrl=${model.formEntryReturnUrl}"/>
+			</div>
+
+			<button class="showFormEntryDialog" style="margin-left: 2em; margin-bottom: 0.5em"><openmrs:message code="FormEntry.fillOutForm"/></button>
+			
+			<script type="text/javascript">
+				$j(document).ready(function() {
+					$j("#formEntryDialog").dialog({
+						title: '<openmrs:message code="FormEntry.fillOutForm" javaScriptEscape="true"/>',
+						autoOpen: false,
+						draggable: false,
+						resizable: false,
+						width: '90%',
+						modal: true
+					});
+					$j('button.showFormEntryDialog').click(function() {
+						$j('#formEntryDialog').dialog('open');
+					});
+				});
+			</script>
+
+		</openmrs:hasPrivilege>
+	</c:if>
+
+	<openmrs:hasPrivilege privilege="View Encounters">
+		<div id="encounters">
+			<div class="boxHeader${model.patientVariation}"><c:choose><c:when test="${empty model.title}"><openmrs:message code="Encounter.header"/></c:when><c:otherwise><openmrs:message code="${model.title}"/></c:otherwise></c:choose></div>
+			<div class="box${model.patientVariation}">
+				<div>
+					<table cellspacing="0" cellpadding="2" id="patientEncountersTable">
+						<thead>
+							<tr>
+								<th class="hidden"> hidden Encounter id </th>
+								<th class="encounterView" align="center"><c:if test="${showViewLink == 'true'}">
+								 	<openmrs:message code="general.view"/>
+								</c:if></th>
+								<th class="encounterDatetimeHeader"> <openmrs:message code="Encounter.datetime"/> </th>
+								<th class="hidden"> hidden Sorting Order (by Encounter.datetime) </th>
+								<th class="encounterTypeHeader"> <openmrs:message code="Encounter.type"/>     </th>
+								<th class="encounterVisitHeader"><openmrs:message code="Encounter.visit"/></th>
+								<th class="encounterProviderHeader"> <openmrs:message code="Encounter.provider"/> </th>
+								<th class="encounterFormHeader"> <openmrs:message code="Encounter.form"/>     </th>
+								<th class="encounterLocationHeader"> <openmrs:message code="Encounter.location"/> </th>
+								<th class="encounterEntererHeader"> <openmrs:message code="Encounter.enterer"/>  </th>
+							</tr>
+						</thead>
+						<tbody>
+							<%-- WARNING: if sortBy="encounterDatetime" is changed, update the hidden Sorting Order column, in order to sort the encounterDatetime column too --%>
+							<openmrs:forEachEncounter encounters="${model.patientEncounters}" sortBy="encounterDatetime" descending="true" var="enc" num="${model.num}">
+								<tr class='${status.index % 2 == 0 ? "evenRow" : "oddRow"}'>
+									<td class="hidden">
+										<%--  this column contains the encounter id and will be used for sorting in the dataTable's encounter edit column --%>
+										${enc.encounterId}
+									</td>
+									<td class="encounterView" align="center">
+										<c:if test="${showViewLink}">
+											<c:set var="viewEncounterUrl" value="${pageContext.request.contextPath}/admin/encounters/encounter.form?encounterId=${enc.encounterId}"/>
+											<c:choose>
+												<c:when test="${ model.formToViewUrlMap[enc.form] != null }">
+													<c:url var="viewEncounterUrl" value="${model.formToViewUrlMap[enc.form]}">
+														<c:param name="encounterId" value="${enc.encounterId}"/>
+													</c:url>
+												</c:when>
+												<c:when test="${ model.formToEditUrlMap[enc.form] != null }">
+													<c:url var="viewEncounterUrl" value="${model.formToEditUrlMap[enc.form]}">
+														<c:param name="encounterId" value="${enc.encounterId}"/>
+													</c:url>
+												</c:when>
+											</c:choose>
+											<a href="${viewEncounterUrl}">
+												<img src="${pageContext.request.contextPath}/images/file.gif" title="<openmrs:message code="general.view"/>" border="0" />
+											</a>
+										</c:if>
+									</td>
+									<td class="encounterDatetime">
+										<openmrs:formatDate date="${enc.encounterDatetime}" type="small" />
+									</td>
+									<td class="hidden">
+									<%--  this column contains the sorting order provided by ForEachEncounterTag (by encounterDatetime) --%>
+									<%--  and will be used for the initial sorting and sorting in the dataTable's encounterDatetime column --%>
+										${count}
+									</td>
+					 				<td class="encounterType"><openmrs:format encounterType="${enc.encounterType}"/></td>
+					 				<td class="encounterVisit">
+					 					<c:if test="${enc.visit != null}"><openmrs:format visitType="${enc.visit.visitType}"/></c:if>
+					 				</td>
+					 				<td class="encounterProvider"><openmrs:format encounterProviders="${enc.providersByRoles}"/></td>
+					 				<td class="encounterForm">${enc.form.name}</td>
+					 				<td class="encounterLocation"><openmrs:format location="${enc.location}"/></td>
+					 				<td class="encounterEnterer">${enc.creator.personName}</td>
+								</tr>
+							</openmrs:forEachEncounter>
+						</tbody>
+					</table>
+				</div>
+			</div>
+		</div>
+		
+		<c:if test="${model.showPagination != 'true'}">
+			<script type="text/javascript">
+				// hide the columns in the above table if datatable isn't doing it already 
+				$j(".hidden").hide();
+			</script>
+		</c:if>
+	</openmrs:hasPrivilege>
+	
+	<openmrs:htmlInclude file="/dwr/interface/DWRObsService.js" />
+	<openmrs:htmlInclude file="/dwr/interface/DWRPatientService.js" />
+	<openmrs:htmlInclude file="/dwr/engine.js" />
+	<openmrs:htmlInclude file="/dwr/util.js" />
+	<script type="text/javascript">
+		<!-- // begin
+
+		<%--
+		var obsTableCellFunctions = [
+			function(data) { return "" + data.encounter; },
+			function(data) { return "" + data.conceptName; },
+			function(data) { return "" + data.value; },
+			function(data) { return "" + data.datetime; }
+		];
+		--%>
+
+
+		function handleGetObservations(encounterId) { 
+			<%--
+			DWRObsService.getObservations(encounterId, handleRefreshObsData);
+			document.getElementById("encounterId").value = encounterId;
+			<c:choose>
+				<c:when test="${viewEncounterWhere == 'newWindow'}">
+					var formWindow = window.open('${pageContext.request.contextPath}/admin/encounters/encounterDisplay.list?encounterId=' + encounterId, '${enc.encounterId}', 'toolbar=no,width=800,height=600,resizable=yes,scrollbars=yes');
+					formWindow.focus();
+				</c:when>
+				<c:when test="${viewEncounterWhere == 'oneNewWindow'}">
+					var formWindow = window.open('${pageContext.request.contextPath}/admin/encounters/encounterDisplay.list?encounterId=' + encounterId, 'formWindow', 'toolbar=no,width=800,height=600,resizable=yes,scrollbars=yes');
+					formWindow.focus();
+				</c:when>
+				<c:otherwise>
+					window.location = '${pageContext.request.contextPath}/admin/encounters/encounterDisplay.list?encounterId=' + encounterId;
+				</c:otherwise>
+			</c:choose>
+			--%>
+			loadUrlIntoEncounterPopup('Test title', '${pageContext.request.contextPath}/admin/encounters/encounterDisplay.list?encounterId=' + encounterId);
+		}
+
+		<%--
+		function handleRefreshObsData(data) {
+  			handleRefreshTable('obsTable', data, obsTableCellFunctions);
+		}
+		--%>
+
+		function handleRefreshTable(id, data, func) {
+			dwr.util.removeAllRows(id);
+			dwr.util.addRows(id, data, func, {
+				cellCreator:function(options) {
+				    var td = document.createElement("td");
+				    return td;
+				},
+				escapeHtml:false
+			});
+		}
+
+		function showHideDiv(divId) {
+			var div = document.getElementById(divId);
+			if ( div ) {
+				if (div.style.display != "") { 
+					div.style.display = "";
+				} else { 
+					div.style.display = "none";
+				}				
+			}
+		}
+		
+		function handleAddObs(encounterField, conceptField, valueTextField, obsDateField) {
+			var encounterId = dwr.util.getValue($(encounterField));
+			var conceptId = dwr.util.getValue($(conceptField));
+			var valueText = dwr.util.getValue($(valueTextField));
+			var obsDate = dwr.util.getValue($(obsDateField));
+			var patientId = ${model.patient.patientId};			
+			//alert("Adding obs for encounter (" + encounterId + "): " + conceptId + " = " + valueText + " " + obsDate);  
+			DWRObsService.createObs(patientId, encounterId, conceptId, valueText, obsDate);
+			handleGetObservations(encounterId);
+		}
+			
+	
+		//refreshObsTable();
+
+		// end -->
+		
+	</script>
+</div>
+</div>