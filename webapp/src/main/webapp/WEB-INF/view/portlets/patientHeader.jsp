<%@ include file="/WEB-INF/template/include.jsp"%>

<openmrs:require privilege="View Patients" otherwise="/login.htm"
	redirect="/index.htm" />

<openmrs:globalProperty key="visits.enabled" var="visitsEnabled" />

<c:if test="${model.patientVariation == 'Exited'}">
	<div class="retiredMessage">
		<div>
			<openmrs:message code="Patient.patientExitedCare"/>
			&nbsp;&nbsp;&nbsp;&nbsp;
			<openmrs:message code="Patient.patientCareExitDate"/>: <openmrs:formatDate date="${model.patientReasonForExit.obsDatetime}"/>
			&nbsp;&nbsp;&nbsp;&nbsp;
			<openmrs:message code="Patient.patientCareExitReason"/>: <openmrs:format concept="${model.patientReasonForExit.valueCoded}"/>
		</div>
	</div>
</c:if>
<<<<<<< HEAD

<%-- Header showing preferred name, id, and treatment status --%>
<div id="patientHeader" class="boxHeader${model.patientVariation}">
=======
>>>>>>> 72bbfe03
<div id="patientHeaderPatientName"><c:out value="${model.patient.personName}" /></div>
<div id="patientHeaderPreferredIdentifier">
	<c:if test="${fn:length(model.patient.activeIdentifiers) > 0}">
		<c:forEach var="identifier" items="${model.patient.activeIdentifiers}"
			begin="0" end="0">
			<span class="patientHeaderPatientIdentifier"><span
				id="patientHeaderPatientIdentifierType"><c:out value="${identifier.identifierType.name}" /><openmrs:extensionPoint
						pointId="org.openmrs.patientDashboard.afterPatientHeaderPatientIdentifierType"
						type="html"
						parameters="identifierLocation=${identifier.location.name}" />:
			</span> <c:out value="${identifier.identifier}" /></span>
		</c:forEach>
	</c:if>
</div>
<table id="patientHeaderGeneralInfo">
	<tr class="patientHeaderGeneralInfoRow">
		<td id="patientHeaderPatientGender"><c:if
				test="${model.patient.gender == 'M'}">
				<img src="${pageContext.request.contextPath}/images/male.gif"
					alt='<openmrs:message code="Person.gender.male"/>'
					id="maleGenderIcon" />
			</c:if> <c:if test="${model.patient.gender == 'F'}">
				<img src="${pageContext.request.contextPath}/images/female.gif"
					alt='<openmrs:message code="Person.gender.female"/>'
					id="femaleGenderIcon" />
			</c:if></td>
		<td id="patientHeaderPatientAge"><openmrs:extensionPoint
				pointId="org.openmrs.patientDashboard.beforePatientHeaderPatientAge"
				type="html" parameters="patientId=${model.patient.patientId}" /> <c:if
				test="${model.patient.age > 0}">${model.patient.age} <openmrs:message
					code="Person.age.years" />
			</c:if> <c:if test="${model.patient.age == 0}">< 1 <openmrs:message
					code="Person.age.year" />
			</c:if> <span id="patientHeaderPatientBirthdate"><c:if
					test="${not empty model.patient.birthdate}">(<c:if
						test="${model.patient.birthdateEstimated}">~</c:if>
					<openmrs:formatDate date="${model.patient.birthdate}" type="medium" />)</c:if>
				<c:if test="${empty model.patient.birthdate}">
					<openmrs:message code="Person.age.unknown" />
				</c:if></span></td>

		<%-- Display selected person attributes from the manage person attributes page --%>
		<openmrs:forEachDisplayAttributeType personType="patient"
			displayType="header" var="attrType">
			<td class="patientHeaderPersonAttribute"><openmrs:message
					code="PersonAttributeType.${fn:replace(attrType.name, ' ', '')}"
					text="${attrType.name}" />: <b>${model.patient.attributeMap[attrType.name]}</b>
			</td>
		</openmrs:forEachDisplayAttributeType>

		<%-- The following is kept for backward compatibility. --%>
		<td id="patientHeaderPatientTribe"><openmrs:extensionPoint
				pointId="org.openmrs.patientDashboard.afterPatientHeaderPatientTribe"
				type="html" parameters="patientId=${model.patient.patientId}" /></td>
		<openmrs:globalProperty key="use_patient_attribute.healthCenter"
			defaultValue="false" var="showHealthCenter" />
		<c:if
			test="${showHealthCenter && not empty model.patient.attributeMap['Health Center']}">
			<td id="patientHeaderHealthCenter"><openmrs:message
					code="PersonAttributeType.HealthCenter" />: <b>${model.patient.attributeMap['Health Center']}</b></td>
		</c:if>
		<td id="patientDashboardHeaderExtension"><openmrs:extensionPoint
				pointId="org.openmrs.patientDashboard.Header" type="html"
				parameters="patientId=${model.patient.patientId}" /></td>
		<td style="width: 100%;" class="patientHeaderEmptyData">&nbsp;</td>
		<td id="patientHeaderOtherIdentifiers"><c:if
				test="${fn:length(model.patient.activeIdentifiers) > 1}">
				<c:forEach var="identifier"
					items="${model.patient.activeIdentifiers}" begin="1" end="1">
					<span class="patientHeaderPatientIdentifier"><c:out value="${identifier.identifierType.name}" /><openmrs:extensionPoint
							pointId="org.openmrs.patientDashboard.afterPatientHeaderPatientIdentifierType"
							type="html"
							parameters="identifierLocation=${identifier.location.name}" />:
						<c:out value="${identifier.identifier}" />
					</span>
				</c:forEach>
			</c:if> <c:if test="${fn:length(model.patient.activeIdentifiers) > 2}">
				<div id="patientHeaderMoreIdentifiers">
					<c:forEach var="identifier"
						items="${model.patient.activeIdentifiers}" begin="2">
						<span class="patientHeaderPatientIdentifier"><c:out value="${identifier.identifierType.name}" /><openmrs:extensionPoint
								pointId="org.openmrs.patientDashboard.afterPatientHeaderPatientIdentifierType"
								type="html"
								parameters="identifierLocation=${identifier.location.name}" />:
							<c:out value="${identifier.identifier}" />
						</span>
					</c:forEach>
				</div>
			</c:if></td>
		<c:if test="${fn:length(model.patient.activeIdentifiers) > 2}">
			<td width="32" class="patientHeaderShowMoreIdentifiersData"><small><a
					id="patientHeaderShowMoreIdentifiers"
					onclick="return showMoreIdentifiers()"
					title='<openmrs:message code="patientDashboard.showMoreIdentifers"/>'><openmrs:message
							code="general.nMore"
							arguments="${fn:length(model.patient.activeIdentifiers) - 2}" /></a></small>
			</td>
		</c:if>
	</tr>
</table>
</div><%-- Closing div for the patientHeader box --%>
<div id="patientSubheader" class="box">

<openmrs:globalProperty var="programIdsToShow"
	key="dashboard.header.programs_to_show" listSeparator="," />
<%--
			Clever(?) hack: because there's no JSTL function for array membership I'm going to add a comma before
			and after the already-comma-separated list, so I can search for the substring ",ID,"
		--%>
<openmrs:globalProperty var="workflowsToShow"
	key="dashboard.header.workflows_to_show" />
<c:set var="workflowsToShow" value=",${workflowsToShow}," />

<c:forEach var="programNameOrId" items="${programIdsToShow}">
	<c:forEach var="programEnrollment"
		items="${model.patientCurrentPrograms}">
		<c:if
			test="${ programEnrollment.program.programId == programNameOrId || programEnrollment.program.name == programNameOrId }">
			<table class="programEnrollmentTable">
				<tr>
					<th class="programEnrollmentNameHeader">${
						programEnrollment.program.name }</th>
					<td class="programEnrollmentBarData">|</td>
					<td class="programEnrollmentName"><openmrs:message
							code="Program.enrolled" />:</td>
					<th class="programEnrollmentDateHeader"><openmrs:formatDate
							date="${programEnrollment.dateEnrolled}" type="medium" /></th>
					<c:forEach items="${programEnrollment.currentStates}"
						var="patientState">
						<c:set var="temp"
							value=",${patientState.state.programWorkflow.programWorkflowId}," />
						<c:if test="${ fn:contains(workflowsToShow, temp) }">
							<td class="programEnrollmentBarData">|</td>
							<td class="patientStateProgramWorkflowNameData"><c:out value="${patientState.state.programWorkflow.concept.name}" />:</td>
							<th class="patientStateConceptNameHeader"><c:out value="${patientState.state.concept.name}" /></th>
						</c:if>
					</c:forEach>
				</tr>
			</table>
		</c:if>
	</c:forEach>
</c:forEach>

<table id="patientHeaderObs">
	<openmrs:globalProperty key="concept.weight" var="weightConceptId" />
	<openmrs:globalProperty key="concept.height" var="heightConceptId" />
	<openmrs:globalProperty key="dashboard.header.showConcept" var="conceptIds" listSeparator="," />

	<tr class="patientObsRow">
		<th id="patientHeaderObsWeight"><openmrs:message
				code="Patient.bmi" />: ${model.patientBmiAsString}</th>
		<th class="patientHeaderObsWeightHeightHeader"><small> (
				<openmrs:message code="Patient.weight" />: <openmrs_tag:mostRecentObs
					observations="${model.patientObs}" concept="${weightConceptId}"
					showUnits="true" locale="${model.locale}" showDate="false" /> , <openmrs:message
					code="Patient.height" />: <openmrs_tag:mostRecentObs
					observations="${model.patientObs}" concept="${heightConceptId}"
					showUnits="true" locale="${model.locale}" showDate="false" /> )
		</small></th>
<<<<<<< HEAD

        <c:forEach items="${conceptIds}" var="conceptId">
            <td class="patientRecentObsConfigured">
                <openmrs:concept conceptId="${conceptId}" var="c" nameVar="n" numericVar="num" shortestNameVar="sn">
                    <span title="${n.description}">${sn}:</span>
                </openmrs:concept>
                <openmrs_tag:mostRecentObs
                    observations="${model.patientObs}" concept="${conceptId}"
                    showUnits="true" locale="${model.locale}" showDate="false" />
            </td>
        </c:forEach>

=======
		<td id="patientHeaderObsCD4"><openmrs:message code="Patient.cd4" />:
			<openmrs_tag:mostRecentObs observations="${model.patientObs}"
				concept="${cd4ConceptId}" locale="${model.locale}" /></td>
		<td id="patientHeaderObsReturnVisit"><openmrs:message
				code="Patient.returnVisit" />: <openmrs_tag:mostRecentObs
				observations="${model.patientObs}" concept="5096"
				locale="${model.locale}" /></td>
>>>>>>> 72bbfe03
		<td id="patientHeaderObsRegimen"><openmrs:message
				code="Patient.regimen" />: <span id="patientHeaderRegimen">
				<c:forEach items="${model.currentDrugOrders}" var="drugOrder"
					varStatus="drugOrderStatus">
					<c:if test="${!empty drugOrder.drug}"><c:out value="${drugOrder.drug.name}" /></c:if>
					<c:if test="${empty drugOrder.drug}"><c:out value="${drugOrder.concept.name.name}" /></c:if>
					<c:if test="${!drugOrderStatus.last}">, </c:if>
				</c:forEach>
		</span></td>
	</tr>
</table>

<c:if test="${not visitsEnabled}">
	<div class="column">
		<div class="box noBorder">
			<table class="patientLastEncounterTable">
				<tr class="patientLastEncounterRow">
					<td class="patientLastEncounterData"><openmrs:message
							code="Patient.lastEncounter" />:</td>
					<th><c:forEach
							items='${openmrs:sort(model.patientEncounters, "encounterDatetime", true)}'
							var="lastEncounter" varStatus="lastEncounterStatus" end="0">
								<c:out value="${lastEncounter.encounterType.name}" /> @ <c:out value="${lastEncounter.location.name}" />, <openmrs:formatDate
								date="${lastEncounter.encounterDatetime}" type="medium" />
						</c:forEach> <c:if test="${fn:length(model.patientEncounters) == 0}">
							<openmrs:message code="Encounter.no.previous" />
						</c:if></th>
				</tr>
			</table>
		</div>
	</div>
</c:if>

<c:if test="${visitsEnabled }">
	<openmrs:hasPrivilege privilege="Add Visits">
		<c:if test="${empty model.activeVisits}">
			<div id="patientVisitsSubheader" class="box" style="margin-top: 2px">
				<input type="button" value="<openmrs:message code="Visit.start"/>"
<<<<<<< HEAD
					onclick="window.location='<openmrs:contextPath />/admin/visits/visit.form?patientId=<c:out value="${model.patient.patientId}" />&startNow=true'" />
=======
					onclick="window.location='<openmrs:contextPath />/admin/visits/visit.form?patientId=${model.patient.patientId}&startNow=true'" />
>>>>>>> 72bbfe03
			</div>
		</c:if>
	</openmrs:hasPrivilege>
	<openmrs:hasPrivilege privilege="View Visits, View Encounters">	
		<openmrs:htmlInclude file="/scripts/timepicker/timepicker.js" />
		
		<div id="patientHeader-endvisit-dialog" title="<openmrs:message code="Visit.end"/>">
		    <form:form action="${pageContext.request.contextPath}/admin/visits/endVisit.form" method="post" modelAttribute="visit">
		       <table cellpadding="3" cellspacing="3" align="center">
					<tr>
						<td>
							<input type="hidden" name="visitId" value="" />
							<openmrs:message code="Visit.enterEndDate"/>
							<jsp:useBean id="now" class="java.util.Date" scope="page" />
							<input type="text" id="enddate_visit" size="20" name="stopDate" value="<openmrs:formatDate date="${now}" format="dd/MM/yyyy HH:mm"/>" onClick="showDateTimePicker(this)" readonly="readonly"/></br>&nbsp;&nbsp;
						</td>
					</tr>
					<tr height="20"></tr>
					<tr>
						<td colspan="2" style="text-align: center">
							<input type="submit" value="<openmrs:message code="Visit.end"/>" />
							&nbsp;
							<input id="patientHeader-close-endvisit-dialog" type="button" value="<openmrs:message code="general.cancel"/>" /> 
						</td>
					</tr>
				</table>
			</form:form>
		</div>
		<script type="text/javascript">	
			$j(document).ready( function() {
				$j("#patientHeader-endvisit-dialog").dialog({
					autoOpen: false,
					resizable: false,
					width:'auto',
					height:'auto',
					modal: true
				});
				$j('#patientHeader-close-endvisit-dialog').click(function() {
					$j('#patientHeader-endvisit-dialog').dialog('close')
				});
			});
			function patientHeaderEndVisit(visitId, stopVisitDate) {
				$j("input[name=visitId]", "#patientHeader-endvisit-dialog").val(visitId);
				if (stopVisitDate) {
					$j("input[name=stopDate]", "#patientHeader-endvisit-dialog").val(stopVisitDate);
				}
				$j('#patientHeader-endvisit-dialog').dialog('open');
			}
		</script>
	
		<c:forEach var="visit" items="${model.activeVisits}">
			<div id="patientVisitsSubheader" class="box" style="margin-top: 2px">
				&nbsp;<strong><openmrs:message code="Visit.active.label" />: <a
<<<<<<< HEAD
					href="<openmrs:contextPath />/admin/visits/visit.form?visitId=${ visit.visitId }&patientId=<c:out value="${model.patient.patientId}" />"><openmrs:format
=======
					href="<openmrs:contextPath />/admin/visits/visit.form?visitId=${ visit.visitId }&patientId=${model.patient.patientId}"><openmrs:format
>>>>>>> 72bbfe03
							visitType="${ visit.visitType }" /></a></strong>
				<c:if test="${ not empty visit.location }">
					<openmrs:message code="general.atLocation" />
					<strong><openmrs:format location="${ visit.location }" /></strong></c:if>
				<openmrs:message code="general.fromDate" />
<<<<<<< HEAD
				<openmrs:formatDate date="${ visit.startDatetime }" showTodayOrYesterday="true" />
				<c:if test="${not empty visit.stopDatetime }">
					<openmrs:message code="general.toDate" />
					<openmrs:formatDate date="${ visit.stopDatetime }" showTodayOrYesterday="true" />
				</c:if>
				<openmrs:hasPrivilege privilege="Edit Visits">
					<input type="button" value="<openmrs:message code="Visit.edit"/>"
						onclick="window.location='<openmrs:contextPath />/admin/visits/visit.form?visitId=${ visit.visitId }&patientId=<c:out value="${model.patient.patientId}" />'" />
=======
				<openmrs:formatDate date="${ visit.startDatetime }" />
				<c:if test="${not empty visit.stopDatetime }">
					<openmrs:message code="general.toDate" />
					<openmrs:formatDate date="${ visit.stopDatetime }" />
				</c:if>
				<openmrs:hasPrivilege privilege="Edit Visits">
					<input type="button" value="<openmrs:message code="Visit.edit"/>"
						onclick="window.location='<openmrs:contextPath />/admin/visits/visit.form?visitId=${ visit.visitId }&patientId=${model.patient.patientId}'" />
>>>>>>> 72bbfe03
					<input type="button" value="<openmrs:message code="Visit.end"/>" onclick="patientHeaderEndVisit('${visit.visitId}', '<openmrs:formatDate date="${visit.stopDatetime}" format="dd/MM/yyyy HH:mm" />');" />
				</openmrs:hasPrivilege>
				<br />&nbsp;
				<c:if test="${empty visit.encounters}">
					<i><openmrs:message code="Encounter.noEncounters" /></i>
				</c:if>
				<c:forEach var="encounter" items="${visit.encounters}" varStatus="status">
					<c:set var="viewEncounterUrl" value="${pageContext.request.contextPath}/admin/encounters/encounter.form?encounterId=${encounter.encounterId}"/>
					<c:choose>
						<c:when test="${ model.formToViewUrlMap[encounter.form] != null }">
							<c:url var="viewEncounterUrl" value="${model.formToViewUrlMap[encounter.form]}">
								<c:param name="encounterId" value="${encounter.encounterId}"/>
							</c:url>
						</c:when>
						<c:when test="${ model.formToEditUrlMap[encounter.form] != null }">
							<c:url var="viewEncounterUrl" value="${model.formToEditUrlMap[encounter.form]}">
								<c:param name="encounterId" value="${encounter.encounterId}"/>
							</c:url>
						</c:when>
					</c:choose>
					<a href="${viewEncounterUrl}">
						<openmrs:format encounterType="${encounter.encounterType}" /></a><c:if test="${not status.last}">,</c:if>
				</c:forEach>
				
				<openmrs:hasPrivilege privilege="Add Encounters">
				
					<c:if test="${not empty allAddEncounterToVisitLinks}">
						<div id="patientHeaderAddEncounterToVisit${visit.visitId}Popup">
							<openmrs:format visitType="${ visit.visitType }" var="visitType"/>
							<openmrs:message code="Visit.addEncounterToVisit" arguments="${visitType}"/>
							<c:forEach items="${allAddEncounterToVisitLinks}" var="link">
								<c:url var="linkUrl" value="${link.url}">
									<c:param name="patientId" value="${model.patientId}"/>
									<c:param name="returnUrl" value="${model.returnUrl}"/>
									<c:param name="visitId" value="${visit.visitId}"/>
								</c:url>
								<p><a href="${linkUrl}">${link.label}</a></p>
							</c:forEach>
							
						</div>
						
						<script type="text/javascript">
							$j(document).ready(function() {
								$j('#patientHeaderAddEncounterToVisit${visit.visitId}Popup').dialog({
										title: '<openmrs:message code="Visit.addEncounter"/>',
										autoOpen: false,
										draggable: false,
										resizable: false,
										width: '50%'
								});
							});
							
							function patientHeaderShowAddEncounterToVisit${visit.visitId}Popup() {
								$j('#patientHeaderAddEncounterToVisit${visit.visitId}Popup')
								.dialog('option', 'height', $j(window).height() - 100) 
								.dialog('open');
							}
						</script>
						
						<input type="button" value="<openmrs:message code="Visit.addEncounter"/>"
							onclick="patientHeaderShowAddEncounterToVisit${visit.visitId}Popup()" />
					</c:if>
					
				</openmrs:hasPrivilege>
			</div>
		</c:forEach>
	</openmrs:hasPrivilege>
</c:if>

<div class="column">
	<div class="box noBorder">
		<openmrs:extensionPoint
			pointId="org.openmrs.patientDashboard.afterLastEncounter"
			type="html" parameters="patientId=${model.patient.patientId}" />
	</div>
</div>

<div class="columnEnd"></div>

<<<<<<< HEAD
</div> <%-- Closing div for the patientSubheader box --%>
=======
</div> <!-- Closing div from c:if for model.patientReasonForExit above -->
>>>>>>> 72bbfe03

<script type="text/javascript">
	function showMoreIdentifiers() {
		if (identifierElement.style.display == '') {
			linkElement.innerHTML = '<openmrs:message code="general.nMore" arguments="${fn:length(model.patient.activeIdentifiers) - 2}"/>';
			identifierElement.style.display = "none";
		} else {
			linkElement.innerHTML = '<openmrs:message code="general.nLess" arguments="${fn:length(model.patient.activeIdentifiers) - 2}"/>';
			identifierElement.style.display = "";
		}
	}

	var identifierElement = document
			.getElementById("patientHeaderMoreIdentifiers");
	var linkElement = document
			.getElementById("patientHeaderShowMoreIdentifiers");
	if (identifierElement)
		identifierElement.style.display = "none";
</script>
<|MERGE_RESOLUTION|>--- conflicted
+++ resolved
@@ -1,433 +1,390 @@
-<%@ include file="/WEB-INF/template/include.jsp"%>
-
-<openmrs:require privilege="View Patients" otherwise="/login.htm"
-	redirect="/index.htm" />
-
-<openmrs:globalProperty key="visits.enabled" var="visitsEnabled" />
-
-<c:if test="${model.patientVariation == 'Exited'}">
-	<div class="retiredMessage">
-		<div>
-			<openmrs:message code="Patient.patientExitedCare"/>
-			&nbsp;&nbsp;&nbsp;&nbsp;
-			<openmrs:message code="Patient.patientCareExitDate"/>: <openmrs:formatDate date="${model.patientReasonForExit.obsDatetime}"/>
-			&nbsp;&nbsp;&nbsp;&nbsp;
-			<openmrs:message code="Patient.patientCareExitReason"/>: <openmrs:format concept="${model.patientReasonForExit.valueCoded}"/>
-		</div>
-	</div>
-</c:if>
-<<<<<<< HEAD
-
-<%-- Header showing preferred name, id, and treatment status --%>
-<div id="patientHeader" class="boxHeader${model.patientVariation}">
-=======
->>>>>>> 72bbfe03
-<div id="patientHeaderPatientName"><c:out value="${model.patient.personName}" /></div>
-<div id="patientHeaderPreferredIdentifier">
-	<c:if test="${fn:length(model.patient.activeIdentifiers) > 0}">
-		<c:forEach var="identifier" items="${model.patient.activeIdentifiers}"
-			begin="0" end="0">
-			<span class="patientHeaderPatientIdentifier"><span
-				id="patientHeaderPatientIdentifierType"><c:out value="${identifier.identifierType.name}" /><openmrs:extensionPoint
-						pointId="org.openmrs.patientDashboard.afterPatientHeaderPatientIdentifierType"
-						type="html"
-						parameters="identifierLocation=${identifier.location.name}" />:
-			</span> <c:out value="${identifier.identifier}" /></span>
-		</c:forEach>
-	</c:if>
-</div>
-<table id="patientHeaderGeneralInfo">
-	<tr class="patientHeaderGeneralInfoRow">
-		<td id="patientHeaderPatientGender"><c:if
-				test="${model.patient.gender == 'M'}">
-				<img src="${pageContext.request.contextPath}/images/male.gif"
-					alt='<openmrs:message code="Person.gender.male"/>'
-					id="maleGenderIcon" />
-			</c:if> <c:if test="${model.patient.gender == 'F'}">
-				<img src="${pageContext.request.contextPath}/images/female.gif"
-					alt='<openmrs:message code="Person.gender.female"/>'
-					id="femaleGenderIcon" />
-			</c:if></td>
-		<td id="patientHeaderPatientAge"><openmrs:extensionPoint
-				pointId="org.openmrs.patientDashboard.beforePatientHeaderPatientAge"
-				type="html" parameters="patientId=${model.patient.patientId}" /> <c:if
-				test="${model.patient.age > 0}">${model.patient.age} <openmrs:message
-					code="Person.age.years" />
-			</c:if> <c:if test="${model.patient.age == 0}">< 1 <openmrs:message
-					code="Person.age.year" />
-			</c:if> <span id="patientHeaderPatientBirthdate"><c:if
-					test="${not empty model.patient.birthdate}">(<c:if
-						test="${model.patient.birthdateEstimated}">~</c:if>
-					<openmrs:formatDate date="${model.patient.birthdate}" type="medium" />)</c:if>
-				<c:if test="${empty model.patient.birthdate}">
-					<openmrs:message code="Person.age.unknown" />
-				</c:if></span></td>
-
-		<%-- Display selected person attributes from the manage person attributes page --%>
-		<openmrs:forEachDisplayAttributeType personType="patient"
-			displayType="header" var="attrType">
-			<td class="patientHeaderPersonAttribute"><openmrs:message
-					code="PersonAttributeType.${fn:replace(attrType.name, ' ', '')}"
-					text="${attrType.name}" />: <b>${model.patient.attributeMap[attrType.name]}</b>
-			</td>
-		</openmrs:forEachDisplayAttributeType>
-
-		<%-- The following is kept for backward compatibility. --%>
-		<td id="patientHeaderPatientTribe"><openmrs:extensionPoint
-				pointId="org.openmrs.patientDashboard.afterPatientHeaderPatientTribe"
-				type="html" parameters="patientId=${model.patient.patientId}" /></td>
-		<openmrs:globalProperty key="use_patient_attribute.healthCenter"
-			defaultValue="false" var="showHealthCenter" />
-		<c:if
-			test="${showHealthCenter && not empty model.patient.attributeMap['Health Center']}">
-			<td id="patientHeaderHealthCenter"><openmrs:message
-					code="PersonAttributeType.HealthCenter" />: <b>${model.patient.attributeMap['Health Center']}</b></td>
-		</c:if>
-		<td id="patientDashboardHeaderExtension"><openmrs:extensionPoint
-				pointId="org.openmrs.patientDashboard.Header" type="html"
-				parameters="patientId=${model.patient.patientId}" /></td>
-		<td style="width: 100%;" class="patientHeaderEmptyData">&nbsp;</td>
-		<td id="patientHeaderOtherIdentifiers"><c:if
-				test="${fn:length(model.patient.activeIdentifiers) > 1}">
-				<c:forEach var="identifier"
-					items="${model.patient.activeIdentifiers}" begin="1" end="1">
-					<span class="patientHeaderPatientIdentifier"><c:out value="${identifier.identifierType.name}" /><openmrs:extensionPoint
-							pointId="org.openmrs.patientDashboard.afterPatientHeaderPatientIdentifierType"
-							type="html"
-							parameters="identifierLocation=${identifier.location.name}" />:
-						<c:out value="${identifier.identifier}" />
-					</span>
-				</c:forEach>
-			</c:if> <c:if test="${fn:length(model.patient.activeIdentifiers) > 2}">
-				<div id="patientHeaderMoreIdentifiers">
-					<c:forEach var="identifier"
-						items="${model.patient.activeIdentifiers}" begin="2">
-						<span class="patientHeaderPatientIdentifier"><c:out value="${identifier.identifierType.name}" /><openmrs:extensionPoint
-								pointId="org.openmrs.patientDashboard.afterPatientHeaderPatientIdentifierType"
-								type="html"
-								parameters="identifierLocation=${identifier.location.name}" />:
-							<c:out value="${identifier.identifier}" />
-						</span>
-					</c:forEach>
-				</div>
-			</c:if></td>
-		<c:if test="${fn:length(model.patient.activeIdentifiers) > 2}">
-			<td width="32" class="patientHeaderShowMoreIdentifiersData"><small><a
-					id="patientHeaderShowMoreIdentifiers"
-					onclick="return showMoreIdentifiers()"
-					title='<openmrs:message code="patientDashboard.showMoreIdentifers"/>'><openmrs:message
-							code="general.nMore"
-							arguments="${fn:length(model.patient.activeIdentifiers) - 2}" /></a></small>
-			</td>
-		</c:if>
-	</tr>
-</table>
-</div><%-- Closing div for the patientHeader box --%>
-<div id="patientSubheader" class="box">
-
-<openmrs:globalProperty var="programIdsToShow"
-	key="dashboard.header.programs_to_show" listSeparator="," />
-<%--
-			Clever(?) hack: because there's no JSTL function for array membership I'm going to add a comma before
-			and after the already-comma-separated list, so I can search for the substring ",ID,"
-		--%>
-<openmrs:globalProperty var="workflowsToShow"
-	key="dashboard.header.workflows_to_show" />
-<c:set var="workflowsToShow" value=",${workflowsToShow}," />
-
-<c:forEach var="programNameOrId" items="${programIdsToShow}">
-	<c:forEach var="programEnrollment"
-		items="${model.patientCurrentPrograms}">
-		<c:if
-			test="${ programEnrollment.program.programId == programNameOrId || programEnrollment.program.name == programNameOrId }">
-			<table class="programEnrollmentTable">
-				<tr>
-					<th class="programEnrollmentNameHeader">${
-						programEnrollment.program.name }</th>
-					<td class="programEnrollmentBarData">|</td>
-					<td class="programEnrollmentName"><openmrs:message
-							code="Program.enrolled" />:</td>
-					<th class="programEnrollmentDateHeader"><openmrs:formatDate
-							date="${programEnrollment.dateEnrolled}" type="medium" /></th>
-					<c:forEach items="${programEnrollment.currentStates}"
-						var="patientState">
-						<c:set var="temp"
-							value=",${patientState.state.programWorkflow.programWorkflowId}," />
-						<c:if test="${ fn:contains(workflowsToShow, temp) }">
-							<td class="programEnrollmentBarData">|</td>
-							<td class="patientStateProgramWorkflowNameData"><c:out value="${patientState.state.programWorkflow.concept.name}" />:</td>
-							<th class="patientStateConceptNameHeader"><c:out value="${patientState.state.concept.name}" /></th>
-						</c:if>
-					</c:forEach>
-				</tr>
-			</table>
-		</c:if>
-	</c:forEach>
-</c:forEach>
-
-<table id="patientHeaderObs">
-	<openmrs:globalProperty key="concept.weight" var="weightConceptId" />
-	<openmrs:globalProperty key="concept.height" var="heightConceptId" />
-	<openmrs:globalProperty key="dashboard.header.showConcept" var="conceptIds" listSeparator="," />
-
-	<tr class="patientObsRow">
-		<th id="patientHeaderObsWeight"><openmrs:message
-				code="Patient.bmi" />: ${model.patientBmiAsString}</th>
-		<th class="patientHeaderObsWeightHeightHeader"><small> (
-				<openmrs:message code="Patient.weight" />: <openmrs_tag:mostRecentObs
-					observations="${model.patientObs}" concept="${weightConceptId}"
-					showUnits="true" locale="${model.locale}" showDate="false" /> , <openmrs:message
-					code="Patient.height" />: <openmrs_tag:mostRecentObs
-					observations="${model.patientObs}" concept="${heightConceptId}"
-					showUnits="true" locale="${model.locale}" showDate="false" /> )
-		</small></th>
-<<<<<<< HEAD
-
-        <c:forEach items="${conceptIds}" var="conceptId">
-            <td class="patientRecentObsConfigured">
-                <openmrs:concept conceptId="${conceptId}" var="c" nameVar="n" numericVar="num" shortestNameVar="sn">
-                    <span title="${n.description}">${sn}:</span>
-                </openmrs:concept>
-                <openmrs_tag:mostRecentObs
-                    observations="${model.patientObs}" concept="${conceptId}"
-                    showUnits="true" locale="${model.locale}" showDate="false" />
-            </td>
-        </c:forEach>
-
-=======
-		<td id="patientHeaderObsCD4"><openmrs:message code="Patient.cd4" />:
-			<openmrs_tag:mostRecentObs observations="${model.patientObs}"
-				concept="${cd4ConceptId}" locale="${model.locale}" /></td>
-		<td id="patientHeaderObsReturnVisit"><openmrs:message
-				code="Patient.returnVisit" />: <openmrs_tag:mostRecentObs
-				observations="${model.patientObs}" concept="5096"
-				locale="${model.locale}" /></td>
->>>>>>> 72bbfe03
-		<td id="patientHeaderObsRegimen"><openmrs:message
-				code="Patient.regimen" />: <span id="patientHeaderRegimen">
-				<c:forEach items="${model.currentDrugOrders}" var="drugOrder"
-					varStatus="drugOrderStatus">
-					<c:if test="${!empty drugOrder.drug}"><c:out value="${drugOrder.drug.name}" /></c:if>
-					<c:if test="${empty drugOrder.drug}"><c:out value="${drugOrder.concept.name.name}" /></c:if>
-					<c:if test="${!drugOrderStatus.last}">, </c:if>
-				</c:forEach>
-		</span></td>
-	</tr>
-</table>
-
-<c:if test="${not visitsEnabled}">
-	<div class="column">
-		<div class="box noBorder">
-			<table class="patientLastEncounterTable">
-				<tr class="patientLastEncounterRow">
-					<td class="patientLastEncounterData"><openmrs:message
-							code="Patient.lastEncounter" />:</td>
-					<th><c:forEach
-							items='${openmrs:sort(model.patientEncounters, "encounterDatetime", true)}'
-							var="lastEncounter" varStatus="lastEncounterStatus" end="0">
-								<c:out value="${lastEncounter.encounterType.name}" /> @ <c:out value="${lastEncounter.location.name}" />, <openmrs:formatDate
-								date="${lastEncounter.encounterDatetime}" type="medium" />
-						</c:forEach> <c:if test="${fn:length(model.patientEncounters) == 0}">
-							<openmrs:message code="Encounter.no.previous" />
-						</c:if></th>
-				</tr>
-			</table>
-		</div>
-	</div>
-</c:if>
-
-<c:if test="${visitsEnabled }">
-	<openmrs:hasPrivilege privilege="Add Visits">
-		<c:if test="${empty model.activeVisits}">
-			<div id="patientVisitsSubheader" class="box" style="margin-top: 2px">
-				<input type="button" value="<openmrs:message code="Visit.start"/>"
-<<<<<<< HEAD
-					onclick="window.location='<openmrs:contextPath />/admin/visits/visit.form?patientId=<c:out value="${model.patient.patientId}" />&startNow=true'" />
-=======
-					onclick="window.location='<openmrs:contextPath />/admin/visits/visit.form?patientId=${model.patient.patientId}&startNow=true'" />
->>>>>>> 72bbfe03
-			</div>
-		</c:if>
-	</openmrs:hasPrivilege>
-	<openmrs:hasPrivilege privilege="View Visits, View Encounters">	
-		<openmrs:htmlInclude file="/scripts/timepicker/timepicker.js" />
-		
-		<div id="patientHeader-endvisit-dialog" title="<openmrs:message code="Visit.end"/>">
-		    <form:form action="${pageContext.request.contextPath}/admin/visits/endVisit.form" method="post" modelAttribute="visit">
-		       <table cellpadding="3" cellspacing="3" align="center">
-					<tr>
-						<td>
-							<input type="hidden" name="visitId" value="" />
-							<openmrs:message code="Visit.enterEndDate"/>
-							<jsp:useBean id="now" class="java.util.Date" scope="page" />
-							<input type="text" id="enddate_visit" size="20" name="stopDate" value="<openmrs:formatDate date="${now}" format="dd/MM/yyyy HH:mm"/>" onClick="showDateTimePicker(this)" readonly="readonly"/></br>&nbsp;&nbsp;
-						</td>
-					</tr>
-					<tr height="20"></tr>
-					<tr>
-						<td colspan="2" style="text-align: center">
-							<input type="submit" value="<openmrs:message code="Visit.end"/>" />
-							&nbsp;
-							<input id="patientHeader-close-endvisit-dialog" type="button" value="<openmrs:message code="general.cancel"/>" /> 
-						</td>
-					</tr>
-				</table>
-			</form:form>
-		</div>
-		<script type="text/javascript">	
-			$j(document).ready( function() {
-				$j("#patientHeader-endvisit-dialog").dialog({
-					autoOpen: false,
-					resizable: false,
-					width:'auto',
-					height:'auto',
-					modal: true
-				});
-				$j('#patientHeader-close-endvisit-dialog').click(function() {
-					$j('#patientHeader-endvisit-dialog').dialog('close')
-				});
-			});
-			function patientHeaderEndVisit(visitId, stopVisitDate) {
-				$j("input[name=visitId]", "#patientHeader-endvisit-dialog").val(visitId);
-				if (stopVisitDate) {
-					$j("input[name=stopDate]", "#patientHeader-endvisit-dialog").val(stopVisitDate);
-				}
-				$j('#patientHeader-endvisit-dialog').dialog('open');
-			}
-		</script>
-	
-		<c:forEach var="visit" items="${model.activeVisits}">
-			<div id="patientVisitsSubheader" class="box" style="margin-top: 2px">
-				&nbsp;<strong><openmrs:message code="Visit.active.label" />: <a
-<<<<<<< HEAD
-					href="<openmrs:contextPath />/admin/visits/visit.form?visitId=${ visit.visitId }&patientId=<c:out value="${model.patient.patientId}" />"><openmrs:format
-=======
-					href="<openmrs:contextPath />/admin/visits/visit.form?visitId=${ visit.visitId }&patientId=${model.patient.patientId}"><openmrs:format
->>>>>>> 72bbfe03
-							visitType="${ visit.visitType }" /></a></strong>
-				<c:if test="${ not empty visit.location }">
-					<openmrs:message code="general.atLocation" />
-					<strong><openmrs:format location="${ visit.location }" /></strong></c:if>
-				<openmrs:message code="general.fromDate" />
-<<<<<<< HEAD
-				<openmrs:formatDate date="${ visit.startDatetime }" showTodayOrYesterday="true" />
-				<c:if test="${not empty visit.stopDatetime }">
-					<openmrs:message code="general.toDate" />
-					<openmrs:formatDate date="${ visit.stopDatetime }" showTodayOrYesterday="true" />
-				</c:if>
-				<openmrs:hasPrivilege privilege="Edit Visits">
-					<input type="button" value="<openmrs:message code="Visit.edit"/>"
-						onclick="window.location='<openmrs:contextPath />/admin/visits/visit.form?visitId=${ visit.visitId }&patientId=<c:out value="${model.patient.patientId}" />'" />
-=======
-				<openmrs:formatDate date="${ visit.startDatetime }" />
-				<c:if test="${not empty visit.stopDatetime }">
-					<openmrs:message code="general.toDate" />
-					<openmrs:formatDate date="${ visit.stopDatetime }" />
-				</c:if>
-				<openmrs:hasPrivilege privilege="Edit Visits">
-					<input type="button" value="<openmrs:message code="Visit.edit"/>"
-						onclick="window.location='<openmrs:contextPath />/admin/visits/visit.form?visitId=${ visit.visitId }&patientId=${model.patient.patientId}'" />
->>>>>>> 72bbfe03
-					<input type="button" value="<openmrs:message code="Visit.end"/>" onclick="patientHeaderEndVisit('${visit.visitId}', '<openmrs:formatDate date="${visit.stopDatetime}" format="dd/MM/yyyy HH:mm" />');" />
-				</openmrs:hasPrivilege>
-				<br />&nbsp;
-				<c:if test="${empty visit.encounters}">
-					<i><openmrs:message code="Encounter.noEncounters" /></i>
-				</c:if>
-				<c:forEach var="encounter" items="${visit.encounters}" varStatus="status">
-					<c:set var="viewEncounterUrl" value="${pageContext.request.contextPath}/admin/encounters/encounter.form?encounterId=${encounter.encounterId}"/>
-					<c:choose>
-						<c:when test="${ model.formToViewUrlMap[encounter.form] != null }">
-							<c:url var="viewEncounterUrl" value="${model.formToViewUrlMap[encounter.form]}">
-								<c:param name="encounterId" value="${encounter.encounterId}"/>
-							</c:url>
-						</c:when>
-						<c:when test="${ model.formToEditUrlMap[encounter.form] != null }">
-							<c:url var="viewEncounterUrl" value="${model.formToEditUrlMap[encounter.form]}">
-								<c:param name="encounterId" value="${encounter.encounterId}"/>
-							</c:url>
-						</c:when>
-					</c:choose>
-					<a href="${viewEncounterUrl}">
-						<openmrs:format encounterType="${encounter.encounterType}" /></a><c:if test="${not status.last}">,</c:if>
-				</c:forEach>
-				
-				<openmrs:hasPrivilege privilege="Add Encounters">
-				
-					<c:if test="${not empty allAddEncounterToVisitLinks}">
-						<div id="patientHeaderAddEncounterToVisit${visit.visitId}Popup">
-							<openmrs:format visitType="${ visit.visitType }" var="visitType"/>
-							<openmrs:message code="Visit.addEncounterToVisit" arguments="${visitType}"/>
-							<c:forEach items="${allAddEncounterToVisitLinks}" var="link">
-								<c:url var="linkUrl" value="${link.url}">
-									<c:param name="patientId" value="${model.patientId}"/>
-									<c:param name="returnUrl" value="${model.returnUrl}"/>
-									<c:param name="visitId" value="${visit.visitId}"/>
-								</c:url>
-								<p><a href="${linkUrl}">${link.label}</a></p>
-							</c:forEach>
-							
-						</div>
-						
-						<script type="text/javascript">
-							$j(document).ready(function() {
-								$j('#patientHeaderAddEncounterToVisit${visit.visitId}Popup').dialog({
-										title: '<openmrs:message code="Visit.addEncounter"/>',
-										autoOpen: false,
-										draggable: false,
-										resizable: false,
-										width: '50%'
-								});
-							});
-							
-							function patientHeaderShowAddEncounterToVisit${visit.visitId}Popup() {
-								$j('#patientHeaderAddEncounterToVisit${visit.visitId}Popup')
-								.dialog('option', 'height', $j(window).height() - 100) 
-								.dialog('open');
-							}
-						</script>
-						
-						<input type="button" value="<openmrs:message code="Visit.addEncounter"/>"
-							onclick="patientHeaderShowAddEncounterToVisit${visit.visitId}Popup()" />
-					</c:if>
-					
-				</openmrs:hasPrivilege>
-			</div>
-		</c:forEach>
-	</openmrs:hasPrivilege>
-</c:if>
-
-<div class="column">
-	<div class="box noBorder">
-		<openmrs:extensionPoint
-			pointId="org.openmrs.patientDashboard.afterLastEncounter"
-			type="html" parameters="patientId=${model.patient.patientId}" />
-	</div>
-</div>
-
-<div class="columnEnd"></div>
-
-<<<<<<< HEAD
-</div> <%-- Closing div for the patientSubheader box --%>
-=======
-</div> <!-- Closing div from c:if for model.patientReasonForExit above -->
->>>>>>> 72bbfe03
-
-<script type="text/javascript">
-	function showMoreIdentifiers() {
-		if (identifierElement.style.display == '') {
-			linkElement.innerHTML = '<openmrs:message code="general.nMore" arguments="${fn:length(model.patient.activeIdentifiers) - 2}"/>';
-			identifierElement.style.display = "none";
-		} else {
-			linkElement.innerHTML = '<openmrs:message code="general.nLess" arguments="${fn:length(model.patient.activeIdentifiers) - 2}"/>';
-			identifierElement.style.display = "";
-		}
-	}
-
-	var identifierElement = document
-			.getElementById("patientHeaderMoreIdentifiers");
-	var linkElement = document
-			.getElementById("patientHeaderShowMoreIdentifiers");
-	if (identifierElement)
-		identifierElement.style.display = "none";
-</script>
+<%@ include file="/WEB-INF/template/include.jsp"%>
+
+<openmrs:require privilege="View Patients" otherwise="/login.htm"
+	redirect="/index.htm" />
+
+<openmrs:globalProperty key="visits.enabled" var="visitsEnabled" />
+
+<%-- Header showing preferred name, id, and treatment status --%>
+<c:if test="${empty model.patientReasonForExit}">
+	<div id="patientHeader" class="boxHeader">
+</c:if>
+<c:if test="${not empty model.patientReasonForExit}">
+	<div id="patientHeader" class="boxHeaderRed">
+</c:if>
+<div id="patientHeaderPatientName"><c:out value="${model.patient.personName}" /></div>
+<div id="patientHeaderPreferredIdentifier">
+	<c:if test="${fn:length(model.patient.activeIdentifiers) > 0}">
+		<c:forEach var="identifier" items="${model.patient.activeIdentifiers}"
+			begin="0" end="0">
+			<span class="patientHeaderPatientIdentifier"><span
+				id="patientHeaderPatientIdentifierType">${identifier.identifierType.name}<openmrs:extensionPoint
+						pointId="org.openmrs.patientDashboard.afterPatientHeaderPatientIdentifierType"
+						type="html"
+						parameters="identifierLocation=${identifier.location.name}" />:
+			</span> ${identifier.identifier}</span>
+		</c:forEach>
+	</c:if>
+</div>
+<table id="patientHeaderGeneralInfo">
+	<tr class="patientHeaderGeneralInfoRow">
+		<td id="patientHeaderPatientGender"><c:if
+				test="${model.patient.gender == 'M'}">
+				<img src="${pageContext.request.contextPath}/images/male.gif"
+					alt='<openmrs:message code="Person.gender.male"/>'
+					id="maleGenderIcon" />
+			</c:if> <c:if test="${model.patient.gender == 'F'}">
+				<img src="${pageContext.request.contextPath}/images/female.gif"
+					alt='<openmrs:message code="Person.gender.female"/>'
+					id="femaleGenderIcon" />
+			</c:if></td>
+		<td id="patientHeaderPatientAge"><openmrs:extensionPoint
+				pointId="org.openmrs.patientDashboard.beforePatientHeaderPatientAge"
+				type="html" parameters="patientId=${model.patient.patientId}" /> <c:if
+				test="${model.patient.age > 0}">${model.patient.age} <openmrs:message
+					code="Person.age.years" />
+			</c:if> <c:if test="${model.patient.age == 0}">< 1 <openmrs:message
+					code="Person.age.year" />
+			</c:if> <span id="patientHeaderPatientBirthdate"><c:if
+					test="${not empty model.patient.birthdate}">(<c:if
+						test="${model.patient.birthdateEstimated}">~</c:if>
+					<openmrs:formatDate date="${model.patient.birthdate}" type="medium" />)</c:if>
+				<c:if test="${empty model.patient.birthdate}">
+					<openmrs:message code="Person.age.unknown" />
+				</c:if></span></td>
+
+		<%-- Display selected person attributes from the manage person attributes page --%>
+		<openmrs:forEachDisplayAttributeType personType="patient"
+			displayType="header" var="attrType">
+			<td class="patientHeaderPersonAttribute"><openmrs:message
+					code="PersonAttributeType.${fn:replace(attrType.name, ' ', '')}"
+					text="${attrType.name}" />: <b>${model.patient.attributeMap[attrType.name]}</b>
+			</td>
+		</openmrs:forEachDisplayAttributeType>
+
+		<%-- The following is kept for backward compatibility. --%>
+		<td id="patientHeaderPatientTribe"><openmrs:extensionPoint
+				pointId="org.openmrs.patientDashboard.afterPatientHeaderPatientTribe"
+				type="html" parameters="patientId=${model.patient.patientId}" /></td>
+		<openmrs:globalProperty key="use_patient_attribute.healthCenter"
+			defaultValue="false" var="showHealthCenter" />
+		<c:if
+			test="${showHealthCenter && not empty model.patient.attributeMap['Health Center']}">
+			<td id="patientHeaderHealthCenter"><openmrs:message
+					code="PersonAttributeType.HealthCenter" />: <b>${model.patient.attributeMap['Health Center']}</b></td>
+		</c:if>
+		<td id="patientDashboardHeaderExtension"><openmrs:extensionPoint
+				pointId="org.openmrs.patientDashboard.Header" type="html"
+				parameters="patientId=${model.patient.patientId}" /></td>
+		<td style="width: 100%;" class="patientHeaderEmptyData">&nbsp;</td>
+		<td id="patientHeaderOtherIdentifiers"><c:if
+				test="${fn:length(model.patient.activeIdentifiers) > 1}">
+				<c:forEach var="identifier"
+					items="${model.patient.activeIdentifiers}" begin="1" end="1">
+					<span class="patientHeaderPatientIdentifier">${identifier.identifierType.name}<openmrs:extensionPoint
+							pointId="org.openmrs.patientDashboard.afterPatientHeaderPatientIdentifierType"
+							type="html"
+							parameters="identifierLocation=${identifier.location.name}" />:
+						${identifier.identifier}
+					</span>
+				</c:forEach>
+			</c:if> <c:if test="${fn:length(model.patient.activeIdentifiers) > 2}">
+				<div id="patientHeaderMoreIdentifiers">
+					<c:forEach var="identifier"
+						items="${model.patient.activeIdentifiers}" begin="2">
+						<span class="patientHeaderPatientIdentifier">${identifier.identifierType.name}<openmrs:extensionPoint
+								pointId="org.openmrs.patientDashboard.afterPatientHeaderPatientIdentifierType"
+								type="html"
+								parameters="identifierLocation=${identifier.location.name}" />:
+							${identifier.identifier}
+						</span>
+					</c:forEach>
+				</div>
+			</c:if></td>
+		<c:if test="${fn:length(model.patient.activeIdentifiers) > 2}">
+			<td width="32" class="patientHeaderShowMoreIdentifiersData"><small><a
+					id="patientHeaderShowMoreIdentifiers"
+					onclick="return showMoreIdentifiers()"
+					title='<openmrs:message code="patientDashboard.showMoreIdentifers"/>'><openmrs:message
+							code="general.nMore"
+							arguments="${fn:length(model.patient.activeIdentifiers) - 2}" /></a></small>
+			</td>
+		</c:if>
+	</tr>
+</table>
+</div>
+<c:if test="${empty model.patientReasonForExit}">
+	<div id="patientSubheader" class="box">
+</c:if>
+<c:if test="${not empty model.patientReasonForExit}">
+	<div id="patientSubheaderExited" class="boxRed">
+</c:if>
+
+<openmrs:globalProperty var="programIdsToShow"
+	key="dashboard.header.programs_to_show" listSeparator="," />
+<%--
+			Clever(?) hack: because there's no JSTL function for array membership I'm going to add a comma before
+			and after the already-comma-separated list, so I can search for the substring ",ID,"
+		--%>
+<openmrs:globalProperty var="workflowsToShow"
+	key="dashboard.header.workflows_to_show" />
+<c:set var="workflowsToShow" value=",${workflowsToShow}," />
+
+<c:forEach var="programNameOrId" items="${programIdsToShow}">
+	<c:forEach var="programEnrollment"
+		items="${model.patientCurrentPrograms}">
+		<c:if
+			test="${ programEnrollment.program.programId == programNameOrId || programEnrollment.program.name == programNameOrId }">
+			<table class="programEnrollmentTable">
+				<tr>
+					<th class="programEnrollmentNameHeader">${
+						programEnrollment.program.name }</th>
+					<td class="programEnrollmentBarData">|</td>
+					<td class="programEnrollmentName"><openmrs:message
+							code="Program.enrolled" />:</td>
+					<th class="programEnrollmentDateHeader"><openmrs:formatDate
+							date="${programEnrollment.dateEnrolled}" type="medium" /></th>
+					<c:forEach items="${programEnrollment.currentStates}"
+						var="patientState">
+						<c:set var="temp"
+							value=",${patientState.state.programWorkflow.programWorkflowId}," />
+						<c:if test="${ fn:contains(workflowsToShow, temp) }">
+							<td class="programEnrollmentBarData">|</td>
+							<td class="patientStateProgramWorkflowNameData">${patientState.state.programWorkflow.concept.name}:</td>
+							<th class="patientStateConceptNameHeader">${patientState.state.concept.name}</th>
+						</c:if>
+					</c:forEach>
+				</tr>
+			</table>
+		</c:if>
+	</c:forEach>
+</c:forEach>
+
+<table id="patientHeaderObs">
+	<openmrs:globalProperty key="concept.weight" var="weightConceptId" />
+	<openmrs:globalProperty key="concept.height" var="heightConceptId" />
+	<openmrs:globalProperty key="concept.cd4_count" var="cd4ConceptId" />
+
+	<tr class="patientObsRow">
+		<th id="patientHeaderObsWeight"><openmrs:message
+				code="Patient.bmi" />: ${model.patientBmiAsString}</th>
+		<th class="patientHeaderObsWeightHeightHeader"><small> (
+				<openmrs:message code="Patient.weight" />: <openmrs_tag:mostRecentObs
+					observations="${model.patientObs}" concept="${weightConceptId}"
+					showUnits="true" locale="${model.locale}" showDate="false" /> , <openmrs:message
+					code="Patient.height" />: <openmrs_tag:mostRecentObs
+					observations="${model.patientObs}" concept="${heightConceptId}"
+					showUnits="true" locale="${model.locale}" showDate="false" /> )
+		</small></th>
+		<td id="patientHeaderObsCD4"><openmrs:message code="Patient.cd4" />:
+			<openmrs_tag:mostRecentObs observations="${model.patientObs}"
+				concept="${cd4ConceptId}" locale="${model.locale}" /></td>
+		<td id="patientHeaderObsReturnVisit"><openmrs:message
+				code="Patient.returnVisit" />: <openmrs_tag:mostRecentObs
+				observations="${model.patientObs}" concept="5096"
+				locale="${model.locale}" /></td>
+		<td id="patientHeaderObsRegimen"><openmrs:message
+				code="Patient.regimen" />: <span id="patientHeaderRegimen">
+				<c:forEach items="${model.currentDrugOrders}" var="drugOrder"
+					varStatus="drugOrderStatus">
+					<c:if test="${!empty drugOrder.drug}">${drugOrder.drug.name}</c:if>
+					<c:if test="${empty drugOrder.drug}">${drugOrder.concept.name.name}</c:if>
+					<c:if test="${!drugOrderStatus.last}">, </c:if>
+				</c:forEach>
+		</span></td>
+	</tr>
+</table>
+
+<c:if test="${not visitsEnabled}">
+	<div class="column">
+		<div class="box noBorder">
+			<table class="patientLastEncounterTable">
+				<tr class="patientLastEncounterRow">
+					<td class="patientLastEncounterData"><openmrs:message
+							code="Patient.lastEncounter" />:</td>
+					<th><c:forEach
+							items='${openmrs:sort(model.patientEncounters, "encounterDatetime", true)}'
+							var="lastEncounter" varStatus="lastEncounterStatus" end="0">
+								${lastEncounter.encounterType.name} @ ${lastEncounter.location.name}, <openmrs:formatDate
+								date="${lastEncounter.encounterDatetime}" type="medium" />
+						</c:forEach> <c:if test="${fn:length(model.patientEncounters) == 0}">
+							<openmrs:message code="Encounter.no.previous" />
+						</c:if></th>
+				</tr>
+			</table>
+		</div>
+	</div>
+</c:if>
+
+<c:if test="${visitsEnabled }">
+	<openmrs:hasPrivilege privilege="Add Visits">
+		<c:if test="${empty model.activeVisits}">
+			<div id="patientVisitsSubheader" class="box" style="margin-top: 2px">
+				<input type="button" value="<openmrs:message code="Visit.start"/>"
+					onclick="window.location='<openmrs:contextPath />/admin/visits/visit.form?patientId=${model.patient.patientId}&startNow=true'" />
+			</div>
+		</c:if>
+	</openmrs:hasPrivilege>
+	<openmrs:hasPrivilege privilege="View Visits, View Encounters">	
+		<openmrs:htmlInclude file="/scripts/timepicker/timepicker.js" />
+		
+		<div id="patientHeader-endvisit-dialog" title="<openmrs:message code="Visit.end"/>">
+		    <form:form action="${pageContext.request.contextPath}/admin/visits/endVisit.form" method="post" modelAttribute="visit">
+		       <table cellpadding="3" cellspacing="3" align="center">
+					<tr>
+						<td>
+							<input type="hidden" name="visitId" value="" />
+							<openmrs:message code="Visit.enterEndDate"/>
+							<jsp:useBean id="now" class="java.util.Date" scope="page" />
+							<input type="text" id="enddate_visit" size="20" name="stopDate" value="<openmrs:formatDate date="${now}" format="dd/MM/yyyy HH:mm"/>" onClick="showDateTimePicker(this)" readonly="readonly"/></br>&nbsp;&nbsp;
+						</td>
+					</tr>
+					<tr height="20"></tr>
+					<tr>
+						<td colspan="2" style="text-align: center">
+							<input type="submit" value="<openmrs:message code="Visit.end"/>" />
+							&nbsp;
+							<input id="patientHeader-close-endvisit-dialog" type="button" value="<openmrs:message code="general.cancel"/>" /> 
+						</td>
+					</tr>
+				</table>
+			</form:form>
+		</div>
+		<script type="text/javascript">	
+			$j(document).ready( function() {
+				$j("#patientHeader-endvisit-dialog").dialog({
+					autoOpen: false,
+					resizable: false,
+					width:'auto',
+					height:'auto',
+					modal: true
+				});
+				$j('#patientHeader-close-endvisit-dialog').click(function() {
+					$j('#patientHeader-endvisit-dialog').dialog('close')
+				});
+			});
+			function patientHeaderEndVisit(visitId, stopVisitDate) {
+				$j("input[name=visitId]", "#patientHeader-endvisit-dialog").val(visitId);
+				if (stopVisitDate) {
+					$j("input[name=stopDate]", "#patientHeader-endvisit-dialog").val(stopVisitDate);
+				}
+				$j('#patientHeader-endvisit-dialog').dialog('open');
+			}
+		</script>
+	
+		<c:forEach var="visit" items="${model.activeVisits}">
+			<div id="patientVisitsSubheader" class="box" style="margin-top: 2px">
+				&nbsp;<strong><openmrs:message code="Visit.active.label" />: <a
+					href="<openmrs:contextPath />/admin/visits/visit.form?visitId=${ visit.visitId }&patientId=${model.patient.patientId}"><openmrs:format
+							visitType="${ visit.visitType }" /></a></strong>
+				<c:if test="${ not empty visit.location }">
+					<openmrs:message code="general.atLocation" />
+					<strong><openmrs:format location="${ visit.location }" /></strong></c:if>
+				<openmrs:message code="general.fromDate" />
+				<openmrs:formatDate date="${ visit.startDatetime }" />
+				<c:if test="${not empty visit.stopDatetime }">
+					<openmrs:message code="general.toDate" />
+					<openmrs:formatDate date="${ visit.stopDatetime }" />
+				</c:if>
+				<openmrs:hasPrivilege privilege="Edit Visits">
+					<input type="button" value="<openmrs:message code="Visit.edit"/>"
+						onclick="window.location='<openmrs:contextPath />/admin/visits/visit.form?visitId=${ visit.visitId }&patientId=${model.patient.patientId}'" />
+					<input type="button" value="<openmrs:message code="Visit.end"/>" onclick="patientHeaderEndVisit('${visit.visitId}', '<openmrs:formatDate date="${visit.stopDatetime}" format="dd/MM/yyyy HH:mm" />');" />
+				</openmrs:hasPrivilege>
+				<br />&nbsp;
+				<c:if test="${empty visit.encounters}">
+					<i><openmrs:message code="Encounter.noEncounters" /></i>
+				</c:if>
+				<c:forEach var="encounter" items="${visit.encounters}" varStatus="status">
+					<c:set var="viewEncounterUrl" value="${pageContext.request.contextPath}/admin/encounters/encounter.form?encounterId=${encounter.encounterId}"/>
+					<c:choose>
+						<c:when test="${ model.formToViewUrlMap[encounter.form] != null }">
+							<c:url var="viewEncounterUrl" value="${model.formToViewUrlMap[encounter.form]}">
+								<c:param name="encounterId" value="${encounter.encounterId}"/>
+							</c:url>
+						</c:when>
+						<c:when test="${ model.formToEditUrlMap[encounter.form] != null }">
+							<c:url var="viewEncounterUrl" value="${model.formToEditUrlMap[encounter.form]}">
+								<c:param name="encounterId" value="${encounter.encounterId}"/>
+							</c:url>
+						</c:when>
+					</c:choose>
+					<a href="${viewEncounterUrl}">
+						<openmrs:format encounterType="${encounter.encounterType}" /></a><c:if test="${not status.last}">,</c:if>
+				</c:forEach>
+				
+				<openmrs:hasPrivilege privilege="Add Encounters">
+				
+					<c:if test="${not empty allAddEncounterToVisitLinks}">
+						<div id="patientHeaderAddEncounterToVisit${visit.visitId}Popup">
+							<openmrs:format visitType="${ visit.visitType }" var="visitType"/>
+							<openmrs:message code="Visit.addEncounterToVisit" arguments="${visitType}"/>
+							<c:forEach items="${allAddEncounterToVisitLinks}" var="link">
+								<c:url var="linkUrl" value="${link.url}">
+									<c:param name="patientId" value="${model.patientId}"/>
+									<c:param name="returnUrl" value="${model.returnUrl}"/>
+									<c:param name="visitId" value="${visit.visitId}"/>
+								</c:url>
+								<p><a href="${linkUrl}">${link.label}</a></p>
+							</c:forEach>
+							
+						</div>
+						
+						<script type="text/javascript">
+							$j(document).ready(function() {
+								$j('#patientHeaderAddEncounterToVisit${visit.visitId}Popup').dialog({
+										title: '<openmrs:message code="Visit.addEncounter"/>',
+										autoOpen: false,
+										draggable: false,
+										resizable: false,
+										width: '50%'
+								});
+							});
+							
+							function patientHeaderShowAddEncounterToVisit${visit.visitId}Popup() {
+								$j('#patientHeaderAddEncounterToVisit${visit.visitId}Popup')
+								.dialog('option', 'height', $j(window).height() - 100) 
+								.dialog('open');
+							}
+						</script>
+						
+						<input type="button" value="<openmrs:message code="Visit.addEncounter"/>"
+							onclick="patientHeaderShowAddEncounterToVisit${visit.visitId}Popup()" />
+					</c:if>
+					
+				</openmrs:hasPrivilege>
+			</div>
+		</c:forEach>
+	</openmrs:hasPrivilege>
+</c:if>
+
+<div class="column">
+	<div class="box noBorder">
+		<openmrs:extensionPoint
+			pointId="org.openmrs.patientDashboard.afterLastEncounter"
+			type="html" parameters="patientId=${model.patient.patientId}" />
+	</div>
+</div>
+
+<div class="columnEnd"></div>
+
+</div> <!-- Closing div from c:if for model.patientReasonForExit above -->
+
+<script type="text/javascript">
+	function showMoreIdentifiers() {
+		if (identifierElement.style.display == '') {
+			linkElement.innerHTML = '<openmrs:message code="general.nMore" arguments="${fn:length(model.patient.activeIdentifiers) - 2}"/>';
+			identifierElement.style.display = "none";
+		} else {
+			linkElement.innerHTML = '<openmrs:message code="general.nLess" arguments="${fn:length(model.patient.activeIdentifiers) - 2}"/>';
+			identifierElement.style.display = "";
+		}
+	}
+
+	var identifierElement = document
+			.getElementById("patientHeaderMoreIdentifiers");
+	var linkElement = document
+			.getElementById("patientHeaderShowMoreIdentifiers");
+	if (identifierElement)
+		identifierElement.style.display = "none";
+</script>