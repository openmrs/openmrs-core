--- conflicted
+++ resolved
@@ -1,244 +1,223 @@
-<%@ include file="/WEB-INF/template/include.jsp" %>
-<openmrs:htmlInclude file="/scripts/easyAjax.js" />
-<openmrs:htmlInclude file="/dwr/interface/DWRRelationshipService.js" />
-<openmrs:htmlInclude file="/dwr/interface/DWRPatientService.js" />
-<openmrs:htmlInclude file="/dwr/interface/DWRObsService.js" />
-<openmrs:htmlInclude file="/dwr/interface/DWRConceptService.js" />
-<openmrs:htmlInclude file="/dwr/engine.js" />
-<openmrs:htmlInclude file="/dwr/util.js" />
-
-<openmrs:globalProperty var="importantIdentifiers" key="patient_identifier.importantTypes" />
-<openmrs:globalProperty key="use_patient_attribute.healthCenter" defaultValue="false" var="showHealthCenter"/>
-
-<openmrs:extensionPoint pointId="org.openmrs.patientDashboard.overviewBox" type="html" parameters="patientId=${model.patient.patientId}" requiredClass="org.openmrs.module.web.extension.BoxExt">
-	<openmrs:hasPrivilege privilege="${extension.requiredPrivilege}">
-		<div class="boxHeader${model.patientVariation}"><openmrs:message code="${extension.title}" /></div>
-		<div class="box${model.patientVariation}"><openmrs:message code="${extension.content}" />
-  			<c:if test="${extension.portletUrl != null}">
-   				<openmrs:portlet url="${extension.portletUrl}" moduleId="${extension.moduleId}" id="${extension.portletUrl}" patientId="${patient.patientId}" parameters="allowEdits=true"/>
- 			</c:if>
-		</div>
-		<br />
-	</openmrs:hasPrivilege>
-</openmrs:extensionPoint>
-
-<<<<<<< HEAD
-<openmrs:hasPrivilege privilege="Patient Overview - View Patient Actions">
-=======
->>>>>>> 72bbfe03
-<div id="patientActionsBoxHeader" class="boxHeader${model.patientVariation}"><openmrs:message code="Patient.actions" /></div>
-<div id="patientActionsBox" class="box${model.patientVariation}">
-	<table id="patientActions">
-		<tr class="patientActionsRow">
-			<td id="patientActionsPatientSummary">
-				<openmrs:extensionPoint pointId="org.openmrs.patientDashboard.patientSummary" parameters="patientId=${model.patient.patientId}">
-					<a href="javascript:window.open('<openmrs_tag:url value="${extension.url}"/>?patientId=<c:out value="${model.patient.patientId}" />', 'summaryWindow', 'toolbar=no,width=660,height=600,resizable=yes,scrollbars=yes').focus()"><c:out value="${extension.label}" /></a>
-				</openmrs:extensionPoint>
-			</td>
-		</tr>
-	</table>
-	<table id="patientActions">
-		<openmrs:extensionPoint pointId="org.openmrs.patientDashboard.patientActionsContent" type="html" parameters="patientId=${model.patient.patientId}"/> 
-		<tr class="patientActionsRow">
-		<openmrs:globalProperty key="concept.reasonExitedCare" var="reasonExitedCare" />
-		<c:if test="${empty model.patientReasonForExit && !empty reasonExitedCare}">
-			<td id="patientActionsOutcome">
-				<div id="patientActionsOutcomeLink">					
-					<button id="cancelExitButton" onClick="return showExitForm();"><openmrs:message code="Patient.outcome.exitFromCare"/></button>
-				</div>
-				<div id="patientActionsOutcomeForm" style="display:none; padding: 3px; border: 1px black dashed">
-					<form method="post" id="exitForm">
-						<table id="outcomeFormTable">
-							<tr class="patientOutcomeRow">
-								<td id="patientActionsOutcomeReason">
-									<span id="patientOutcomeTextReason"><openmrs:message code="Patient.outcome.exitType" /></span>
-									<openmrs:fieldGen type="org.openmrs.Patient.exitReason" formFieldName="reasonForExit" val="" parameters="optionHeader=[blank]|globalProp=concept.reasonExitedCare|onChange=updateCauseField()" />
-								</td>
-								<td id="patientActionsCauseOfDeath" style="display:none;">
-									<span id="patientOutcomeTextDeathCause"><openmrs:message code="Person.causeOfDeath"/></span>
-									<openmrs:globalProperty key="concept.causeOfDeath" var="conceptCauseOfDeath" />
-									<openmrs:globalProperty key="concept.otherNonCoded" var="conceptOther" />
-									<openmrs:fieldGen type="org.openmrs.Concept" formFieldName="causeOfDeath" val="${status.value}" parameters="showAnswers=${conceptCauseOfDeath}|showOther=${conceptOther}|otherValue=${causeOfDeathOther}" />
-								</td>
-							</tr>
-							<tr class="patientOutcomeRow">
-								<td id="patientActionsOutcomeDate">
-									<span id="patientOutcomeTextExitDate"><openmrs:message code="Patient.outcome.exitDate" /></span>
-									<openmrs:fieldGen type="java.util.Date" formFieldName="dateOfExit" val="" parameters="noBind=true" />
-								</td>
-								<td id="patientActionsOutcomeSave">
-									<input type="button" onClick="javascript:exitFormValidate();" value="<openmrs:message code="general.save" />" />
-									<input type="button" onClick="javascript:hideExitForm();" value="<openmrs:message code="general.cancel" />" />
-								</td>
-							</tr>
-						</table>
-					</form>
-				</div>
-				<script>
-					<!--
-						
-						function updateCauseField() {
-							var outcomeType = dwr.util.getValue("reasonForExit");
-							<openmrs:globalProperty key="concept.patientDied" var="conceptPatientDied" />
-
-							if ( outcomeType == '${conceptPatientDied}' ) {
-								showDiv("patientActionsCauseOfDeath");
-							} else {
-								hideDiv("patientActionsCauseOfDeath");
-							}
-						}
-					
-						function showExitForm() {
-							showDiv("patientActionsOutcomeForm");
-							hideDiv("patientActionsOutcomeLink");
-						}
-					
-						function hideExitForm() {
-							showDiv("patientActionsOutcomeLink");
-							hideDiv("patientActionsOutcomeForm");
-						}
-					
-						function exitFormValidate() {
-							var outcomeType = dwr.util.getValue("reasonForExit");
-							var outcomeDate = dwr.util.getValue("dateOfExit");
-							var outcomeCauseOfDeath = dwr.util.getValue("causeOfDeath");
-							var outcomeCauseOther = dwr.util.getValue("causeOfDeath_other");
-							
-							if ( outcomeType == '' ) {
-								alert("<openmrs:message code="Patient.outcome.error.noType" />");
-								return;
-							}
-
-							if ( outcomeDate == '' ) {
-								alert("<openmrs:message code="Patient.outcome.error.noDate" />");
-								return;
-							}
-							
-							if ( outcomeType == '${conceptPatientDied}' && outcomeCauseOfDeath == '' ) {
-								alert("<openmrs:message code="Patient.outcome.error.noCauseOfDeath" />");
-								return
-							}
-							
-							if ( outcomeType && outcomeDate ) {
-								var exitTypeSelect = document.getElementById("reasonForExit");
-								var exitTypeText = exitTypeSelect[exitTypeSelect.selectedIndex].text;
-								var answer = confirm("<openmrs:message code="Patient.outcome.readyToSubmit" />" + "\n<openmrs:message code="Patient.outcome.exitType" />: " + exitTypeText + "\n<openmrs:message code="Patient.outcome.exitDate" />: " + outcomeDate);
-								if ( answer ) {
-									DWRPatientService.exitPatientFromCare( <c:out value="${model.patient.patientId}" />, outcomeType, outcomeDate, outcomeCauseOfDeath, outcomeCauseOther, confirmExit );
-								}
-							}
-						}
-						
-						function confirmExit(message) {
-							if ( message == '' ) {
-								// patient has been exited, let's refresh the page
-								window.location.reload();
-							} else {
-								alert(message);
-							}
-						}
-					-->
-				</script>
-			</td>
-		</c:if>
-		<c:if test="${not empty model.patientReasonForExit}">
-			<script type="text/javascript">
-				<openmrs:message code="general.voidReasonQuestion" var="reasonText"/>
-				function handleCancelExit() {
-					var reason = dwr.util.getValue('cancelExitReason');
-					if (reason == '') {
-						alert("<openmrs:message code="Patient.outcome.resumeCareReason.required" arguments="${reasonText}"/>");
-						return;
-					} else {
-						DWRObsService.voidObservation(${model.patientReasonForExit.obsId}, reason,
-							function() { window.location.reload(); } );
-					}
-				}
-			</script>
-			<td id="patientActionsOutcome">
-				<span id="reasonForExit"><openmrs:message code="Patient.outcome.exitType" />: 
-					<b><openmrs_tag:concept conceptId="${model.patientReasonForExit.valueCoded.conceptId}"/> 
-					(<openmrs:formatDate date="${model.patientReasonForExit.obsDatetime}"/>)</b>
-				</span>
-				
-				<input type="button" id="cancelExitButton" value="<openmrs:message code="Patient.outcome.resumeCare"/>" onClick="showDiv('cancelExit'); hideDiv('cancelExitButton');"/>
-
-				<br/><br/>
-				<div id="cancelExit" style="display: none; padding: 3px; border: 1px black dashed">
-					<openmrs:message code="Patient.outcome.exit.cancelReason"/>:
-					<input type="text" id="cancelExitReason" name="cancelExitReason" value="<openmrs:message code="general.dataEntryError"/>"/>
-					<input type="button" value="<openmrs:message code="general.save"/>" onClick="handleCancelExit()" />
-					<input type="button" value="<openmrs:message code="general.cancel"/>" onClick="hideDiv('cancelExit'); showDiv('cancelExitButton')"/>
-				</div>
-			</td>
-		</c:if>
-		</tr>
-	</table>
-</div>
-<br />
-
-<c:if test="${not empty importantIdentifiers}">
-	<div id="patientIdentifiersBoxHeader" class="boxHeader${model.patientVariation}"><openmrs:message code="Patient.identifiers" /></div>
-	<div id="patientIdentifiersBox" class="box${model.patientVariation}">
-		<openmrs:portlet url="patientIdentifiers" size="normal" patientId="${model.patientId}" parameters="showIfSet=true|showIfMissing=true|highlightIfMissing=false" />
-	</div>
-	<p>
-</c:if>
-</openmrs:hasPrivilege>
-
-<<<<<<< HEAD
-<openmrs:hasPrivilege privilege="Patient Overview - View Programs">
-=======
-<openmrs:hasPrivilege privilege="View Patient Programs">
->>>>>>> 72bbfe03
-	<div id="patientProgramsBoxHeader" class="boxHeader${model.patientVariation}"><openmrs:message code="Program.title"/></div>
-	<div id="patientProgramsBox" class="box${model.patientVariation}">
-		<openmrs:portlet url="patientPrograms" id="patientPrograms" patientId="${patient.patientId}" parameters="allowEdits=true"/>
-	</div>
-	<br/>
-
-<openmrs:globalProperty var="conceptIdsToUse" key="dashboard.overview.showConcepts" />
-<c:if test="${not empty conceptIdsToUse}">
-	<div id="patientMostRecentObsBoxHeader" class="boxHeader${model.patientVariation}"><openmrs:message code="patientDashboard.mostRecentObs"/></div>
-	<div id="patientMostRecentObsBox" class="box${model.patientVariation}">
-		<openmrs:portlet url="customMostRecentObs" size="normal" patientId="${patient.patientId}" parameters="conceptIds=${conceptIdsToUse}|allowNew=true" />
-	</div>
-	<br/>
-</c:if>
-</openmrs:hasPrivilege>
-
-<<<<<<< HEAD
-<openmrs:hasPrivilege privilege="Patient Overview - View Relationships">
-=======
-<openmrs:hasPrivilege privilege="View Relationships">
->>>>>>> 72bbfe03
-	<div id="patientRelationshipsBoxHeader" class="boxHeader${model.patientVariation}"><openmrs:message code="Relationship.relationships" /></div>
-	<div id="patientRelationshipsBox" class="box${model.patientVariation}">
-		<openmrs:portlet url="personRelationships" size="normal" patientId="${patient.patientId}" />
-	</div>
-	<br/>
-</openmrs:hasPrivilege>
-
-<<<<<<< HEAD
-<openmrs:hasPrivilege privilege="Patient Overview - View Allergies">
-=======
-<openmrs:hasPrivilege privilege="View Allergies">
->>>>>>> 72bbfe03
-	<div id="patientActiveListsAllergyBoxHeader" class="boxHeader${model.patientVariation}"><openmrs:message code="ActiveLists.allergy.title" /></div>
-	<div id="patientActiveListsAllergyBox" class="box${model.patientVariation}">
-		<openmrs:portlet url="activeListAllergy" patientId="${patient.patientId}" parameters="type=allergy"/>
-	</div>
-	<br/>
-</openmrs:hasPrivilege>
-
-<<<<<<< HEAD
-<openmrs:hasPrivilege privilege="Patient Overview - View Problem List">
-=======
-<openmrs:hasPrivilege privilege="View Problems">
->>>>>>> 72bbfe03
-	<div id="patientActiveListsProblemBoxHeader" class="boxHeader${model.patientVariation}"><openmrs:message code="ActiveLists.problem.title" /></div>
-	<div id="patientActiveListsProblemBox" class="box${model.patientVariation}">
-		<openmrs:portlet url="activeListProblem" patientId="${patient.patientId}" parameters="type=problem"/>
-	</div>
-	<br/>
-</openmrs:hasPrivilege>
+<%@ include file="/WEB-INF/template/include.jsp" %>
+<openmrs:htmlInclude file="/scripts/easyAjax.js" />
+<openmrs:htmlInclude file="/dwr/interface/DWRRelationshipService.js" />
+<openmrs:htmlInclude file="/dwr/interface/DWRPatientService.js" />
+<openmrs:htmlInclude file="/dwr/interface/DWRObsService.js" />
+<openmrs:htmlInclude file="/dwr/interface/DWRConceptService.js" />
+<openmrs:htmlInclude file="/dwr/engine.js" />
+<openmrs:htmlInclude file="/dwr/util.js" />
+
+<openmrs:globalProperty var="importantIdentifiers" key="patient_identifier.importantTypes" />
+<openmrs:globalProperty key="use_patient_attribute.healthCenter" defaultValue="false" var="showHealthCenter"/>
+
+<openmrs:extensionPoint pointId="org.openmrs.patientDashboard.overviewBox" type="html" parameters="patientId=${model.patient.patientId}" requiredClass="org.openmrs.module.web.extension.BoxExt">
+	<openmrs:hasPrivilege privilege="${extension.requiredPrivilege}">
+		<div class="boxHeader${model.patientVariation}"><openmrs:message code="${extension.title}" /></div>
+		<div class="box${model.patientVariation}"><openmrs:message code="${extension.content}" />
+  			<c:if test="${extension.portletUrl != null}">
+   				<openmrs:portlet url="${extension.portletUrl}" moduleId="${extension.moduleId}" id="${extension.portletUrl}" patientId="${patient.patientId}" parameters="allowEdits=true"/>
+ 			</c:if>
+		</div>
+		<br />
+	</openmrs:hasPrivilege>
+</openmrs:extensionPoint>
+
+<div id="patientActionsBoxHeader" class="boxHeader${model.patientVariation}"><openmrs:message code="Patient.actions" /></div>
+<div id="patientActionsBox" class="box${model.patientVariation}">
+	<table id="patientActions">
+		<tr class="patientActionsRow">
+			<td id="patientActionsPatientSummary">
+				<openmrs:extensionPoint pointId="org.openmrs.patientDashboard.patientSummary" parameters="patientId=${model.patient.patientId}">
+					<a href="javascript:window.open('${extension.url}?patientId=${model.patient.patientId}', 'summaryWindow', 'toolbar=no,width=660,height=600,resizable=yes,scrollbars=yes').focus()">${extension.label}</a>
+				</openmrs:extensionPoint>
+			</td>
+		</tr>
+	</table>
+	<table id="patientActions">
+		<openmrs:extensionPoint pointId="org.openmrs.patientDashboard.patientActionsContent" type="html" parameters="patientId=${model.patient.patientId}"/> 
+		<tr class="patientActionsRow">
+		<openmrs:globalProperty key="concept.reasonExitedCare" var="reasonExitedCare" />
+		<c:if test="${empty model.patientReasonForExit && !empty reasonExitedCare}">
+			<td id="patientActionsOutcome">
+				<div id="patientActionsOutcomeLink">					
+					<button id="cancelExitButton" onClick="return showExitForm();"><openmrs:message code="Patient.outcome.exitFromCare"/></button>
+				</div>
+				<div id="patientActionsOutcomeForm" style="display:none; padding: 3px; border: 1px black dashed">
+					<form method="post" id="exitForm">
+						<table id="outcomeFormTable">
+							<tr class="patientOutcomeRow">
+								<td id="patientActionsOutcomeReason">
+									<span id="patientOutcomeTextReason"><openmrs:message code="Patient.outcome.exitType" /></span>
+									<openmrs:fieldGen type="org.openmrs.Patient.exitReason" formFieldName="reasonForExit" val="" parameters="optionHeader=[blank]|globalProp=concept.reasonExitedCare|onChange=updateCauseField()" />
+								</td>
+								<td id="patientActionsCauseOfDeath" style="display:none;">
+									<span id="patientOutcomeTextDeathCause"><openmrs:message code="Person.causeOfDeath"/></span>
+									<openmrs:globalProperty key="concept.causeOfDeath" var="conceptCauseOfDeath" />
+									<openmrs:globalProperty key="concept.otherNonCoded" var="conceptOther" />
+									<openmrs:fieldGen type="org.openmrs.Concept" formFieldName="causeOfDeath" val="${status.value}" parameters="showAnswers=${conceptCauseOfDeath}|showOther=${conceptOther}|otherValue=${causeOfDeathOther}" />
+								</td>
+							</tr>
+							<tr class="patientOutcomeRow">
+								<td id="patientActionsOutcomeDate">
+									<span id="patientOutcomeTextExitDate"><openmrs:message code="Patient.outcome.exitDate" /></span>
+									<openmrs:fieldGen type="java.util.Date" formFieldName="dateOfExit" val="" parameters="noBind=true" />
+								</td>
+								<td id="patientActionsOutcomeSave">
+									<input type="button" onClick="javascript:exitFormValidate();" value="<openmrs:message code="general.save" />" />
+									<input type="button" onClick="javascript:hideExitForm();" value="<openmrs:message code="general.cancel" />" />
+								</td>
+							</tr>
+						</table>
+					</form>
+				</div>
+				<script>
+					<!--
+						
+						function updateCauseField() {
+							var outcomeType = dwr.util.getValue("reasonForExit");
+							<openmrs:globalProperty key="concept.patientDied" var="conceptPatientDied" />
+
+							if ( outcomeType == '${conceptPatientDied}' ) {
+								showDiv("patientActionsCauseOfDeath");
+							} else {
+								hideDiv("patientActionsCauseOfDeath");
+							}
+						}
+					
+						function showExitForm() {
+							showDiv("patientActionsOutcomeForm");
+							hideDiv("patientActionsOutcomeLink");
+						}
+					
+						function hideExitForm() {
+							showDiv("patientActionsOutcomeLink");
+							hideDiv("patientActionsOutcomeForm");
+						}
+					
+						function exitFormValidate() {
+							var outcomeType = dwr.util.getValue("reasonForExit");
+							var outcomeDate = dwr.util.getValue("dateOfExit");
+							var outcomeCauseOfDeath = dwr.util.getValue("causeOfDeath");
+							var outcomeCauseOther = dwr.util.getValue("causeOfDeath_other");
+							
+							if ( outcomeType == '' ) {
+								alert("<openmrs:message code="Patient.outcome.error.noType" />");
+								return;
+							}
+
+							if ( outcomeDate == '' ) {
+								alert("<openmrs:message code="Patient.outcome.error.noDate" />");
+								return;
+							}
+							
+							if ( outcomeType == '${conceptPatientDied}' && outcomeCauseOfDeath == '' ) {
+								alert("<openmrs:message code="Patient.outcome.error.noCauseOfDeath" />");
+								return
+							}
+							
+							if ( outcomeType && outcomeDate ) {
+								var exitTypeSelect = document.getElementById("reasonForExit");
+								var exitTypeText = exitTypeSelect[exitTypeSelect.selectedIndex].text;
+								var answer = confirm("<openmrs:message code="Patient.outcome.readyToSubmit" />" + "\n<openmrs:message code="Patient.outcome.exitType" />: " + exitTypeText + "\n<openmrs:message code="Patient.outcome.exitDate" />: " + outcomeDate);
+								if ( answer ) {
+									DWRPatientService.exitPatientFromCare( ${model.patient.patientId}, outcomeType, outcomeDate, outcomeCauseOfDeath, outcomeCauseOther, confirmExit );
+								}
+							}
+						}
+						
+						function confirmExit(message) {
+							if ( message == '' ) {
+								// patient has been exited, let's refresh the page
+								window.location.reload();
+							} else {
+								alert(message);
+							}
+						}
+					-->
+				</script>
+			</td>
+		</c:if>
+		<c:if test="${not empty model.patientReasonForExit}">
+			<script type="text/javascript">
+				<openmrs:message code="general.voidReasonQuestion" var="reasonText"/>
+				function handleCancelExit() {
+					var reason = dwr.util.getValue('cancelExitReason');
+					if (reason == '') {
+						alert("<openmrs:message code="Patient.outcome.resumeCareReason.required" arguments="${reasonText}"/>");
+						return;
+					} else {
+						DWRObsService.voidObservation(${model.patientReasonForExit.obsId}, reason,
+							function() { window.location.reload(); } );
+					}
+				}
+			</script>
+			<td id="patientActionsOutcome">
+				<span id="reasonForExit"><openmrs:message code="Patient.outcome.exitType" />: 
+					<b><openmrs_tag:concept conceptId="${model.patientReasonForExit.valueCoded.conceptId}"/> 
+					(<openmrs:formatDate date="${model.patientReasonForExit.obsDatetime}"/>)</b>
+				</span>
+				
+				<input type="button" id="cancelExitButton" value="<openmrs:message code="Patient.outcome.resumeCare"/>" onClick="showDiv('cancelExit'); hideDiv('cancelExitButton');"/>
+
+				<br/><br/>
+				<div id="cancelExit" style="display: none; padding: 3px; border: 1px black dashed">
+					<openmrs:message code="Patient.outcome.exit.cancelReason"/>:
+					<input type="text" id="cancelExitReason" name="cancelExitReason" value="<openmrs:message code="general.dataEntryError"/>"/>
+					<input type="button" value="<openmrs:message code="general.save"/>" onClick="handleCancelExit()" />
+					<input type="button" value="<openmrs:message code="general.cancel"/>" onClick="hideDiv('cancelExit'); showDiv('cancelExitButton')"/>
+				</div>
+			</td>
+		</c:if>
+		</tr>
+	</table>
+</div>
+<br />
+
+<c:if test="${not empty importantIdentifiers}">
+	<div id="patientIdentifiersBoxHeader" class="boxHeader${model.patientVariation}"><openmrs:message code="Patient.identifiers" /></div>
+	<div id="patientIdentifiersBox" class="box${model.patientVariation}">
+		<openmrs:portlet url="patientIdentifiers" size="normal" patientId="${model.patientId}" parameters="showIfSet=true|showIfMissing=true|highlightIfMissing=false" />
+	</div>
+	<p>
+</c:if>
+
+<openmrs:hasPrivilege privilege="View Patient Programs">
+	<div id="patientProgramsBoxHeader" class="boxHeader${model.patientVariation}"><openmrs:message code="Program.title"/></div>
+	<div id="patientProgramsBox" class="box${model.patientVariation}">
+		<openmrs:portlet url="patientPrograms" id="patientPrograms" patientId="${patient.patientId}" parameters="allowEdits=true"/>
+	</div>
+	<br/>
+</openmrs:hasPrivilege>
+
+<openmrs:globalProperty var="conceptIdsToUse" key="dashboard.overview.showConcepts" />
+<c:if test="${not empty conceptIdsToUse}">
+	<div id="patientMostRecentObsBoxHeader" class="boxHeader${model.patientVariation}"><openmrs:message code="patientDashboard.mostRecentObs"/></div>
+	<div id="patientMostRecentObsBox" class="box${model.patientVariation}">
+		<openmrs:portlet url="customMostRecentObs" size="normal" patientId="${patient.patientId}" parameters="conceptIds=${conceptIdsToUse}|allowNew=true" />
+	</div>
+	<br/>
+</c:if>
+
+<openmrs:hasPrivilege privilege="View Relationships">
+	<div id="patientRelationshipsBoxHeader" class="boxHeader${model.patientVariation}"><openmrs:message code="Relationship.relationships" /></div>
+	<div id="patientRelationshipsBox" class="box${model.patientVariation}">
+		<openmrs:portlet url="personRelationships" size="normal" patientId="${patient.patientId}" />
+	</div>
+	<br/>
+</openmrs:hasPrivilege>
+
+<openmrs:hasPrivilege privilege="View Allergies">
+	<div id="patientActiveListsAllergyBoxHeader" class="boxHeader${model.patientVariation}"><openmrs:message code="ActiveLists.allergy.title" /></div>
+	<div id="patientActiveListsAllergyBox" class="box${model.patientVariation}">
+		<openmrs:portlet url="activeListAllergy" patientId="${patient.patientId}" parameters="type=allergy"/>
+	</div>
+	<br/>
+</openmrs:hasPrivilege>
+
+<openmrs:hasPrivilege privilege="View Problems">
+	<div id="patientActiveListsProblemBoxHeader" class="boxHeader${model.patientVariation}"><openmrs:message code="ActiveLists.problem.title" /></div>
+	<div id="patientActiveListsProblemBox" class="box${model.patientVariation}">
+		<openmrs:portlet url="activeListProblem" patientId="${patient.patientId}" parameters="type=problem"/>
+	</div>
+	<br/>
+</openmrs:hasPrivilege>