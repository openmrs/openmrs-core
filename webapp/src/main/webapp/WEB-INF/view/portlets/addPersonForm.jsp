<%@ include file="/WEB-INF/template/include.jsp" %>

<c:if test="${model.authenticatedUser != null}">

	<openmrs:require privilege="Add Patients" otherwise="/login.htm" redirect="/index.htm" />
	
	<openmrs:htmlInclude file="/scripts/calendar/calendar.js" />

	<div id="createPatient">
		<b class="boxHeader">
			<c:choose>
				<c:when test="${model.personType != null && model.personType != ''}">
					<openmrs:message code="Person.create.${model.personType}" />
				</c:when>
				<c:otherwise>
					<openmrs:message code="Person.create"/>
				</c:otherwise>
			</c:choose>
		</b>
		<div class="box">
			<openmrs:message code="Person.search.instructions"/> <br/>
			
			<form method="get" action="${model.postURL}" onSubmit="return validateForm()">
				
				<table>
					<tr>
						<td><openmrs:message code="Person.name"/></td>
						<td>
<<<<<<< HEAD
							<input type="text" name="addName" id="personName" size="40" onKeyUp="hideError('nameError'); hideError('invalidNameError');" />
=======
							<input type="text" name="addName" id="personName" size="40" onKeyUp="clearError('name'); clearError('invalidName');" />
>>>>>>> 72bbfe03
							<span class="error" id="nameError"><openmrs:message code="Person.name.required"/></span>
							<span class="error" id="invalidNameError"><openmrs:message code="Person.name.invalid"/></span>
						</td>
					</tr>
					<tr>
						<td><openmrs:message code="Person.birthdate"/><br/><i style="font-weight: normal; font-size: 0.8em;">(<openmrs:message code="general.format"/>: <openmrs:datePattern />)</i></td>
						<td valign="top">
<<<<<<< HEAD
							<input type="text" name="addBirthdate" id="birthdate" size="11" value="" onfocus="showCalendar(this,60)" onChange="hideError('birthdateError')" />
							<openmrs:message code="Person.age.or"/>
							<input type="text" name="addAge" id="age" size="5" value="" onKeyUp="hideError('birthdateError')" />
=======
							<input type="text" name="addBirthdate" id="birthdate" size="11" value="" onfocus="showCalendar(this,60)" onChange="clearError('birthdate')" />
							<openmrs:message code="Person.age.or"/>
							<input type="text" name="addAge" id="age" size="5" value="" onKeyUp="clearError('birthdate')" />
>>>>>>> 72bbfe03
							<span class="error" id="birthdateError"><openmrs:message code="Person.birthdate.required"/></span>
						</td>
					</tr>
					<tr>
						<td><openmrs:message code="Person.gender"/></td>
						<td>
							<openmrs:forEachRecord name="gender">
<<<<<<< HEAD
								<input type="radio" name="addGender" id="gender-${record.key}" value="${record.key}"  onClick="hideError('genderError')" /><label for="gender-${record.key}"> <openmrs:message code="Person.gender.${record.value}"/> </label>
=======
								<input type="radio" name="addGender" id="gender-${record.key}" value="${record.key}"  onClick="clearError('gender')" /><label for="gender-${record.key}"> <openmrs:message code="Person.gender.${record.value}"/> </label>
>>>>>>> 72bbfe03
							</openmrs:forEachRecord>
							<span class="error" id="genderError"><openmrs:message code="Person.gender.required"/></span>
						</td>
					</tr>
					<tr>
						<td></td>
						<td>
							<input type="submit" value='<openmrs:message code="Person.create"/>'/>
						</td>
					</tr>
				</table>
				<input type="hidden" name="personType" value="${model.personType}"/>
				<input type="hidden" name="viewType" value="${model.viewType}"/>
			</form>
		</div>
		
		<script type="text/javascript"><!--
			hideError("nameError");
			hideError("invalidNameError");
			hideError("birthdateError");
			hideError("genderError");
			
			function validateForm() {
				var name = document.getElementById("personName");
				var birthdate = document.getElementById("birthdate");
				var birthyear = (birthdate == null || birthdate.value == "") ? "" : birthdate.value.substr(6, 4);
				var age = document.getElementById("age");
				var male = document.getElementById("gender-M");
				var female = document.getElementById("gender-F");
				var year = new Date().getFullYear();
				var nameValidatorRegexGP = "<openmrs:globalProperty key='patient.nameValidationRegex' defaultValue='.*'/>";
				if (nameValidatorRegexGP == "")
					nameValidatorRegexGP = ".*";
				var nameValidatorRegex = new RegExp(nameValidatorRegexGP);
				
				var result = true;
				if (name.value == "") {
					showError("nameError"); 
					result = false;
				}
				else {
					if (!(name.value.match(nameValidatorRegex))) {
						showError("invalidNameError");
						result = false;	
					}
				}
				
				if (birthdate.value == "" && age.value == "") {
					showError("birthdateError");
					result = false;
				}
				else {
					if (birthdate.value != "") {
						if (birthyear.length < 4 || birthyear < (year-120) || isFutureDate(birthdate.value)) {
							showError("birthdateError");
							result = false;
						}
					}
					else if (age.value != "") {
						if (isInteger(age.value) == false) {
							showError("birthdateError");
							result = false;
						} else if (age.value < 0 || age.value > 120) {
							showError("birthdateError");
							result = false;
						}
					}
				}
		
				if (male.checked == false && female.checked == false) {
					showError("genderError");
					result = false;
				} 
				
				return result;
			}
			
			function isFutureDate(birthdate) {
				if (birthdate == "")
					return false;
				
				var currentTime = new Date().getTime();
				
				var datePattern = '<openmrs:datePattern />';
				var datePatternStart = datePattern.substr(0,1).toLowerCase();
				
				var enteredTime = new Date();
				var year, month, day;
				if (datePatternStart == 'm') { /* M-D-Y */
					year = birthdate.substr(6, 4);
					month = birthdate.substr(0, 2);
					day = birthdate.substr(3, 2);
				}
				else if (datePatternStart == 'y') { /* Y-M-D */
					year = birthdate.substr(0, 4);
					month = birthdate.substr(5, 2);
					day = birthdate.substr(8, 2);
				}
				else { /* (datePatternStart == 'd') D-M-Y */
					year = birthdate.substr(6, 4);
					month = birthdate.substr(3, 2);
					day = birthdate.substr(0, 2);
				}
				
				/* alert("year: " + year + " month: " + month + " day " + day); */
				
				enteredTime.setYear(year);
				enteredTime.setMonth(month - 1);
				enteredTime.setDate(day);
				
				return enteredTime.getTime() > currentTime;
				
			}
			
			function isInteger(val)
			{
			    if(val==null) {
			        return false;
			    }
			    if (val.length==0) {
			        return false;
			    }
			    for (var i = 0; i < val.length; i++) {
			        var ch = val.charAt(i);
			        if (ch < "0" || ch > "9") return false;
			    }
			    return true;
			}
			
		--></script>
		
	</div>

</c:if>
<|MERGE_RESOLUTION|>--- conflicted
+++ resolved
@@ -1,195 +1,185 @@
-<%@ include file="/WEB-INF/template/include.jsp" %>
-
-<c:if test="${model.authenticatedUser != null}">
-
-	<openmrs:require privilege="Add Patients" otherwise="/login.htm" redirect="/index.htm" />
-	
-	<openmrs:htmlInclude file="/scripts/calendar/calendar.js" />
-
-	<div id="createPatient">
-		<b class="boxHeader">
-			<c:choose>
-				<c:when test="${model.personType != null && model.personType != ''}">
-					<openmrs:message code="Person.create.${model.personType}" />
-				</c:when>
-				<c:otherwise>
-					<openmrs:message code="Person.create"/>
-				</c:otherwise>
-			</c:choose>
-		</b>
-		<div class="box">
-			<openmrs:message code="Person.search.instructions"/> <br/>
-			
-			<form method="get" action="${model.postURL}" onSubmit="return validateForm()">
-				
-				<table>
-					<tr>
-						<td><openmrs:message code="Person.name"/></td>
-						<td>
-<<<<<<< HEAD
-							<input type="text" name="addName" id="personName" size="40" onKeyUp="hideError('nameError'); hideError('invalidNameError');" />
-=======
-							<input type="text" name="addName" id="personName" size="40" onKeyUp="clearError('name'); clearError('invalidName');" />
->>>>>>> 72bbfe03
-							<span class="error" id="nameError"><openmrs:message code="Person.name.required"/></span>
-							<span class="error" id="invalidNameError"><openmrs:message code="Person.name.invalid"/></span>
-						</td>
-					</tr>
-					<tr>
-						<td><openmrs:message code="Person.birthdate"/><br/><i style="font-weight: normal; font-size: 0.8em;">(<openmrs:message code="general.format"/>: <openmrs:datePattern />)</i></td>
-						<td valign="top">
-<<<<<<< HEAD
-							<input type="text" name="addBirthdate" id="birthdate" size="11" value="" onfocus="showCalendar(this,60)" onChange="hideError('birthdateError')" />
-							<openmrs:message code="Person.age.or"/>
-							<input type="text" name="addAge" id="age" size="5" value="" onKeyUp="hideError('birthdateError')" />
-=======
-							<input type="text" name="addBirthdate" id="birthdate" size="11" value="" onfocus="showCalendar(this,60)" onChange="clearError('birthdate')" />
-							<openmrs:message code="Person.age.or"/>
-							<input type="text" name="addAge" id="age" size="5" value="" onKeyUp="clearError('birthdate')" />
->>>>>>> 72bbfe03
-							<span class="error" id="birthdateError"><openmrs:message code="Person.birthdate.required"/></span>
-						</td>
-					</tr>
-					<tr>
-						<td><openmrs:message code="Person.gender"/></td>
-						<td>
-							<openmrs:forEachRecord name="gender">
-<<<<<<< HEAD
-								<input type="radio" name="addGender" id="gender-${record.key}" value="${record.key}"  onClick="hideError('genderError')" /><label for="gender-${record.key}"> <openmrs:message code="Person.gender.${record.value}"/> </label>
-=======
-								<input type="radio" name="addGender" id="gender-${record.key}" value="${record.key}"  onClick="clearError('gender')" /><label for="gender-${record.key}"> <openmrs:message code="Person.gender.${record.value}"/> </label>
->>>>>>> 72bbfe03
-							</openmrs:forEachRecord>
-							<span class="error" id="genderError"><openmrs:message code="Person.gender.required"/></span>
-						</td>
-					</tr>
-					<tr>
-						<td></td>
-						<td>
-							<input type="submit" value='<openmrs:message code="Person.create"/>'/>
-						</td>
-					</tr>
-				</table>
-				<input type="hidden" name="personType" value="${model.personType}"/>
-				<input type="hidden" name="viewType" value="${model.viewType}"/>
-			</form>
-		</div>
-		
-		<script type="text/javascript"><!--
-			hideError("nameError");
-			hideError("invalidNameError");
-			hideError("birthdateError");
-			hideError("genderError");
-			
-			function validateForm() {
-				var name = document.getElementById("personName");
-				var birthdate = document.getElementById("birthdate");
-				var birthyear = (birthdate == null || birthdate.value == "") ? "" : birthdate.value.substr(6, 4);
-				var age = document.getElementById("age");
-				var male = document.getElementById("gender-M");
-				var female = document.getElementById("gender-F");
-				var year = new Date().getFullYear();
-				var nameValidatorRegexGP = "<openmrs:globalProperty key='patient.nameValidationRegex' defaultValue='.*'/>";
-				if (nameValidatorRegexGP == "")
-					nameValidatorRegexGP = ".*";
-				var nameValidatorRegex = new RegExp(nameValidatorRegexGP);
-				
-				var result = true;
-				if (name.value == "") {
-					showError("nameError"); 
-					result = false;
-				}
-				else {
-					if (!(name.value.match(nameValidatorRegex))) {
-						showError("invalidNameError");
-						result = false;	
-					}
-				}
-				
-				if (birthdate.value == "" && age.value == "") {
-					showError("birthdateError");
-					result = false;
-				}
-				else {
-					if (birthdate.value != "") {
-						if (birthyear.length < 4 || birthyear < (year-120) || isFutureDate(birthdate.value)) {
-							showError("birthdateError");
-							result = false;
-						}
-					}
-					else if (age.value != "") {
-						if (isInteger(age.value) == false) {
-							showError("birthdateError");
-							result = false;
-						} else if (age.value < 0 || age.value > 120) {
-							showError("birthdateError");
-							result = false;
-						}
-					}
-				}
-		
-				if (male.checked == false && female.checked == false) {
-					showError("genderError");
-					result = false;
-				} 
-				
-				return result;
-			}
-			
-			function isFutureDate(birthdate) {
-				if (birthdate == "")
-					return false;
-				
-				var currentTime = new Date().getTime();
-				
-				var datePattern = '<openmrs:datePattern />';
-				var datePatternStart = datePattern.substr(0,1).toLowerCase();
-				
-				var enteredTime = new Date();
-				var year, month, day;
-				if (datePatternStart == 'm') { /* M-D-Y */
-					year = birthdate.substr(6, 4);
-					month = birthdate.substr(0, 2);
-					day = birthdate.substr(3, 2);
-				}
-				else if (datePatternStart == 'y') { /* Y-M-D */
-					year = birthdate.substr(0, 4);
-					month = birthdate.substr(5, 2);
-					day = birthdate.substr(8, 2);
-				}
-				else { /* (datePatternStart == 'd') D-M-Y */
-					year = birthdate.substr(6, 4);
-					month = birthdate.substr(3, 2);
-					day = birthdate.substr(0, 2);
-				}
-				
-				/* alert("year: " + year + " month: " + month + " day " + day); */
-				
-				enteredTime.setYear(year);
-				enteredTime.setMonth(month - 1);
-				enteredTime.setDate(day);
-				
-				return enteredTime.getTime() > currentTime;
-				
-			}
-			
-			function isInteger(val)
-			{
-			    if(val==null) {
-			        return false;
-			    }
-			    if (val.length==0) {
-			        return false;
-			    }
-			    for (var i = 0; i < val.length; i++) {
-			        var ch = val.charAt(i);
-			        if (ch < "0" || ch > "9") return false;
-			    }
-			    return true;
-			}
-			
-		--></script>
-		
-	</div>
-
-</c:if>
+<%@ include file="/WEB-INF/template/include.jsp" %>
+
+<c:if test="${model.authenticatedUser != null}">
+
+	<openmrs:require privilege="Add Patients" otherwise="/login.htm" redirect="/index.htm" />
+	
+	<openmrs:htmlInclude file="/scripts/calendar/calendar.js" />
+
+	<div id="createPatient">
+		<b class="boxHeader">
+			<c:choose>
+				<c:when test="${model.personType != null && model.personType != ''}">
+					<openmrs:message code="Person.create.${model.personType}" />
+				</c:when>
+				<c:otherwise>
+					<openmrs:message code="Person.create"/>
+				</c:otherwise>
+			</c:choose>
+		</b>
+		<div class="box">
+			<openmrs:message code="Person.search.instructions"/> <br/>
+			
+			<form method="get" action="${model.postURL}" onSubmit="return validateForm()">
+				
+				<table>
+					<tr>
+						<td><openmrs:message code="Person.name"/></td>
+						<td>
+							<input type="text" name="addName" id="personName" size="40" onKeyUp="clearError('name'); clearError('invalidName');" />
+							<span class="error" id="nameError"><openmrs:message code="Person.name.required"/></span>
+							<span class="error" id="invalidNameError"><openmrs:message code="Person.name.invalid"/></span>
+						</td>
+					</tr>
+					<tr>
+						<td><openmrs:message code="Person.birthdate"/><br/><i style="font-weight: normal; font-size: 0.8em;">(<openmrs:message code="general.format"/>: <openmrs:datePattern />)</i></td>
+						<td valign="top">
+							<input type="text" name="addBirthdate" id="birthdate" size="11" value="" onfocus="showCalendar(this,60)" onChange="clearError('birthdate')" />
+							<openmrs:message code="Person.age.or"/>
+							<input type="text" name="addAge" id="age" size="5" value="" onKeyUp="clearError('birthdate')" />
+							<span class="error" id="birthdateError"><openmrs:message code="Person.birthdate.required"/></span>
+						</td>
+					</tr>
+					<tr>
+						<td><openmrs:message code="Person.gender"/></td>
+						<td>
+							<openmrs:forEachRecord name="gender">
+								<input type="radio" name="addGender" id="gender-${record.key}" value="${record.key}"  onClick="clearError('gender')" /><label for="gender-${record.key}"> <openmrs:message code="Person.gender.${record.value}"/> </label>
+							</openmrs:forEachRecord>
+							<span class="error" id="genderError"><openmrs:message code="Person.gender.required"/></span>
+						</td>
+					</tr>
+					<tr>
+						<td></td>
+						<td>
+							<input type="submit" value='<openmrs:message code="Person.create"/>'/>
+						</td>
+					</tr>
+				</table>
+				<input type="hidden" name="personType" value="${model.personType}"/>
+				<input type="hidden" name="viewType" value="${model.viewType}"/>
+			</form>
+		</div>
+		
+		<script type="text/javascript"><!--
+			clearError("name");
+			clearError("invalidName");
+			clearError("birthdate");
+			clearError("gender");
+			
+			function validateForm() {
+				var name = document.getElementById("personName");
+				var birthdate = document.getElementById("birthdate");
+				var birthyear = (birthdate == null || birthdate.value == "") ? "" : birthdate.value.substr(6, 4);
+				var age = document.getElementById("age");
+				var male = document.getElementById("gender-M");
+				var female = document.getElementById("gender-F");
+				var year = new Date().getFullYear();
+				var nameValidatorRegexGP = "<openmrs:globalProperty key='patient.nameValidationRegex' defaultValue='.*'/>";
+				if (nameValidatorRegexGP == "")
+					nameValidatorRegexGP = ".*";
+				var nameValidatorRegex = new RegExp(nameValidatorRegexGP);
+				
+				var result = true;
+				if (name.value == "") {
+					document.getElementById("nameError").style.display = ""; 
+					result = false;
+				}
+				else {
+					if (!(name.value.match(nameValidatorRegex))) {
+						document.getElementById("invalidNameError").style.display = "";
+						result = false;	
+					}
+				}
+				
+				if (birthdate.value == "" && age.value == "") {
+					document.getElementById("birthdateError").style.display = "";
+					result = false;
+				}
+				else {
+					if (birthdate.value != "") {
+						if (birthyear.length < 4 || birthyear < (year-120) || isFutureDate(birthdate.value)) {
+							document.getElementById("birthdateError").style.display = "";
+							result = false;
+						}
+					}
+					else if (age.value != "") {
+						if (isInteger(age.value) == false) {
+							document.getElementById("birthdateError").style.display = "";
+							result = false;
+						} else if (age.value < 0 || age.value > 120) {
+							document.getElementById("birthdateError").style.display = "";
+							result = false;
+						}
+					}
+				}
+		
+				if (male.checked == false && female.checked == false) {
+					document.getElementById("genderError").style.display = "";
+					result = false;
+				} 
+				
+				return result;
+			}
+			
+			function isFutureDate(birthdate) {
+				if (birthdate == "")
+					return false;
+				
+				var currentTime = new Date().getTime();
+				
+				var datePattern = '<openmrs:datePattern />';
+				var datePatternStart = datePattern.substr(0,1).toLowerCase();
+				
+				var enteredTime = new Date();
+				var year, month, day;
+				if (datePatternStart == 'm') { /* M-D-Y */
+					year = birthdate.substr(6, 4);
+					month = birthdate.substr(0, 2);
+					day = birthdate.substr(3, 2);
+				}
+				else if (datePatternStart == 'y') { /* Y-M-D */
+					year = birthdate.substr(0, 4);
+					month = birthdate.substr(5, 2);
+					day = birthdate.substr(8, 2);
+				}
+				else { /* (datePatternStart == 'd') D-M-Y */
+					year = birthdate.substr(6, 4);
+					month = birthdate.substr(3, 2);
+					day = birthdate.substr(0, 2);
+				}
+				
+				/* alert("year: " + year + " month: " + month + " day " + day); */
+				
+				enteredTime.setYear(year);
+				enteredTime.setMonth(month - 1);
+				enteredTime.setDate(day);
+				
+				return enteredTime.getTime() > currentTime;
+				
+			}
+			
+			function clearError(errorName) {
+				document.getElementById(errorName + "Error").style.display = "none";
+			}
+
+			function isInteger(val)
+			{
+			    if(val==null) {
+			        return false;
+			    }
+			    if (val.length==0) {
+			        return false;
+			    }
+			    for (var i = 0; i < val.length; i++) {
+			        var ch = val.charAt(i);
+			        if (ch < "0" || ch > "9") return false;
+			    }
+			    return true;
+			}
+			
+		--></script>
+		
+	</div>
+
+</c:if>