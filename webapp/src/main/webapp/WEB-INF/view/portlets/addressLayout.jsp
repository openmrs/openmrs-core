--- conflicted
+++ resolved
@@ -1,336 +1,327 @@
-<%@ include file="/WEB-INF/template/include.jsp" %>
-
-<script type="text/javascript">
-
-    // The originally defined onSubmit function
-    // We replace this with "return false;" until all errors are fixed
-    var origOnSubmit = null;
-
-    // to know if we have overwritten the onsubmit method already
-    var overwrittenOnSubmit = false;
-    
-    //don't create the array variable again if it is already on the page, this is important on the 
-    //long patient form where we might have multiple addresses and end up losing the mappings for earlier addresses
-    if(!endDateIdValueMap){
-    	//Array used to store mapping values of the endDate fields to their original values
-        //the keys are the endDate input Ids while the values are the corresponding dates
-    	var endDateIdValueMap = [];
-    }
-    
-    /**
-     * Validate the input format according to the regular expression.
-     * If not valid, the background is highlighted and a formatting Hint is displayed.
-     *
-     * @param obj the input dom object
-     * @param regex regular expression defined in the localized AddressTemplate in openmrs-servlet.xml
-     * @param codeName the token.codeName (e.g.: "latitude")
-     */
-    function validateFormat(obj, regex, codeName) {
-        var formatMsg = "formatMsg_" + codeName;
-        var resultArray = obj.value.match(regex);
-        var tips = document.getElementsByName(formatMsg);
-        if (resultArray || obj.value == null || obj.value == "") {
-            obj.style.background="";
-            for (var i=0; i<tips.length; i++) {
-                tips[i].style.display = "none";
-            }
-            if (overwrittenOnSubmit) {
-            	// replace the parent form's onsubmit with the one
-            	// we saved because we put in a temporary "return false" in the onsubmit
-            	obj.form.onsubmit = origOnSubmit;
-            	origOnSubmit = null;
-        		overwrittenOnSubmit = false;
-            }
-        }
-        else {
-            obj.style.background="yellow";
-            for (var i=0; i<tips.length; i++) {
-                tips[i].style.display = "";
-            }
-
-            if (!overwrittenOnSubmit) {
-        		// this is the first time there was an error, save the current
-        		// onSubmit for the form and replace it with a popup error msg
-        		origOnSubmit = obj.form.onsubmit;
-        		obj.form.onsubmit = function() { alert('<openmrs:message code="fix.error.plain" javaScriptEscape="true"/>'); return false; };
-        		overwrittenOnSubmit = true;
-        	}
-        }
-        
-    }
-    
-    function updateEndDate(checkboxObj, endDateInputId){
-    	var endDateInputObj = document.getElementById(endDateInputId);
-    	if(endDateInputObj && checkboxObj && $j(checkboxObj).attr('checked')){
-    		//store the original current value so that if the user unchecks the 
-    		//active box the first time after page load, we can restore the value
-    		$j(endDateInputObj).val('');
-    		endDateInputObj.disabled = 'disabled';
-		}else{
-			$j(endDateInputObj).removeAttr("disabled");
-			if(endDateInputObj && endDateIdValueMap[endDateInputId]){
-				//restore the original value if there was one on page load
-				$j(endDateInputObj).val(endDateIdValueMap[endDateInputId]);
-			}else{
-				//this is the first time this address is being inactivated, set the endDate to current date
-				$j(endDateInputObj).val(parseDateFromJsToString(jsDateFormat, new Date()));
-			}
-		}
-    }
-    
-    function updateActiveCheckbox(endDateInputId, isActive){
-    	var endDateInputObj = document.getElementById(endDateInputId);
-        if(endDateInputObj){
-    		var inputTags = endDateInputObj.parentNode.parentNode.parentNode.getElementsByTagName("input");
-    		//find the active checkbox and uncheck it
-    		for(var i in inputTags){
-    			if(inputTags[i] && inputTags[i].name == 'activeCheckbox'){
-    				$j(inputTags[i].parentNode.parentNode).show();
-    				if(isActive == false){
-    					inputTags[i].checked = false;
-    					endDateIdValueMap[endDateInputId] = $j.trim($j(endDateInputObj).val());
-    				}
-    				inputTags[i].onclick = function(){
-						updateEndDate(this, endDateInputId);
-					};
-    			}
-    		}
-        }
-    }
-</script>
-
-<c:if test="${model.authenticatedUser != null}">
-	<c:choose>
-		<c:when test="${model.size == 'columnHeaders'}">
-			<c:if test="${model.layoutShowExtended == 'true'}">
-				<th></th>
-			</c:if>
-			
-			<c:forEach items="${model.layoutTemplate.lines}" var="line">
-				<c:forEach items="${line}" var="token">
-					<c:if test="${token.isToken == model.layoutTemplate.layoutToken}">
-						<th><openmrs:message code="${token.displayText}"/></th>
-					</c:if>
-				</c:forEach>
-			</c:forEach>	
-		</c:when>
-
-		<c:when test="${model.size == 'inOneRow'}">
-			<tr>
-				<c:if test="${model.layoutShowExtended == 'true'}">
-					<td>
-						<spring:bind path="preferred">
-							<c:if test="${status.value}">*</c:if>
-						</spring:bind>
-					</td>
-				</c:if>
-				<c:forEach items="${model.layoutTemplate.lines}" var="line">
-					<c:forEach items="${line}" var="token">
-						<c:if test="${token.isToken == model.layoutTemplate.layoutToken}">
-							<td>
-								<spring:bind path="${token.codeName}">
-									<c:out value="${status.value}"/>
-								</spring:bind>
-							</td>
-						</c:if>
-					</c:forEach>
-				</c:forEach>	
-			</tr>
-		</c:when>
-		<c:when test="${model.size == 'compact'}">
-			<div id="${model.portletDivName}">
-				<table>
-					<c:forEach items="${model.layoutTemplate.lines}" var="line">
-						<tr>
-							<td>
-								<c:forEach items="${line}" var="token">
-									<c:if test="${token.isToken == model.layoutTemplate.layoutToken}">
-										<spring:bind path="${token.codeName}">
-											<c:out value="${status.value}"/>
-										</spring:bind>
-									</c:if>
-									<c:if test="${token.isToken == model.layoutTemplate.nonLayoutToken}">
-										${token.displayText}
-									</c:if>
-								</c:forEach>
-							</td>
-						</tr>
-					</c:forEach>
-				</table>
-			</div>
-		</c:when>
-		<c:when test="${model.size == 'full'}">
-			<c:choose>
-				<c:when test="${model.layoutMode == 'view'}">
-					<div id="${model.portletDivName}">
-						<table>
-							<c:forEach items="${model.layoutTemplate.lines}" var="line">
-								<tr>
-									<td>
-										<c:forEach items="${line}" var="token">
-											<c:if test="${token.isToken == model.layoutTemplate.layoutToken}">
-												<openmrs:message code="${token.displayText}" />:
-												<spring:bind path="${token.codeName}">
-													<c:out value="${status.value}"/>
-												</spring:bind>
-											</c:if>
-											<c:if test="${token.isToken == model.layoutTemplate.nonLayoutToken}">
-												${token.displayText}
-											</c:if>
-										</c:forEach>
-									</td>
-								</tr>
-							</c:forEach>
-						</table>
-					</div>
-				</c:when>
-				<c:otherwise>
-					<c:if test="${model.layoutShowTable != 'false'}">
-						<div id="${model.portletDivName}">
-							<table>
-					</c:if>
-					<c:if test="${model.layoutShowExtended == 'true'}">
-							<tr>
-								<td><openmrs:message code="general.preferred"/></td>
-								<td>
-									<spring:bind path="preferred">
-										<input type="hidden" name="_${status.expression}">
-										<input type="checkbox" name="${status.expression}" onclick="if (preferredBoxClick) preferredBoxClick(this)" value="true" alt="personAddress" <c:if test="${status.value == true}">checked</c:if> />
-										<c:if test="${status.errorMessage != ''}"><span class="error">${status.errorMessage}</span></c:if>
-									</spring:bind>
-								</td>
-							</tr>
-					</c:if>
-					<tr style="display:none">
-						<td><openmrs:message code="PersonAddress.isActive" /></td>
-						<td>
-							<input name="activeCheckbox" type="checkbox" checked="checked"/>
-						</td>
-					</tr>
-					<c:forEach items="${model.layoutTemplate.lines}" var="line">
-						<tr>
-							<c:forEach items="${line}" var="token" varStatus="tokenStatus">
-								<c:if test="${token.isToken == model.layoutTemplate.layoutToken}">
-									<td id="${token.codeName}_label"><openmrs:message code="${token.displayText}" /></td>
-									<td <c:if test="${tokenStatus.last && tokenStatus.index < model.layoutTemplate.maxTokens}">colspan="${model.layoutTemplate.maxTokens - tokenStatus.index}"</c:if>>
-									<c:catch var="exp">
-										<spring:bind path="${token.codeName}">
-											<c:if test="${token.codeName == 'endDate'}"><input type="hidden" name="_${status.expression}"></c:if>
-											<c:set var="elementValue" value="${status.value}" />
-											<c:if test="${model.isNew && empty elementValue && not empty model.layoutTemplate.elementDefaults && not empty model.layoutTemplate.elementDefaults[token.codeName]}">
-												<c:set var="elementValue" value="${model.layoutTemplate.elementDefaults[token.codeName]}" />
-											</c:if>
-											<input id="${status.expression}" type="text" name="${status.expression}" value="${elementValue}" size="${token.displaySize}" 
-                                            	<c:if test="${token.codeName == 'startDate' || token.codeName == 'endDate'}">onfocus='showCalendar(this,60)'</c:if> 
-                                            	<c:if test="${token.codeName == 'endDate' && status.value == ''}">disabled="disabled" </c:if>
-                                                onkeyup="<c:if test='${model.layoutTemplate.elementRegex[token.codeName] !="" }'>validateFormat(this, '${model.layoutTemplate.elementRegex[token.codeName]}','${token.codeName}' )</c:if>"
-                                            />
-                                            <c:remove var="elementValue" scope="page" />
-                                            <c:if test="${token.codeName == 'endDate'}">
-                                            <script type="text/javascript">updateActiveCheckbox('${status.expression}', ${status.value == ''});</script>
-                                            </c:if>
-                                           <i name="formatMsg_${token.codeName}" style="font-weight: normal; font-size: xx-small; color: red; display: none">
-                                                 <c:choose>
-                                                     <c:when test="${model.layoutTemplate.elementRegexFormats[token.codeName] != null }" >
-                                                        (<openmrs:message code="general.format" />: ${model.layoutTemplate.elementRegexFormats[token.codeName]})
-                                                    </c:when>
-                                                    <c:otherwise>
-                                                        <openmrs:message code="general.invalid" />&nbsp;<openmrs:message code="general.format" />
-                                                    </c:otherwise>
-                                                </c:choose>
-                                            </i>
-											<c:if test="${model.layoutShowErrors != 'false'}">
-												<c:if test="${status.errorMessage != ''}"><span class="error">${status.errorMessage}</span></c:if>
-											</c:if>
-										</spring:bind>
-									  </c:catch>
-									  <c:if test="${not empty exp}">
-									  	<%--hide the label for the token's field since we are not displaying the input for this missng property --%>
-									  	<script>$j("#${token.codeName}_label").hide()</script>
-									  	<c:if test="${model.layoutShowErrors == true}">
-											<span class="error">${exp.message}</span>
-									  	</c:if>
-									  </c:if>
-									</td>
-								</c:if>
-								<c:if test="${token.isToken == model.layoutTemplate.nonLayoutToken}">
-									<td>${token.displayText}</td>
-								</c:if>
-							</c:forEach>
-						</tr>
-					</c:forEach>
-					<c:if test="${model.layoutShowExtended == 'true'}">
-							<spring:bind path="creator">
-								<c:if test="${!(status.value == null)}">
-									<tr>
-										<td><openmrs:message code="general.createdBy" /></td>
-										<td colspan="4">
-											<c:out value="${status.value.personName}" /> -
-											<openmrs:formatDate path="dateCreated" type="long" />
-										</td>
-									</tr>
-								</c:if>
-							</spring:bind>
-							<spring:bind path="changedBy">
-								<c:if test="${!(status.value == null)}">
-									<tr>
-										<td><openmrs:message code="general.changedBy" /></td>
-										<td colspan="4">
-											<c:out value="${status.value.personName}" /> -
-											<openmrs:formatDate path="dateChanged" type="long" />
-										</td>
-									</tr>
-								</c:if>
-							</spring:bind>
-                            <c:if test="${model.layoutHideVoidOption != 'true'}">
-								<tr>
-									<td><openmrs:message code="general.voided"/></td>
-									<td>
-										<spring:bind path="voided">
-											<input type="hidden" name="_${status.expression}"/>
-											<input type="checkbox" name="${status.expression}" 
-												   <c:if test="${status.value == true}">checked="checked"</c:if> 
-<<<<<<< HEAD
-=======
-										</spring:bind>
->>>>>>> 72bbfe03
-												   onClick="toggleLayer('<spring:bind path="personAddressId">voidReasonAddressRow-${status.value}</spring:bind>'); if (voidedBoxClicked) voidedBoxClicked(this); "
-											/>
-										</spring:bind>
-									</td>
-								</tr>
-								<tr id="<spring:bind path="personAddressId">voidReasonAddressRow-${status.value}</spring:bind>"
-									style="<spring:bind path="voided"><c:if test="${status.value == false}">display: none;</c:if></spring:bind>">
-									<td><openmrs:message code="general.voidReason"/></td>
-									<spring:bind path="voidReason">
-										<td colspan="4">
-											<input type="text" name="${status.expression}" value="${status.value}" size="43" />
-											<c:if test="${status.errorMessage != ''}"><span class="error">${status.errorMessage}</span></c:if>
-										</td>
-									</spring:bind>
-								</tr>
-								<spring:bind path="voidedBy">
-									<c:if test="${!(status.value == null)}">
-										<tr>
-											<td><openmrs:message code="general.voidedBy" /></td>
-											<td colspan="4">
-												<c:out value="${status.value.personName}" /> -
-												<openmrs:formatDate path="dateVoided" type="long" />
-											</td>
-										</tr>
-									</c:if>
-								</spring:bind>
-                            </c:if>
-					</c:if>
-					<c:if test="${model.layoutShowTable != 'false'}">
-							</table>
-						</div>
-					</c:if>
-				</c:otherwise>
-			</c:choose>
-		</c:when>
-		<c:otherwise>
-			<openmrs:message code="Portlet.addressLayout.error" arguments="${model.size}"/>
-		</c:otherwise>
-	</c:choose>
-</c:if>
+<%@ include file="/WEB-INF/template/include.jsp" %>
+
+<script type="text/javascript">
+
+    // The originally defined onSubmit function
+    // We replace this with "return false;" until all errors are fixed
+    var origOnSubmit = null;
+
+    // to know if we have overwritten the onsubmit method already
+    var overwrittenOnSubmit = false;
+    
+    //don't create the array variable again if it is already on the page, this is important on the 
+    //long patient form where we might have multiple addresses and end up losing the mappings for earlier addresses
+    if(!endDateIdValueMap){
+    	//Array used to store mapping values of the endDate fields to their original values
+        //the keys are the endDate input Ids while the values are the corresponding dates
+    	var endDateIdValueMap = [];
+    }
+    
+    /**
+     * Validate the input format according to the regular expression.
+     * If not valid, the background is highlighted and a formatting Hint is displayed.
+     *
+     * @param obj the input dom object
+     * @param regex regular expression defined in the localized AddressTemplate in openmrs-servlet.xml
+     * @param codeName the token.codeName (e.g.: "latitude")
+     */
+    function validateFormat(obj, regex, codeName) {
+        var formatMsg = "formatMsg_" + codeName;
+        var resultArray = obj.value.match(regex);
+        var tips = document.getElementsByName(formatMsg);
+        if (resultArray || obj.value == null || obj.value == "") {
+            obj.style.background="";
+            for (var i=0; i<tips.length; i++) {
+                tips[i].style.display = "none";
+            }
+            if (overwrittenOnSubmit) {
+            	// replace the parent form's onsubmit with the one
+            	// we saved because we put in a temporary "return false" in the onsubmit
+            	obj.form.onsubmit = origOnSubmit;
+            	origOnSubmit = null;
+        		overwrittenOnSubmit = false;
+            }
+        }
+        else {
+            obj.style.background="yellow";
+            for (var i=0; i<tips.length; i++) {
+                tips[i].style.display = "";
+            }
+
+            if (!overwrittenOnSubmit) {
+        		// this is the first time there was an error, save the current
+        		// onSubmit for the form and replace it with a popup error msg
+        		origOnSubmit = obj.form.onsubmit;
+        		obj.form.onsubmit = function() { alert('<openmrs:message code="fix.error.plain" javaScriptEscape="true"/>'); return false; };
+        		overwrittenOnSubmit = true;
+        	}
+        }
+        
+    }
+    
+    function updateEndDate(checkboxObj, endDateInputId){
+    	var endDateInputObj = document.getElementById(endDateInputId);
+    	if(endDateInputObj && checkboxObj && $j(checkboxObj).attr('checked')){
+    		//store the original current value so that if the user unchecks the 
+    		//active box the first time after page load, we can restore the value
+    		$j(endDateInputObj).val('');
+    		endDateInputObj.disabled = 'disabled';
+		}else{
+			$j(endDateInputObj).removeAttr("disabled");
+			if(endDateInputObj && endDateIdValueMap[endDateInputId]){
+				//restore the original value if there was one on page load
+				$j(endDateInputObj).val(endDateIdValueMap[endDateInputId]);
+			}else{
+				//this is the first time this address is being inactivated, set the endDate to current date
+				$j(endDateInputObj).val(parseDateFromJsToString(jsDateFormat, new Date()));
+			}
+		}
+    }
+    
+    function updateActiveCheckbox(endDateInputId, isActive){
+    	var endDateInputObj = document.getElementById(endDateInputId);
+        if(endDateInputObj){
+    		var inputTags = endDateInputObj.parentNode.parentNode.parentNode.getElementsByTagName("input");
+    		//find the active checkbox and uncheck it
+    		for(var i in inputTags){
+    			if(inputTags[i] && inputTags[i].name == 'activeCheckbox'){
+    				$j(inputTags[i].parentNode.parentNode).show();
+    				if(isActive == false){
+    					inputTags[i].checked = false;
+    					endDateIdValueMap[endDateInputId] = $j.trim($j(endDateInputObj).val());
+    				}
+    				inputTags[i].onclick = function(){
+						updateEndDate(this, endDateInputId);
+					};
+    			}
+    		}
+        }
+    }
+</script>
+
+<c:if test="${model.authenticatedUser != null}">
+	<c:choose>
+		<c:when test="${model.size == 'columnHeaders'}">
+			<c:if test="${model.layoutShowExtended == 'true'}">
+				<th></th>
+			</c:if>
+			
+			<c:forEach items="${model.layoutTemplate.lines}" var="line">
+				<c:forEach items="${line}" var="token">
+					<c:if test="${token.isToken == model.layoutTemplate.layoutToken}">
+						<th><openmrs:message code="${token.displayText}"/></th>
+					</c:if>
+				</c:forEach>
+			</c:forEach>	
+		</c:when>
+
+		<c:when test="${model.size == 'inOneRow'}">
+			<tr>
+				<c:if test="${model.layoutShowExtended == 'true'}">
+					<td>
+						<spring:bind path="preferred">
+							<c:if test="${status.value}">*</c:if>
+						</spring:bind>
+					</td>
+				</c:if>
+				<c:forEach items="${model.layoutTemplate.lines}" var="line">
+					<c:forEach items="${line}" var="token">
+						<c:if test="${token.isToken == model.layoutTemplate.layoutToken}">
+							<td>
+								<spring:bind path="${token.codeName}">
+									<c:out value="${status.value}"/>
+								</spring:bind>
+							</td>
+						</c:if>
+					</c:forEach>
+				</c:forEach>	
+			</tr>
+		</c:when>
+		<c:when test="${model.size == 'compact'}">
+			<div id="${model.portletDivName}">
+				<table>
+					<c:forEach items="${model.layoutTemplate.lines}" var="line">
+						<tr>
+							<td>
+								<c:forEach items="${line}" var="token">
+									<c:if test="${token.isToken == model.layoutTemplate.layoutToken}">
+										<spring:bind path="${token.codeName}">
+											<c:out value="${status.value}"/>
+										</spring:bind>
+									</c:if>
+									<c:if test="${token.isToken == model.layoutTemplate.nonLayoutToken}">
+										${token.displayText}
+									</c:if>
+								</c:forEach>
+							</td>
+						</tr>
+					</c:forEach>
+				</table>
+			</div>
+		</c:when>
+		<c:when test="${model.size == 'full'}">
+			<c:choose>
+				<c:when test="${model.layoutMode == 'view'}">
+					<div id="${model.portletDivName}">
+						<table>
+							<c:forEach items="${model.layoutTemplate.lines}" var="line">
+								<tr>
+									<td>
+										<c:forEach items="${line}" var="token">
+											<c:if test="${token.isToken == model.layoutTemplate.layoutToken}">
+												<openmrs:message code="${token.displayText}" />:
+												<spring:bind path="${token.codeName}">
+													<c:out value="${status.value}"/>
+												</spring:bind>
+											</c:if>
+											<c:if test="${token.isToken == model.layoutTemplate.nonLayoutToken}">
+												${token.displayText}
+											</c:if>
+										</c:forEach>
+									</td>
+								</tr>
+							</c:forEach>
+						</table>
+					</div>
+				</c:when>
+				<c:otherwise>
+					<c:if test="${model.layoutShowTable != 'false'}">
+						<div id="${model.portletDivName}">
+							<table>
+					</c:if>
+					<c:if test="${model.layoutShowExtended == 'true'}">
+							<tr>
+								<td><openmrs:message code="general.preferred"/></td>
+								<td>
+									<spring:bind path="preferred">
+										<input type="hidden" name="_${status.expression}">
+										<input type="checkbox" name="${status.expression}" onclick="if (preferredBoxClick) preferredBoxClick(this)" value="true" alt="personAddress" <c:if test="${status.value == true}">checked</c:if> />
+										<c:if test="${status.errorMessage != ''}"><span class="error">${status.errorMessage}</span></c:if>
+									</spring:bind>
+								</td>
+							</tr>
+					</c:if>
+					<tr style="display:none">
+						<td><openmrs:message code="PersonAddress.isActive" /></td>
+						<td>
+							<input name="activeCheckbox" type="checkbox" checked="checked"/>
+						</td>
+					</tr>
+					<c:forEach items="${model.layoutTemplate.lines}" var="line">
+						<tr>
+							<c:forEach items="${line}" var="token" varStatus="tokenStatus">
+								<c:if test="${token.isToken == model.layoutTemplate.layoutToken}">
+									<td id="${token.codeName}_label"><openmrs:message code="${token.displayText}" /></td>
+									<td <c:if test="${tokenStatus.last && tokenStatus.index < model.layoutTemplate.maxTokens}">colspan="${model.layoutTemplate.maxTokens - tokenStatus.index}"</c:if>>
+									<c:catch var="exp">
+										<spring:bind path="${token.codeName}">
+											<c:if test="${token.codeName == 'endDate'}"><input type="hidden" name="_${status.expression}"></c:if>
+											<input id="${status.expression}" type="text" name="${status.expression}" value="<c:out value="${status.value}"/>" size="${token.displaySize}" 
+                                            	<c:if test="${token.codeName == 'startDate' || token.codeName == 'endDate'}">onfocus='showCalendar(this,60)'</c:if> 
+                                            	<c:if test="${token.codeName == 'endDate' && status.value == ''}">disabled="disabled" </c:if>
+                                                onkeyup="<c:if test='${model.layoutTemplate.elementRegex[token.codeName] !="" }'>validateFormat(this, '${model.layoutTemplate.elementRegex[token.codeName]}','${token.codeName}' )</c:if>"
+                                            />
+                                            <c:if test="${token.codeName == 'endDate'}">
+                                            <script type="text/javascript">updateActiveCheckbox('${status.expression}', ${status.value == ''});</script>
+                                            </c:if>
+                                           <i name="formatMsg_${token.codeName}" style="font-weight: normal; font-size: xx-small; color: red; display: none">
+                                                 <c:choose>
+                                                     <c:when test="${model.layoutTemplate.elementRegexFormats[token.codeName] != null }" >
+                                                        (<openmrs:message code="general.format" />: ${model.layoutTemplate.elementRegexFormats[token.codeName]})
+                                                    </c:when>
+                                                    <c:otherwise>
+                                                        <openmrs:message code="general.invalid" />&nbsp;<openmrs:message code="general.format" />
+                                                    </c:otherwise>
+                                                </c:choose>
+                                            </i>
+											<c:if test="${model.layoutShowErrors != 'false'}">
+												<c:if test="${status.errorMessage != ''}"><span class="error">${status.errorMessage}</span></c:if>
+											</c:if>
+										</spring:bind>
+									  </c:catch>
+									  <c:if test="${not empty exp}">
+									  	<%--hide the label for the token's field since we are not displaying the input for this missng property --%>
+									  	<script>$j("#${token.codeName}_label").hide()</script>
+									  	<c:if test="${model.layoutShowErrors == true}">
+											<span class="error">${exp.message}</span>
+									  	</c:if>
+									  </c:if>
+									</td>
+								</c:if>
+								<c:if test="${token.isToken == model.layoutTemplate.nonLayoutToken}">
+									<td>${token.displayText}</td>
+								</c:if>
+							</c:forEach>
+						</tr>
+					</c:forEach>
+					<c:if test="${model.layoutShowExtended == 'true'}">
+							<spring:bind path="creator">
+								<c:if test="${!(status.value == null)}">
+									<tr>
+										<td><openmrs:message code="general.createdBy" /></td>
+										<td colspan="4">
+											${status.value.personName} -
+											<openmrs:formatDate path="dateCreated" type="long" />
+										</td>
+									</tr>
+								</c:if>
+							</spring:bind>
+							<spring:bind path="changedBy">
+								<c:if test="${!(status.value == null)}">
+									<tr>
+										<td><openmrs:message code="general.changedBy" /></td>
+										<td colspan="4">
+											${status.value.personName} -
+											<openmrs:formatDate path="dateChanged" type="long" />
+										</td>
+									</tr>
+								</c:if>
+							</spring:bind>
+                            <c:if test="${model.layoutHideVoidOption != 'true'}">
+								<tr>
+									<td><openmrs:message code="general.voided"/></td>
+									<td>
+										<spring:bind path="voided">
+											<input type="hidden" name="_${status.expression}"/>
+											<input type="checkbox" name="${status.expression}" 
+												   <c:if test="${status.value == true}">checked="checked"</c:if> 
+										</spring:bind>
+												   onClick="toggleLayer('<spring:bind path="personAddressId">voidReasonAddressRow-${status.value}</spring:bind>'); if (voidedBoxClicked) voidedBoxClicked(this); "
+											/>
+									</td>
+								</tr>
+								<tr id="<spring:bind path="personAddressId">voidReasonAddressRow-${status.value}</spring:bind>"
+									style="<spring:bind path="voided"><c:if test="${status.value == false}">display: none;</c:if></spring:bind>">
+									<td><openmrs:message code="general.voidReason"/></td>
+									<spring:bind path="voidReason">
+										<td colspan="4">
+											<input type="text" name="${status.expression}" value="${status.value}" size="43" />
+											<c:if test="${status.errorMessage != ''}"><span class="error">${status.errorMessage}</span></c:if>
+										</td>
+									</spring:bind>
+								</tr>
+								<spring:bind path="voidedBy">
+									<c:if test="${!(status.value == null)}">
+										<tr>
+											<td><openmrs:message code="general.voidedBy" /></td>
+											<td colspan="4">
+												${status.value.personName} -
+												<openmrs:formatDate path="dateVoided" type="long" />
+											</td>
+										</tr>
+									</c:if>
+								</spring:bind>
+                            </c:if>
+					</c:if>
+					<c:if test="${model.layoutShowTable != 'false'}">
+							</table>
+						</div>
+					</c:if>
+				</c:otherwise>
+			</c:choose>
+		</c:when>
+		<c:otherwise>
+			<openmrs:message code="Portlet.addressLayout.error" arguments="${model.size}"/>
+		</c:otherwise>
+	</c:choose>
+</c:if>