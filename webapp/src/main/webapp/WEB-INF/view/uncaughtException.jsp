<%@page isErrorPage="true"%>
<%@ page import="org.openmrs.web.WebUtil"%>
<%@page import="org.openmrs.web.WebConstants"%>
<%@ page import="org.openmrs.api.context.UserContext"%>
<%@ page import="org.openmrs.util.OpenmrsConstants"%>
<%@page import="org.openmrs.api.APIAuthenticationException"%>
<%@page import="org.openmrs.api.context.ContextAuthenticationException"%>
<%@ page
	import="org.springframework.transaction.UnexpectedRollbackException"%>
<%@ include file="/WEB-INF/template/include.jsp"%>

<%@ include file="/WEB-INF/template/headerMinimal.jsp"%>
&nbsp;
<%@page import="org.openmrs.util.OpenmrsUtil"%>
<%@page import="org.openmrs.api.context.Context"%>
<%@page import="org.openmrs.module.ModuleFactory"%>
<%@page import="org.openmrs.module.Module"%>
<%@page import="org.openmrs.ImplementationId"%>
<br />
<h2>
	<openmrs:message code="uncaughtException.title" />
</h2>

<script>
	//var showStackTraceText = <openmrs:message code='uncaughtException.showStackTrace'/>;
	//var hideStackTraceText = <openmrs:message code='uncaughtException.hideStackTrace'/>;
	function showOrHide() {
		var link = document.getElementById("toggleLink");
		var trace = document.getElementById("stackTrace");

		if (link.innerHTML == "<openmrs:message code='uncaughtException.showStackTrace'/>") {
			link.innerHTML = "<openmrs:message code='uncaughtException.hideStackTrace'/>";
			trace.style.display = "block";
		} else {
			link.innerHTML = "<openmrs:message code='uncaughtException.showStackTrace'/>";
			trace.style.display = "none";
		}
	}

	function submitErrorReport() {
		var issue_subject = document.getElementById("issue_subject").value;
		var submitter_name = document.getElementById("submitter_name").value;
		var submitter_email = document.getElementById("submitter_email").value;
		var recent_steps = document.getElementById("recent_steps").value;

		if (issue_subject === "") {
<<<<<<< HEAD
			alert("<openmrs:message code='uncaughtException.subject.mandatory'/>");
			return false;
		}

		//Assign subject to errorMessageElement since that is the field that JIRA picks up for Subject & Summary
		document.getElementById("errorMessageElement").value = issue_subject;

		//Construct a bulk string with remaining user data
		var user_inputted_data = "";
		user_inputted_data += "Name: " + submitter_name + "\n";
		user_inputted_data += "Email: " + submitter_email + "\n";
		user_inputted_data += "Recent Steps:" + "\n" + recent_steps + "\n";

		//Attach all user data to the start of the stack-trace so that it shows up in Description Section of JIRA
		var stackTraceElement = document.getElementById("stackTraceElement");
		var fullDescription = user_inputted_data + "\n\n"
				+ stackTraceElement.value;
		stackTraceElement.value = fullDescription;

		document.forms["errorSubmitForm"].submit();

	}
</script>

<%@ include file="/WEB-INF/view/authorizationHandlerInclude.jsp"%>
<%
	out.println("<b>" + exception.getClass().getName() + "</b>");
	if (exception.getMessage() != null)
		out.println("<pre id='exceptionMessage'>" + WebUtil.escapeHTML(exception.getMessage()) + "</pre>");
	
=======
			alert("Subject is Mandatory.");
			return false;
		}

		//Assign subject to errorMessageElement since that is the field that JIRA picks up for Subject & Summary
		document.getElementById("errorMessageElement").value = issue_subject;

		//Construct a bulk string with remaining user data
		var user_inputted_data = "";
		user_inputted_data += "Name: " + submitter_name + "\n";
		user_inputted_data += "Email: " + submitter_email + "\n";
		user_inputted_data += "Recent Steps:" + "\n" + recent_steps + "\n";

		//Attach all user data to the start of the stack-trace so that it shows up in Description Section of JIRA
		var stackTraceElement = document.getElementById("stackTraceElement");
		var fullDescription = user_inputted_data + "\n\n"
				+ stackTraceElement.value;
		stackTraceElement.value = fullDescription;

		document.forms["errorSubmitForm"].submit();

	}
</script>

<%@ include file="/WEB-INF/view/authorizationHandlerInclude.jsp"%>
<%
	out.println("<b>" + exception.getClass().getName() + "</b>");
	if (exception.getMessage() != null)
		out.println("<pre id='exceptionMessage'>" + WebUtil.escapeHTML(exception.getMessage()) + "</pre>");

>>>>>>> 1bba3b02
	if (UnexpectedRollbackException.class.equals(exception.getClass())) {
		out.println("<br/><b><openmrs:message code='uncaughtException.possibleCause' /></b><openmrs:message code='uncaughtException.programmerError'/><br/>");
	}
%>
<br />
<br />
<openmrs:message code="help.technical.text"
	arguments="<a href='https://wiki.openmrs.org/x/-g4z'>,</a>" />
<<<<<<< HEAD
<openmrs:message code="uncaughtException.help.text1" />
<a href="<openmrs:contextPath />/help.htm"> <openmrs:message
		code="uncaughtException.help.text2" arguments="</a>" /> <br /> <openmrs:message
		code="uncaughtException.contact" /> <br /> <br /> <a href="#"
	onclick="showOrHide()" id="toggleLink" style="font-size: 12px;"><openmrs:message
			code="uncaughtException.showStackTrace" /></a> <br />
	<div id="stackTrace">

		<%
			//MSR/ERROR Session attributes are removed after being displayed
			// If they weren't displayed/removed because of this error, remove them
			session.removeAttribute(WebConstants.OPENMRS_MSG_ATTR);
			session.removeAttribute(WebConstants.OPENMRS_ERROR_ATTR);
			try {
				// check to see if the current user is authenticated
				// this logic copied from the OpenmrsFilter because this
				// page isn't passed through that filter like all other pages	
				UserContext userContext = (UserContext) session
				        .getAttribute(WebConstants.OPENMRS_USER_CONTEXT_HTTPSESSION_ATTR);
				if (exception != null) {
					if (userContext == null || userContext.getAuthenticatedUser() == null) {
						out.println("<openmrs:message code='uncaughtException.logged.out'/>");
						// print the stack trace to the servlet container's error logs
						exception.printStackTrace();
					} else {
						java.lang.StackTraceElement[] elements;
						
						if (exception instanceof ServletException) {
							// It's a ServletException: we should extract the root cause
							ServletException sEx = (ServletException) exception;
							Throwable rootCause = sEx.getRootCause();
							if (rootCause == null)
								rootCause = sEx;
							out.println("<br/><br/>** Root cause is: " + rootCause.getMessage());
							elements = rootCause.getStackTrace();
						} else {
							// It's not a ServletException, so we'll just show it
							elements = exception.getStackTrace();
						}
						
						// Collect stack trace for reporting bug description
						StringBuilder description = new StringBuilder("Stack Trace\n");
						for (StackTraceElement element : elements) {
							description.append(element + "\n");
							if (element.getClassName().contains("openmrs"))
								out.println("<b>" + element + "</b><br/>");
							else
								out.println(element + "<br/>");
						}
						
						pageContext.setAttribute(
						    "reportBugUrl",
						    Context.getAdministrationService().getGlobalProperty(
						        OpenmrsConstants.GLOBAL_PROPERTY_REPORT_BUG_URL));
						pageContext.setAttribute("stackTrace", OpenmrsUtil.shortenedStackTrace(description.toString()));
						pageContext.setAttribute("errorMessage", exception.toString());
						pageContext.setAttribute("openmrs_version", OpenmrsConstants.OPENMRS_VERSION);
						pageContext.setAttribute("server_info", session.getServletContext().getServerInfo());
						String username = Context.getAuthenticatedUser().getUsername();
						if (username == null || username.length() == 0)
							username = Context.getAuthenticatedUser().getSystemId();
						pageContext.setAttribute("username", username);
						ImplementationId id = Context.getAdministrationService().getImplementationId();
						String implementationId = "";
						if (id != null) {
							implementationId = id.getImplementationId();
							implementationId += " = " + id.getName();
						}
						pageContext.setAttribute("implementationId", (implementationId != null) ? implementationId : "");
						StringBuilder sb = new StringBuilder();
						String moduleList = "";
						boolean isFirst = true;
						for (Module module : ModuleFactory.getStartedModules()) {
							if (isFirst) {
								sb.append(module.getModuleId()).append(" v").append(module.getVersion());
								moduleList = String.format("%s v%s", module.getModuleId(), module.getVersion());
								isFirst = false;
							} else {
								moduleList += String.format(", %s v%s", module.getModuleId(), module.getVersion());
								//sb.append(", ").append(module.getModuleId()).append(" v").append(module.getVersion());
							}
						}
						pageContext.setAttribute("startedModules", moduleList);
					}
				} else {
					out.println("<br /><openmrs:message code='uncaughtException.noErrorInfo'/>");
				}
				// Display current version
				out.println("<br/><br/>OpenMRS<openmrs:message code='general.version'/>" + OpenmrsConstants.OPENMRS_VERSION);
			}
			catch (Exception ex) {
				ex.printStackTrace(new java.io.PrintWriter(out));
			}
		%>
	</div> <!-- close stack trace box --> <br /> <openmrs:extensionPoint
		pointId="org.openmrs.uncaughtException" type="html" /> <br /> <b>
		<openmrs:message code="uncaughtException.bugFound" />
</b> <br /> <br />
	<table bgcolor="#fafad2" width="70%">
		<tr>
			<td width="10%" align="right"><openmrs:message
					code="uncaughtException.subject" /></td>
			<td><input type="text" id="issue_subject" size="40" /></td>
		</tr>
		<tr>
			<td align="right"><openmrs:message code="uncaughtException.name" /></</td>
			<td><input type="text" id="submitter_name" size="40" /></td>
		</tr>
		<tr>
			<td align="right"><openmrs:message
					code="uncaughtException.email" /></</td>
			<td><input type="text" id="submitter_email" size="40" /></td>
		</tr>
		<tr>
			<td align="right" valign="top"><openmrs:message
					code="uncaughtException.doing" /></</td>
			<td><textarea rows="10" cols="80" id="recent_steps"></textarea></td>
		</tr>

	</table> <br /> <br />

	<div>
		<openmrs:message code="uncaughtException.additionalInfo" />
		<ul>
			<li><openmrs:message code="uncaughtException.additionalInfo.msg" /></li>
			<li><openmrs:message
					code="uncaughtException.additionalInfo.version" /></li>
			<li><openmrs:message
					code="uncaughtException.additionalInfo.appNameAndVersion" /></li>
			<li><openmrs:message
					code="uncaughtException.additionalInfo.username" /></li>
			<li><openmrs:message
					code="uncaughtException.additionalInfo.implementationId" /></li>
			<li><openmrs:message
					code="uncaughtException.additionalInfo.modules" /></li>
		</ul>
	</div>

	<div>

		<form action="${reportBugUrl}" target="_blank" method="POST"
			name="errorSubmitForm">
			<input type="hidden" name="openmrs_version"
				value="${openmrs_version}" /> <input type="hidden"
				name="server_info" value="${server_info}" /> <input type="hidden"
				name="username" value="${username}" /> <input type="hidden"
				name="implementationId" value="${implementationId}" /> <input
				type="hidden" name="startedModules" value="${startedModules}" /> <input
				type="hidden" name="errorMessage" id="errorMessageElement"
				value="${errorMessage}" /> <input type="hidden" name="stackTrace"
				id="stackTraceElement" value="${stackTrace}" /> <br /> <input
				type="button" onclick="javascript:submitErrorReport()"
				value="Report Problem">
		</form>

	</div> <%@ include file="/WEB-INF/template/footerMinimal.jsp"%>
=======
<openmrs:message code="uncaughtException.help"
	arguments="<a href='<%request.getContextPath()%>/help.htm'>,</a>" />
<br />
<openmrs:message code="uncaughtException.contact" />
<br />
<br />
<a href="#" onclick="showOrHide()" id="toggleLink"
	style="font-size: 12px;"><openmrs:message
		code="uncaughtException.showStackTrace" /></a>
<br />
<div id="stackTrace">

	<%
		//MSR/ERROR Session attributes are removed after being displayed
			// If they weren't displayed/removed because of this error, remove them
			session.removeAttribute(WebConstants.OPENMRS_MSG_ATTR);
			session.removeAttribute(WebConstants.OPENMRS_ERROR_ATTR); 
			try{
		// check to see if the current user is authenticated
		// this logic copied from the OpenmrsFilter because this
		// page isn't passed through that filter like all other pages	
		UserContext userContext = (UserContext) session.getAttribute(WebConstants.OPENMRS_USER_CONTEXT_HTTPSESSION_ATTR);
		if (exception != null) {
			if (userContext == null || userContext.getAuthenticatedUser() == null) {
		out.println("<openmrs:message code='uncaughtException.logged.out'/>");
		// print the stack trace to the servlet container's error logs
		exception.printStackTrace();
			}else {
		java.lang.StackTraceElement[] elements;

		if (exception instanceof ServletException) {
			// It's a ServletException: we should extract the root cause
			ServletException sEx = (ServletException) exception;
			Throwable rootCause = sEx.getRootCause();
			if (rootCause == null)
				rootCause = sEx;
			out.println("<br/><br/>** Root cause is: "+ rootCause.getMessage());
			elements = rootCause.getStackTrace();
		}
		else {
			// It's not a ServletException, so we'll just show it
			elements = exception.getStackTrace(); 
		}

			 // Collect stack trace for reporting bug description
			        StringBuilder description = new StringBuilder("Stack Trace\n");
			for (StackTraceElement element : elements) {
			            description.append(element + "\n");
		if (element.getClassName().contains("openmrs"))
			out.println("<b>" + element + "</b><br/>");
		else
			out.println(element + "<br/>");
			}

			pageContext.setAttribute("reportBugUrl", Context.getAdministrationService().getGlobalProperty(OpenmrsConstants.GLOBAL_PROPERTY_REPORT_BUG_URL)); 
			        pageContext.setAttribute("stackTrace", OpenmrsUtil.shortenedStackTrace(description.toString()));
			        pageContext.setAttribute("errorMessage", exception.toString());
			        pageContext.setAttribute("openmrs_version", OpenmrsConstants.OPENMRS_VERSION);
			        pageContext.setAttribute("server_info", session.getServletContext().getServerInfo());
			        String username = Context.getAuthenticatedUser().getUsername();
			        if (username == null || username.length() == 0)
			        	username = Context.getAuthenticatedUser().getSystemId();
			        pageContext.setAttribute("username", username);
			        ImplementationId id = Context.getAdministrationService().getImplementationId();
			        String implementationId = ""; 
			        if (id != null) {
			        	implementationId = id.getImplementationId();
			        	implementationId += " = " + id.getName();
			        }
			        pageContext.setAttribute("implementationId", (implementationId != null) ? implementationId : "");
			        StringBuilder sb = new StringBuilder();
			        boolean isFirst = true;
			        for(Module module : ModuleFactory.getStartedModules()){
			        	if(isFirst){
			        		sb.append(module.getModuleId())
			        		  .append(" v")
			        		  .append(module.getVersion());
			        		isFirst = false;
			        	}
			        	else{
			        		sb.append(", ")
			        		  .append(module.getModuleId())
			        		  .append(" v")
			        		  .append(module.getVersion());
			        	}
			}
			        pageContext.setAttribute("startedModules", sb.toString()); 
			}
		}
		else {
			out.println("<br /><openmrs:message code='uncaughtException.noErrorInfo'/>");
		}
		// Display current version
		out.println("<br/><br/>OpenMRS<openmrs:message code='general.version'/>" + OpenmrsConstants.OPENMRS_VERSION);
			} catch (Exception ex){
		ex.printStackTrace(new java.io.PrintWriter(out));
			}
	%>
</div>
<!-- close stack trace box -->
<br />
<openmrs:extensionPoint pointId="org.openmrs.uncaughtException"
	type="html" />


<br />
<b> <openmrs:message code="uncaughtException.bugFound" /></b>
<br />
<br />
<table bgcolor="#fafad2" width="70%">
	<tr>
		<td width="10%" align="right"><openmrs:message
				code="uncaughtException.subject" /></td>
		<td><input type="text" id="issue_subject" size="40" /></td>
	</tr>
	<tr>
		<td align="right"><openmrs:message code="uncaughtException.name" /></</td>
		<td><input type="text" id="submitter_name" size="40" /></td>
	</tr>
	<tr>
		<td align="right"><openmrs:message code="uncaughtException.email" /></</td>
		<td><input type="text" id="submitter_email" size="40" /></td>
	</tr>
	<tr>
		<td align="right" valign="top"><openmrs:message
				code="uncaughtException.doing" /></</td>
		<td><textarea rows="10" cols="80" id="recent_steps"></textarea></td>
	</tr>

</table>

<br />
<br />

<div>
	<openmrs:message code="uncaughtException.additionalInfo" />
	<ul>
		<li><openmrs:message code="uncaughtException.additionalInfo.msg" /></li>
		<li><openmrs:message
				code="uncaughtException.additionalInfo.version" /></li>
		<li><openmrs:message
				code="uncaughtException.additionalInfo.appNameAndVersion" /></li>
		<li><openmrs:message
				code="uncaughtException.additionalInfo.username" /></li>
		<li><openmrs:message
				code="uncaughtException.additonalInfo.implemenationId" /></li>
		<li><openmrs:message
				code="uncaughtException.additonalInfo.modules" /></li>
	</ul>
</div>

<div>

	<form action="${reportBugUrl}" target="_blank" method="POST"
		name="errorSubmitForm">
		<input type="hidden" name="openmrs_version" value="${openmrs_version}" />
		<input type="hidden" name="server_info" value="${server_info}" /> <input
			type="hidden" name="username" value="${username}" /> <input
			type="hidden" name="implementationId" value="${implementationId}" />
		<input type="hidden" name="startedModules" value="${startedModules}" />
		<input type="hidden" name="errorMessage" id="errorMessageElement"
			value="${errorMessage}" /> <input type="hidden" name="stackTrace"
			id="stackTraceElement" value="${stackTrace}" /> <br /> <input
			type="button" onclick="javascript:submitErrorReport()"
			value="Report Problem">
	</form>

</div>



<%@ include file="/WEB-INF/template/footerMinimal.jsp"%>
>>>>>>> 1bba3b02
<|MERGE_RESOLUTION|>--- conflicted
+++ resolved
@@ -44,7 +44,6 @@
 		var recent_steps = document.getElementById("recent_steps").value;
 
 		if (issue_subject === "") {
-<<<<<<< HEAD
 			alert("<openmrs:message code='uncaughtException.subject.mandatory'/>");
 			return false;
 		}
@@ -74,39 +73,6 @@
 	out.println("<b>" + exception.getClass().getName() + "</b>");
 	if (exception.getMessage() != null)
 		out.println("<pre id='exceptionMessage'>" + WebUtil.escapeHTML(exception.getMessage()) + "</pre>");
-	
-=======
-			alert("Subject is Mandatory.");
-			return false;
-		}
-
-		//Assign subject to errorMessageElement since that is the field that JIRA picks up for Subject & Summary
-		document.getElementById("errorMessageElement").value = issue_subject;
-
-		//Construct a bulk string with remaining user data
-		var user_inputted_data = "";
-		user_inputted_data += "Name: " + submitter_name + "\n";
-		user_inputted_data += "Email: " + submitter_email + "\n";
-		user_inputted_data += "Recent Steps:" + "\n" + recent_steps + "\n";
-
-		//Attach all user data to the start of the stack-trace so that it shows up in Description Section of JIRA
-		var stackTraceElement = document.getElementById("stackTraceElement");
-		var fullDescription = user_inputted_data + "\n\n"
-				+ stackTraceElement.value;
-		stackTraceElement.value = fullDescription;
-
-		document.forms["errorSubmitForm"].submit();
-
-	}
-</script>
-
-<%@ include file="/WEB-INF/view/authorizationHandlerInclude.jsp"%>
-<%
-	out.println("<b>" + exception.getClass().getName() + "</b>");
-	if (exception.getMessage() != null)
-		out.println("<pre id='exceptionMessage'>" + WebUtil.escapeHTML(exception.getMessage()) + "</pre>");
-
->>>>>>> 1bba3b02
 	if (UnexpectedRollbackException.class.equals(exception.getClass())) {
 		out.println("<br/><b><openmrs:message code='uncaughtException.possibleCause' /></b><openmrs:message code='uncaughtException.programmerError'/><br/>");
 	}
@@ -115,7 +81,6 @@
 <br />
 <openmrs:message code="help.technical.text"
 	arguments="<a href='https://wiki.openmrs.org/x/-g4z'>,</a>" />
-<<<<<<< HEAD
 <openmrs:message code="uncaughtException.help.text1" />
 <a href="<openmrs:contextPath />/help.htm"> <openmrs:message
 		code="uncaughtException.help.text2" arguments="</a>" /> <br /> <openmrs:message
@@ -271,178 +236,4 @@
 				value="Report Problem">
 		</form>
 
-	</div> <%@ include file="/WEB-INF/template/footerMinimal.jsp"%>
-=======
-<openmrs:message code="uncaughtException.help"
-	arguments="<a href='<%request.getContextPath()%>/help.htm'>,</a>" />
-<br />
-<openmrs:message code="uncaughtException.contact" />
-<br />
-<br />
-<a href="#" onclick="showOrHide()" id="toggleLink"
-	style="font-size: 12px;"><openmrs:message
-		code="uncaughtException.showStackTrace" /></a>
-<br />
-<div id="stackTrace">
-
-	<%
-		//MSR/ERROR Session attributes are removed after being displayed
-			// If they weren't displayed/removed because of this error, remove them
-			session.removeAttribute(WebConstants.OPENMRS_MSG_ATTR);
-			session.removeAttribute(WebConstants.OPENMRS_ERROR_ATTR); 
-			try{
-		// check to see if the current user is authenticated
-		// this logic copied from the OpenmrsFilter because this
-		// page isn't passed through that filter like all other pages	
-		UserContext userContext = (UserContext) session.getAttribute(WebConstants.OPENMRS_USER_CONTEXT_HTTPSESSION_ATTR);
-		if (exception != null) {
-			if (userContext == null || userContext.getAuthenticatedUser() == null) {
-		out.println("<openmrs:message code='uncaughtException.logged.out'/>");
-		// print the stack trace to the servlet container's error logs
-		exception.printStackTrace();
-			}else {
-		java.lang.StackTraceElement[] elements;
-
-		if (exception instanceof ServletException) {
-			// It's a ServletException: we should extract the root cause
-			ServletException sEx = (ServletException) exception;
-			Throwable rootCause = sEx.getRootCause();
-			if (rootCause == null)
-				rootCause = sEx;
-			out.println("<br/><br/>** Root cause is: "+ rootCause.getMessage());
-			elements = rootCause.getStackTrace();
-		}
-		else {
-			// It's not a ServletException, so we'll just show it
-			elements = exception.getStackTrace(); 
-		}
-
-			 // Collect stack trace for reporting bug description
-			        StringBuilder description = new StringBuilder("Stack Trace\n");
-			for (StackTraceElement element : elements) {
-			            description.append(element + "\n");
-		if (element.getClassName().contains("openmrs"))
-			out.println("<b>" + element + "</b><br/>");
-		else
-			out.println(element + "<br/>");
-			}
-
-			pageContext.setAttribute("reportBugUrl", Context.getAdministrationService().getGlobalProperty(OpenmrsConstants.GLOBAL_PROPERTY_REPORT_BUG_URL)); 
-			        pageContext.setAttribute("stackTrace", OpenmrsUtil.shortenedStackTrace(description.toString()));
-			        pageContext.setAttribute("errorMessage", exception.toString());
-			        pageContext.setAttribute("openmrs_version", OpenmrsConstants.OPENMRS_VERSION);
-			        pageContext.setAttribute("server_info", session.getServletContext().getServerInfo());
-			        String username = Context.getAuthenticatedUser().getUsername();
-			        if (username == null || username.length() == 0)
-			        	username = Context.getAuthenticatedUser().getSystemId();
-			        pageContext.setAttribute("username", username);
-			        ImplementationId id = Context.getAdministrationService().getImplementationId();
-			        String implementationId = ""; 
-			        if (id != null) {
-			        	implementationId = id.getImplementationId();
-			        	implementationId += " = " + id.getName();
-			        }
-			        pageContext.setAttribute("implementationId", (implementationId != null) ? implementationId : "");
-			        StringBuilder sb = new StringBuilder();
-			        boolean isFirst = true;
-			        for(Module module : ModuleFactory.getStartedModules()){
-			        	if(isFirst){
-			        		sb.append(module.getModuleId())
-			        		  .append(" v")
-			        		  .append(module.getVersion());
-			        		isFirst = false;
-			        	}
-			        	else{
-			        		sb.append(", ")
-			        		  .append(module.getModuleId())
-			        		  .append(" v")
-			        		  .append(module.getVersion());
-			        	}
-			}
-			        pageContext.setAttribute("startedModules", sb.toString()); 
-			}
-		}
-		else {
-			out.println("<br /><openmrs:message code='uncaughtException.noErrorInfo'/>");
-		}
-		// Display current version
-		out.println("<br/><br/>OpenMRS<openmrs:message code='general.version'/>" + OpenmrsConstants.OPENMRS_VERSION);
-			} catch (Exception ex){
-		ex.printStackTrace(new java.io.PrintWriter(out));
-			}
-	%>
-</div>
-<!-- close stack trace box -->
-<br />
-<openmrs:extensionPoint pointId="org.openmrs.uncaughtException"
-	type="html" />
-
-
-<br />
-<b> <openmrs:message code="uncaughtException.bugFound" /></b>
-<br />
-<br />
-<table bgcolor="#fafad2" width="70%">
-	<tr>
-		<td width="10%" align="right"><openmrs:message
-				code="uncaughtException.subject" /></td>
-		<td><input type="text" id="issue_subject" size="40" /></td>
-	</tr>
-	<tr>
-		<td align="right"><openmrs:message code="uncaughtException.name" /></</td>
-		<td><input type="text" id="submitter_name" size="40" /></td>
-	</tr>
-	<tr>
-		<td align="right"><openmrs:message code="uncaughtException.email" /></</td>
-		<td><input type="text" id="submitter_email" size="40" /></td>
-	</tr>
-	<tr>
-		<td align="right" valign="top"><openmrs:message
-				code="uncaughtException.doing" /></</td>
-		<td><textarea rows="10" cols="80" id="recent_steps"></textarea></td>
-	</tr>
-
-</table>
-
-<br />
-<br />
-
-<div>
-	<openmrs:message code="uncaughtException.additionalInfo" />
-	<ul>
-		<li><openmrs:message code="uncaughtException.additionalInfo.msg" /></li>
-		<li><openmrs:message
-				code="uncaughtException.additionalInfo.version" /></li>
-		<li><openmrs:message
-				code="uncaughtException.additionalInfo.appNameAndVersion" /></li>
-		<li><openmrs:message
-				code="uncaughtException.additionalInfo.username" /></li>
-		<li><openmrs:message
-				code="uncaughtException.additonalInfo.implemenationId" /></li>
-		<li><openmrs:message
-				code="uncaughtException.additonalInfo.modules" /></li>
-	</ul>
-</div>
-
-<div>
-
-	<form action="${reportBugUrl}" target="_blank" method="POST"
-		name="errorSubmitForm">
-		<input type="hidden" name="openmrs_version" value="${openmrs_version}" />
-		<input type="hidden" name="server_info" value="${server_info}" /> <input
-			type="hidden" name="username" value="${username}" /> <input
-			type="hidden" name="implementationId" value="${implementationId}" />
-		<input type="hidden" name="startedModules" value="${startedModules}" />
-		<input type="hidden" name="errorMessage" id="errorMessageElement"
-			value="${errorMessage}" /> <input type="hidden" name="stackTrace"
-			id="stackTraceElement" value="${stackTrace}" /> <br /> <input
-			type="button" onclick="javascript:submitErrorReport()"
-			value="Report Problem">
-	</form>
-
-</div>
-
-
-
-<%@ include file="/WEB-INF/template/footerMinimal.jsp"%>
->>>>>>> 1bba3b02
+	</div> <%@ include file="/WEB-INF/template/footerMinimal.jsp"%>