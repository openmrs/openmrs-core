--- conflicted
+++ resolved
@@ -20,11 +20,7 @@
                     <textarea name="xml" rows="20" cols="60">${addressTemplateXml}</textarea>
                 </td>
                 <td valign="top">
-<<<<<<< HEAD
-                    <span class="description"> <p><openmrs:message htmlEscape="false" code="AddressTemplate.copy.form.wiki"/>: <a
-=======
                     <span class="description"> <p><openmrs:message code="AddressTemplate.copy.form.wiki"/>: <a
->>>>>>> 72bbfe03
                             href="http://wiki.openmrs.org/display/docs/Administering+Address+Templates" TARGET="_blank"><openmrs:message
                             code="AddressTemplate.wiki.title"/></a></p> </span>
                 </td>
