--- conflicted
+++ resolved
@@ -13,11 +13,7 @@
 		<div class="retiredMessage">
 			<div>
 				<openmrs:message code="general.retiredBy"/>
-<<<<<<< HEAD
-				<c:out value="${locationTag.retiredBy.personName}" />
-=======
 				${locationTag.retiredBy.personName}
->>>>>>> 72bbfe03
 				<openmrs:formatDate date="${locationTag.dateRetired}" type="medium" />
 				-
 				${locationTag.retireReason}
