<%@ include file="/WEB-INF/template/include.jsp" %>

<openmrs:require privilege="Manage Person Attribute Types" otherwise="/login.htm" redirect="/admin/person/personAttributeType.form" />

<%@ include file="/WEB-INF/template/header.jsp" %>
<%@ include file="localHeader.jsp" %>

<script type="text/javascript">

	function confirmPurge() {
		if (confirm("Are you sure you want to purge this object? It will be permanently removed from the system.")) {
			return true;
		} else {
			return false;
		}
	}
	
	function confirmUnretire() {
		var retVal = confirm('<openmrs:message code="PersonAttributeType.UnretirePersonAtrributeMessage"/>');
		return retVal;
	}
	
</script>

<h2><openmrs:message code="PersonAttributeType.title"/></h2>

<form method="post">
<fieldset>
<table>
	<tr>
		<td><openmrs:message code="general.name"/></td>
		<td>
			<spring:bind path="personAttributeType.name">
				<input type="text" name="name" value="${status.value}" size="35" />
				<c:if test="${status.errorMessage != ''}"><span class="error">${status.errorMessage}</span></c:if>
			</spring:bind>
		</td>
	</tr>
	<tr>
		<td><openmrs:message code="PersonAttributeType.format"/></td>
		<td>
			<spring:bind path="personAttributeType.format">
				<%-- This logic is here because java.util.Date should not be allowed, but existing entries may have that value, and it's impossible to fix that automatically. --%>
				<c:set var="isJavaUtilDate" value='${status.value == "java.util.Date"}'/>
				<select name="format">
					<option value=""></option>
					<c:forEach items="${formats}" var="format">
						<option value="${format}" <c:if test="${format == status.value}">selected</c:if>>${format}</option>
					</c:forEach>
					<c:if test="${isJavaUtilDate}">
						<option value="java.util.Date" selected="true">java.util.Date</option>
					</c:if>
				</select>
				<c:if test="${status.errorMessage != ''}"><span class="error">${status.errorMessage}</span></c:if>
				<c:if test="${isJavaUtilDate != ''}">
					<br/>
<<<<<<< HEAD
					<span class="error"><openmrs:message htmlEscape="false" code="PersonAttributeType.java.util.Date.warning"/></span>
=======
					<span class="error"><openmrs:message code="PersonAttributeType.java.util.Date.warning"/></span>
>>>>>>> 72bbfe03
				</c:if>
			</spring:bind>
		</td>
		<td><i><openmrs:message code="PersonAttributeType.format.help"/></i></td>
	</tr>
	<tr>
		<td><openmrs:message code="PersonAttributeType.foreignKey"/></td>
		<td>
			<spring:bind path="personAttributeType.foreignKey">
				<input type="text" name="foreignKey" value="${status.value}" size="35" />
				<c:if test="${status.errorMessage != ''}"><span class="error">${status.errorMessage}</span></c:if>
			</spring:bind>
		</td>
		<td><i><openmrs:message code="PersonAttributeType.foreignKey.help"/></i></td>
	</tr>
	<tr>
		<td><openmrs:message code="PersonAttributeType.searchable"/></td>
		<td>
			<spring:bind path="personAttributeType.searchable">
				<input type="hidden" name="_${status.expression}">
				<input type="checkbox" name="${status.expression}" 
					   id="${status.expression}" 
					   <c:if test="${status.value == true}">checked</c:if> 
				/>
			</spring:bind>
		</td>
		<td><i><openmrs:message code="PersonAttributeType.searchable.help"/></i></td>
	</tr>
	<tr>
		<td valign="top"><openmrs:message code="general.description"/></td>
		<td valign="top">
			<spring:bind path="personAttributeType.description">
				<textarea name="description" rows="3" cols="40">${status.value}</textarea>
				<c:if test="${status.errorMessage != ''}"><span class="error">${status.errorMessage}</span></c:if>
			</spring:bind>
		</td>
	</tr>
	<tr>
		<td><openmrs:message code="PersonAttributeType.editPrivilege"/></td>
		<td>
			<spring:bind path="personAttributeType.editPrivilege">
				<select name="editPrivilege">
					<option value=""></option>
					<c:forEach items="${privileges}" var="privilege">
						<option value="${privilege.privilege}" <c:if test="${privilege.privilege == status.value}">selected</c:if>>${privilege.privilege}</option>
					</c:forEach>
				</select>
				<c:if test="${status.errorMessage != ''}"><span class="error">${status.errorMessage}</span></c:if>
			</spring:bind>
		</td>
		<td><i><openmrs:message code="PersonAttributeType.editPrivilege.help"/></i></td>
	</tr>	
	<c:if test="${personAttributeType.creator != null}">
		<tr>
			<td><openmrs:message code="general.createdBy" /></td>
			<td>
				<c:out value="${personAttributeType.creator.personName}" /> -
				<openmrs:formatDate date="${personAttributeType.dateCreated}" type="long" />
			</td>
		</tr>
	</c:if>
	<c:if test="${personAttributeType.changedBy != null}">
		<tr>
			<td><openmrs:message code="general.changedBy" /></td>
			<td>
				<c:out value="${personAttributeType.changedBy.personName}" /> -
				<openmrs:formatDate date="${personAttributeType.dateChanged}" type="long" />
			</td>
		</tr>
	</c:if>
</table>
<input type="hidden" name="personAttributeTypeId:int" value="${personAttributeType.personAttributeTypeId}">
<br />
<input type="submit" value="<openmrs:message code="PersonAttributeType.save"/>" name="save">
</fieldset>
</form>

<br/>

<c:if test="${not personAttributeType.retired && not empty personAttributeType.personAttributeTypeId}">
	<form method="post">
		<fieldset>
			<h4><openmrs:message code="PersonAttributeType.retirePersonAttributeType"/></h4>
			
			<b><openmrs:message code="general.reason"/></b>
			<input type="text" value="" size="40" name="retireReason" />
			<spring:hasBindErrors name="personAttributeType">
				<c:forEach items="${errors.allErrors}" var="error">
					<c:if test="${error.code == 'retireReason'}"><span class="error"><openmrs:message code="${error.defaultMessage}" text="${error.defaultMessage}"/></span></c:if>
				</c:forEach>
			</spring:hasBindErrors>
			<br/>
			<input type="submit" value='<openmrs:message code="PersonAttributeType.retirePersonAttributeType"/>' name="retire"/>
		</fieldset>
	</form>
</c:if>

<br/>
<c:if
	test="${personAttributeType.retired == true && not empty personAttributeType.personAttributeTypeId}">
	<openmrs:hasPrivilege privilege="Manage Person Attribute Types">
		<form id="unretire" method="post" onsubmit="return confirmUnretire()">
		<fieldset>
		<h4><openmrs:message
			code="PersonAttributeType.UnretirePersonAttributeType" /></h4>
		<input type="submit"
			value='<openmrs:message code="PersonAttributeType.UnretirePersonAttributeType"/>'
			name="unretire" /></fieldset>
		</form>
	</openmrs:hasPrivilege>
</c:if>
<br />

<c:if test="${not empty personAttributeType.personAttributeTypeId}">
	<openmrs:hasPrivilege privilege="Purge Person Attribute Types">
		<form id="purge" method="post" onsubmit="return confirmPurge()">
			<fieldset>
				<h4><openmrs:message code="PersonAttributeType.purgePersonAttributeType"/></h4>
				<input type="submit" value='<openmrs:message code="PersonAttributeType.purgePersonAttributeType"/>' name="purge" />
			</fieldset>
		</form>
	</openmrs:hasPrivilege>
</c:if>

<script type="text/javascript">
 document.forms[0].elements[0].focus();
</script>

<%@ include file="/WEB-INF/template/footer.jsp" %><|MERGE_RESOLUTION|>--- conflicted
+++ resolved
@@ -1,190 +1,186 @@
-<%@ include file="/WEB-INF/template/include.jsp" %>
-
-<openmrs:require privilege="Manage Person Attribute Types" otherwise="/login.htm" redirect="/admin/person/personAttributeType.form" />
-
-<%@ include file="/WEB-INF/template/header.jsp" %>
-<%@ include file="localHeader.jsp" %>
-
-<script type="text/javascript">
-
-	function confirmPurge() {
-		if (confirm("Are you sure you want to purge this object? It will be permanently removed from the system.")) {
-			return true;
-		} else {
-			return false;
-		}
-	}
-	
-	function confirmUnretire() {
-		var retVal = confirm('<openmrs:message code="PersonAttributeType.UnretirePersonAtrributeMessage"/>');
-		return retVal;
-	}
-	
-</script>
-
-<h2><openmrs:message code="PersonAttributeType.title"/></h2>
-
-<form method="post">
-<fieldset>
-<table>
-	<tr>
-		<td><openmrs:message code="general.name"/></td>
-		<td>
-			<spring:bind path="personAttributeType.name">
-				<input type="text" name="name" value="${status.value}" size="35" />
-				<c:if test="${status.errorMessage != ''}"><span class="error">${status.errorMessage}</span></c:if>
-			</spring:bind>
-		</td>
-	</tr>
-	<tr>
-		<td><openmrs:message code="PersonAttributeType.format"/></td>
-		<td>
-			<spring:bind path="personAttributeType.format">
-				<%-- This logic is here because java.util.Date should not be allowed, but existing entries may have that value, and it's impossible to fix that automatically. --%>
-				<c:set var="isJavaUtilDate" value='${status.value == "java.util.Date"}'/>
-				<select name="format">
-					<option value=""></option>
-					<c:forEach items="${formats}" var="format">
-						<option value="${format}" <c:if test="${format == status.value}">selected</c:if>>${format}</option>
-					</c:forEach>
-					<c:if test="${isJavaUtilDate}">
-						<option value="java.util.Date" selected="true">java.util.Date</option>
-					</c:if>
-				</select>
-				<c:if test="${status.errorMessage != ''}"><span class="error">${status.errorMessage}</span></c:if>
-				<c:if test="${isJavaUtilDate != ''}">
-					<br/>
-<<<<<<< HEAD
-					<span class="error"><openmrs:message htmlEscape="false" code="PersonAttributeType.java.util.Date.warning"/></span>
-=======
-					<span class="error"><openmrs:message code="PersonAttributeType.java.util.Date.warning"/></span>
->>>>>>> 72bbfe03
-				</c:if>
-			</spring:bind>
-		</td>
-		<td><i><openmrs:message code="PersonAttributeType.format.help"/></i></td>
-	</tr>
-	<tr>
-		<td><openmrs:message code="PersonAttributeType.foreignKey"/></td>
-		<td>
-			<spring:bind path="personAttributeType.foreignKey">
-				<input type="text" name="foreignKey" value="${status.value}" size="35" />
-				<c:if test="${status.errorMessage != ''}"><span class="error">${status.errorMessage}</span></c:if>
-			</spring:bind>
-		</td>
-		<td><i><openmrs:message code="PersonAttributeType.foreignKey.help"/></i></td>
-	</tr>
-	<tr>
-		<td><openmrs:message code="PersonAttributeType.searchable"/></td>
-		<td>
-			<spring:bind path="personAttributeType.searchable">
-				<input type="hidden" name="_${status.expression}">
-				<input type="checkbox" name="${status.expression}" 
-					   id="${status.expression}" 
-					   <c:if test="${status.value == true}">checked</c:if> 
-				/>
-			</spring:bind>
-		</td>
-		<td><i><openmrs:message code="PersonAttributeType.searchable.help"/></i></td>
-	</tr>
-	<tr>
-		<td valign="top"><openmrs:message code="general.description"/></td>
-		<td valign="top">
-			<spring:bind path="personAttributeType.description">
-				<textarea name="description" rows="3" cols="40">${status.value}</textarea>
-				<c:if test="${status.errorMessage != ''}"><span class="error">${status.errorMessage}</span></c:if>
-			</spring:bind>
-		</td>
-	</tr>
-	<tr>
-		<td><openmrs:message code="PersonAttributeType.editPrivilege"/></td>
-		<td>
-			<spring:bind path="personAttributeType.editPrivilege">
-				<select name="editPrivilege">
-					<option value=""></option>
-					<c:forEach items="${privileges}" var="privilege">
-						<option value="${privilege.privilege}" <c:if test="${privilege.privilege == status.value}">selected</c:if>>${privilege.privilege}</option>
-					</c:forEach>
-				</select>
-				<c:if test="${status.errorMessage != ''}"><span class="error">${status.errorMessage}</span></c:if>
-			</spring:bind>
-		</td>
-		<td><i><openmrs:message code="PersonAttributeType.editPrivilege.help"/></i></td>
-	</tr>	
-	<c:if test="${personAttributeType.creator != null}">
-		<tr>
-			<td><openmrs:message code="general.createdBy" /></td>
-			<td>
-				<c:out value="${personAttributeType.creator.personName}" /> -
-				<openmrs:formatDate date="${personAttributeType.dateCreated}" type="long" />
-			</td>
-		</tr>
-	</c:if>
-	<c:if test="${personAttributeType.changedBy != null}">
-		<tr>
-			<td><openmrs:message code="general.changedBy" /></td>
-			<td>
-				<c:out value="${personAttributeType.changedBy.personName}" /> -
-				<openmrs:formatDate date="${personAttributeType.dateChanged}" type="long" />
-			</td>
-		</tr>
-	</c:if>
-</table>
-<input type="hidden" name="personAttributeTypeId:int" value="${personAttributeType.personAttributeTypeId}">
-<br />
-<input type="submit" value="<openmrs:message code="PersonAttributeType.save"/>" name="save">
-</fieldset>
-</form>
-
-<br/>
-
-<c:if test="${not personAttributeType.retired && not empty personAttributeType.personAttributeTypeId}">
-	<form method="post">
-		<fieldset>
-			<h4><openmrs:message code="PersonAttributeType.retirePersonAttributeType"/></h4>
-			
-			<b><openmrs:message code="general.reason"/></b>
-			<input type="text" value="" size="40" name="retireReason" />
-			<spring:hasBindErrors name="personAttributeType">
-				<c:forEach items="${errors.allErrors}" var="error">
-					<c:if test="${error.code == 'retireReason'}"><span class="error"><openmrs:message code="${error.defaultMessage}" text="${error.defaultMessage}"/></span></c:if>
-				</c:forEach>
-			</spring:hasBindErrors>
-			<br/>
-			<input type="submit" value='<openmrs:message code="PersonAttributeType.retirePersonAttributeType"/>' name="retire"/>
-		</fieldset>
-	</form>
-</c:if>
-
-<br/>
-<c:if
-	test="${personAttributeType.retired == true && not empty personAttributeType.personAttributeTypeId}">
-	<openmrs:hasPrivilege privilege="Manage Person Attribute Types">
-		<form id="unretire" method="post" onsubmit="return confirmUnretire()">
-		<fieldset>
-		<h4><openmrs:message
-			code="PersonAttributeType.UnretirePersonAttributeType" /></h4>
-		<input type="submit"
-			value='<openmrs:message code="PersonAttributeType.UnretirePersonAttributeType"/>'
-			name="unretire" /></fieldset>
-		</form>
-	</openmrs:hasPrivilege>
-</c:if>
-<br />
-
-<c:if test="${not empty personAttributeType.personAttributeTypeId}">
-	<openmrs:hasPrivilege privilege="Purge Person Attribute Types">
-		<form id="purge" method="post" onsubmit="return confirmPurge()">
-			<fieldset>
-				<h4><openmrs:message code="PersonAttributeType.purgePersonAttributeType"/></h4>
-				<input type="submit" value='<openmrs:message code="PersonAttributeType.purgePersonAttributeType"/>' name="purge" />
-			</fieldset>
-		</form>
-	</openmrs:hasPrivilege>
-</c:if>
-
-<script type="text/javascript">
- document.forms[0].elements[0].focus();
-</script>
-
+<%@ include file="/WEB-INF/template/include.jsp" %>
+
+<openmrs:require privilege="Manage Person Attribute Types" otherwise="/login.htm" redirect="/admin/person/personAttributeType.form" />
+
+<%@ include file="/WEB-INF/template/header.jsp" %>
+<%@ include file="localHeader.jsp" %>
+
+<script type="text/javascript">
+
+	function confirmPurge() {
+		if (confirm("Are you sure you want to purge this object? It will be permanently removed from the system.")) {
+			return true;
+		} else {
+			return false;
+		}
+	}
+	
+	function confirmUnretire() {
+		var retVal = confirm('<openmrs:message code="PersonAttributeType.UnretirePersonAtrributeMessage"/>');
+		return retVal;
+	}
+	
+</script>
+
+<h2><openmrs:message code="PersonAttributeType.title"/></h2>
+
+<form method="post">
+<fieldset>
+<table>
+	<tr>
+		<td><openmrs:message code="general.name"/></td>
+		<td>
+			<spring:bind path="personAttributeType.name">
+				<input type="text" name="name" value="${status.value}" size="35" />
+				<c:if test="${status.errorMessage != ''}"><span class="error">${status.errorMessage}</span></c:if>
+			</spring:bind>
+		</td>
+	</tr>
+	<tr>
+		<td><openmrs:message code="PersonAttributeType.format"/></td>
+		<td>
+			<spring:bind path="personAttributeType.format">
+				<%-- This logic is here because java.util.Date should not be allowed, but existing entries may have that value, and it's impossible to fix that automatically. --%>
+				<c:set var="isJavaUtilDate" value='${status.value == "java.util.Date"}'/>
+				<select name="format">
+					<option value=""></option>
+					<c:forEach items="${formats}" var="format">
+						<option value="${format}" <c:if test="${format == status.value}">selected</c:if>>${format}</option>
+					</c:forEach>
+					<c:if test="${isJavaUtilDate}">
+						<option value="java.util.Date" selected="true">java.util.Date</option>
+					</c:if>
+				</select>
+				<c:if test="${status.errorMessage != ''}"><span class="error">${status.errorMessage}</span></c:if>
+				<c:if test="${isJavaUtilDate != ''}">
+					<br/>
+					<span class="error"><openmrs:message code="PersonAttributeType.java.util.Date.warning"/></span>
+				</c:if>
+			</spring:bind>
+		</td>
+		<td><i><openmrs:message code="PersonAttributeType.format.help"/></i></td>
+	</tr>
+	<tr>
+		<td><openmrs:message code="PersonAttributeType.foreignKey"/></td>
+		<td>
+			<spring:bind path="personAttributeType.foreignKey">
+				<input type="text" name="foreignKey" value="${status.value}" size="35" />
+				<c:if test="${status.errorMessage != ''}"><span class="error">${status.errorMessage}</span></c:if>
+			</spring:bind>
+		</td>
+		<td><i><openmrs:message code="PersonAttributeType.foreignKey.help"/></i></td>
+	</tr>
+	<tr>
+		<td><openmrs:message code="PersonAttributeType.searchable"/></td>
+		<td>
+			<spring:bind path="personAttributeType.searchable">
+				<input type="hidden" name="_${status.expression}">
+				<input type="checkbox" name="${status.expression}" 
+					   id="${status.expression}" 
+					   <c:if test="${status.value == true}">checked</c:if> 
+				/>
+			</spring:bind>
+		</td>
+		<td><i><openmrs:message code="PersonAttributeType.searchable.help"/></i></td>
+	</tr>
+	<tr>
+		<td valign="top"><openmrs:message code="general.description"/></td>
+		<td valign="top">
+			<spring:bind path="personAttributeType.description">
+				<textarea name="description" rows="3" cols="40">${status.value}</textarea>
+				<c:if test="${status.errorMessage != ''}"><span class="error">${status.errorMessage}</span></c:if>
+			</spring:bind>
+		</td>
+	</tr>
+	<tr>
+		<td><openmrs:message code="PersonAttributeType.editPrivilege"/></td>
+		<td>
+			<spring:bind path="personAttributeType.editPrivilege">
+				<select name="editPrivilege">
+					<option value=""></option>
+					<c:forEach items="${privileges}" var="privilege">
+						<option value="${privilege.privilege}" <c:if test="${privilege.privilege == status.value}">selected</c:if>>${privilege.privilege}</option>
+					</c:forEach>
+				</select>
+				<c:if test="${status.errorMessage != ''}"><span class="error">${status.errorMessage}</span></c:if>
+			</spring:bind>
+		</td>
+		<td><i><openmrs:message code="PersonAttributeType.editPrivilege.help"/></i></td>
+	</tr>	
+	<c:if test="${personAttributeType.creator != null}">
+		<tr>
+			<td><openmrs:message code="general.createdBy" /></td>
+			<td>
+				${personAttributeType.creator.personName} -
+				<openmrs:formatDate date="${personAttributeType.dateCreated}" type="long" />
+			</td>
+		</tr>
+	</c:if>
+	<c:if test="${personAttributeType.changedBy != null}">
+		<tr>
+			<td><openmrs:message code="general.changedBy" /></td>
+			<td>
+				${personAttributeType.changedBy.personName} -
+				<openmrs:formatDate date="${personAttributeType.dateChanged}" type="long" />
+			</td>
+		</tr>
+	</c:if>
+</table>
+<input type="hidden" name="personAttributeTypeId:int" value="${personAttributeType.personAttributeTypeId}">
+<br />
+<input type="submit" value="<openmrs:message code="PersonAttributeType.save"/>" name="save">
+</fieldset>
+</form>
+
+<br/>
+
+<c:if test="${not personAttributeType.retired && not empty personAttributeType.personAttributeTypeId}">
+	<form method="post">
+		<fieldset>
+			<h4><openmrs:message code="PersonAttributeType.retirePersonAttributeType"/></h4>
+			
+			<b><openmrs:message code="general.reason"/></b>
+			<input type="text" value="" size="40" name="retireReason" />
+			<spring:hasBindErrors name="personAttributeType">
+				<c:forEach items="${errors.allErrors}" var="error">
+					<c:if test="${error.code == 'retireReason'}"><span class="error"><openmrs:message code="${error.defaultMessage}" text="${error.defaultMessage}"/></span></c:if>
+				</c:forEach>
+			</spring:hasBindErrors>
+			<br/>
+			<input type="submit" value='<openmrs:message code="PersonAttributeType.retirePersonAttributeType"/>' name="retire"/>
+		</fieldset>
+	</form>
+</c:if>
+
+<br/>
+<c:if
+	test="${personAttributeType.retired == true && not empty personAttributeType.personAttributeTypeId}">
+	<openmrs:hasPrivilege privilege="Manage Person Attribute Types">
+		<form id="unretire" method="post" onsubmit="return confirmUnretire()">
+		<fieldset>
+		<h4><openmrs:message
+			code="PersonAttributeType.UnretirePersonAttributeType" /></h4>
+		<input type="submit"
+			value='<openmrs:message code="PersonAttributeType.UnretirePersonAttributeType"/>'
+			name="unretire" /></fieldset>
+		</form>
+	</openmrs:hasPrivilege>
+</c:if>
+<br />
+
+<c:if test="${not empty personAttributeType.personAttributeTypeId}">
+	<openmrs:hasPrivilege privilege="Purge Person Attribute Types">
+		<form id="purge" method="post" onsubmit="return confirmPurge()">
+			<fieldset>
+				<h4><openmrs:message code="PersonAttributeType.purgePersonAttributeType"/></h4>
+				<input type="submit" value='<openmrs:message code="PersonAttributeType.purgePersonAttributeType"/>' name="purge" />
+			</fieldset>
+		</form>
+	</openmrs:hasPrivilege>
+</c:if>
+
+<script type="text/javascript">
+ document.forms[0].elements[0].focus();
+</script>
+
 <%@ include file="/WEB-INF/template/footer.jsp" %>