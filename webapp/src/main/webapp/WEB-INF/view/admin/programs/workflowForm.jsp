--- conflicted
+++ resolved
@@ -1,368 +1,235 @@
-<%@ include file="/WEB-INF/template/include.jsp" %>
-
-<openmrs:require privilege="Manage Programs" otherwise="/login.htm" redirect="/admin/programs/program.form" />
-
-<%@ include file="/WEB-INF/template/header.jsp" %>
-<%@ include file="localHeader.jsp" %>
-
-<openmrs:htmlInclude file="/scripts/dojo/dojo.js" />
-<openmrs:htmlInclude file="/dwr/util.js" />
-<style>
-<<<<<<< HEAD
-.statesToRetire, .statesToDelete {
-	border: 1px solid #009d8e;
-    padding: 0px 7px;
-    margin: 0px 2px;
-=======
-.statesToRetire {
-	width: 50px;
-	border: 1px solid #009d8e;
->>>>>>> 72bbfe03
-}
-</style>
-<script type="text/javascript">
-	var displayedStates = new Array();
-	var idToNameMap = new Array();
-	var retiredStates = new Array();
-<<<<<<< HEAD
-    var deletedStates = new Array();
-	var allStates= new Array();
-=======
-	var allSates= new Array();
->>>>>>> 72bbfe03
-	var activeStates=new Array();
-	var isActiveDisplay=true;
-	dojo.require("dojo.widget.openmrs.ConceptSearch");
-	dojo.require("dojo.widget.openmrs.OpenmrsPopup");
-
-	dojo.addOnLoad( function() {
-		dojo.event.topic.subscribe("cSearch/select",
-			function(msg) {
-				idToNameMap[msg.objs[0].conceptId] = msg.objs[0].name;
-				addState(msg.objs[0].conceptId, false, false);
-			}
-		);
-	});
-
-	function refreshStateTable() {
-		dwr.util.removeAllRows('stateTable');
-		if (displayedStates.length != 0) {
-			dwr.util.addRows('stateTable', displayedStates, [
-					function (st) { return getIdToNameMap(st[0]); },
-					function (st) { return '<input type="checkbox" id="initial_' + st[0] + '" ' + (st[1] ? 'checked' : '') + '/>'; },
-					function (st) { return '<input type="checkbox" id="terminal_' + st[0] + '" ' + (st[2] ? 'checked' : '') + '/>'; },
-<<<<<<< HEAD
-					function (st) { return getButton(st[0]); },
-                    function (st) { return getDeleteButton(st[0]); }
-=======
-					function (st) { return getButton(st[0]); }
->>>>>>> 72bbfe03
-				], { escapeHtml:false });
-		} else {
-			dwr.util.addRows('stateTable', ['<openmrs:message code="general.none"/>'], [
-					function(s) { return s;}
-				], { escapeHtml:false });
-		}
-	}
-<<<<<<< HEAD
-
-=======
-	
->>>>>>> 72bbfe03
-	function retireState(conceptId) {
-		for (var i = 0; i < activeStates.length; ++i) {
-			if (activeStates[i][0] == conceptId) {
-				var x=window.confirm("<openmrs:message code='State.retire.confirmation'/>")
-				if (x) {
-					retiredStates.push(activeStates[i]);
-					activeStates.splice(i,1);
-					if(isActiveDisplay){
-						displayedStates=activeStates;
-					}else{
-<<<<<<< HEAD
-						displayedStates=allStates;
-					}
-
-=======
-						displayedStates=allSates;
-						
-					}
-					
->>>>>>> 72bbfe03
-					refreshStateTable();
-				}
-			}
-		}
-	}
-<<<<<<< HEAD
-
-=======
-	
->>>>>>> 72bbfe03
-	function unretireState(conceptId) {
-		for (var i = 0; i < retiredStates.length; ++i) {
-			if (retiredStates[i][0] == conceptId) {
-				var x=window.confirm("<openmrs:message code='State.unretire.confirmation'/>")
-				if (x) {
-					activeStates.push(retiredStates[i]);
-					retiredStates.splice(i,1);
-					refreshStateTable();
-				}
-			}
-		}
-	}
-<<<<<<< HEAD
-
-    function deleteState(conceptId) {
-        for (var i = 0; i < activeStates.length; ++i) {
-            if (activeStates[i][0] == conceptId) {
-                var x=window.confirm("<openmrs:message code='State.delete.confirmation'/>")
-                if (x) {
-                    deletedStates.push(activeStates[i]);
-                    activeStates.splice(i,1);
-                    if(isActiveDisplay){
-                        displayedStates=activeStates;
-                    }else{
-                        displayedStates=allStates;
-                    }
-                    refreshStateTable();
-                }
-            }
-        }
-    }
-
-	function getIdToNameMap(conceptId){
-
-		if(isStateRetired(conceptId)){
-
-			return '<strike>'+idToNameMap[conceptId]+'</strike>';
-		 } else {
-            return idToNameMap[conceptId];
-		 }
-    }
-function getButton(conceptId){
-	    if(isStateRetired(conceptId)){
-
-		return '<input type="button" class="statesToRetire" value="<openmrs:message code="general.unretire"/>" onclick="unretireState('+conceptId+')"/>';
-	 }else{
-
-	    return '<input type="button" class="statesToRetire" value="<openmrs:message code="general.retire"/>" onclick="retireState('+conceptId+')"/>';
-
-	 }
-}
-
-
-function getDeleteButton(conceptId){
-    return '<input type="button" class="statesToDelete" value="<openmrs:message code="general.void"/>" onclick="deleteState('+conceptId+')"/>';
-=======
-	
-	function getIdToNameMap(conceptId){
-		
-		if(isStateRetired(conceptId)){
-			
-			return '<strike>'+idToNameMap[conceptId]+'</strike>';
-		 }else{
-			 
-			 return idToNameMap[conceptId];
-
-		 } 
-		
-	
-}
-function getButton(conceptId){
-	if(isStateRetired(conceptId)){
-		
-		return '<input type="button" class="statesToRetire" value="<openmrs:message code="general.unretire"/>" onclick="unretireState('+conceptId+')"}/>';
-	 }else{
-		 
-	    return '<input type="button" class="statesToRetire" value="<openmrs:message code="general.retire"/>" onclick="retireState('+conceptId+')"}/>';
-
-	 }
-	
->>>>>>> 72bbfe03
-}
-
-function isStateRetired(conceptId){
-	for(var i = 0; i < retiredStates.length;++i){
-		if(conceptId==retiredStates[i][0]){
-			return true;
-		}
-<<<<<<< HEAD
-
-=======
-		
->>>>>>> 72bbfe03
-	}
-}
-	function toggleStatesVisibility(){
-	if(isActiveDisplay){
-	activeStates=displayedStates;
-<<<<<<< HEAD
-	displayedStates=allStates;
-=======
-	displayedStates=allSates;
->>>>>>> 72bbfe03
-	refreshStateTable();
-		isActiveDisplay=false;
-	}else{
-		displayedStates=activeStates;
-		refreshStateTable();
-		isActiveDisplay=true;
-	}
-<<<<<<< HEAD
-
-	}
-
-=======
-		
-	}
-	
->>>>>>> 72bbfe03
-	function initialiseStateTable(){
-		isActiveDisplay=false;
-		activeStates=displayedStates;
-		toggleStatesVisibility();
-	}
-<<<<<<< HEAD
-
-	function addState(conceptId, isInitial, isTerminal) {
-		for (var i = 0; i < allStates.length; ++i)
-			if (allStates[i][0] == conceptId) {
-=======
-	
-	function addState(conceptId, isInitial, isTerminal) {
-		for (var i = 0; i < allSates.length; ++i)
-			if (allSates[i][0] == conceptId) {
->>>>>>> 72bbfe03
-				window.alert("<openmrs:message code='State.error.name.duplicate'/>");
-				return;
-			}
-		if(isActiveDisplay){
-			displayedStates.push([ conceptId, isInitial, isTerminal ]);
-<<<<<<< HEAD
-			allStates.push([ conceptId, isInitial, isTerminal ]);
-=======
-			allSates.push([ conceptId, isInitial, isTerminal ]);
->>>>>>> 72bbfe03
-
-		}else{
-			activeStates.push([ conceptId, isInitial, isTerminal ]);
-			displayedStates.push([ conceptId, isInitial, isTerminal ]);
-		}
-refreshStateTable();
-	}
-
-	function handleAddState() {
-		var popup = dojo.widget.manager.getWidgetById("conceptSelection")
-		var conceptId = popup.hiddenInputNode.value;
-		popup.hiddenInputNode.value = '';
-		popup.displayNode.innerHTML = '';
-		addState(conceptId, false, false);
-	}
-
-	function handleSave() {
-		displayedStates=activeStates;
-		var tmp = "";
-<<<<<<< HEAD
-        var toDelete = "";
-		for (var i = 0; i < displayedStates.length; ++i) {
-			var conceptId = displayedStates[i][0];
-			var isInitial = jQuery('#initial_' + conceptId).is(':checked');
-			var isTerminal = jQuery('#terminal_' + conceptId).is(':checked');
-=======
-		for (var i = 0; i < displayedStates.length; ++i) {
-			var conceptId = displayedStates[i][0];
-			var isInitial = $('initial_' + conceptId).checked;
-			var isTerminal = $('terminal_' + conceptId).checked;
->>>>>>> 72bbfe03
-			tmp += conceptId + ",";
-			tmp += isInitial + ",";
-			tmp += isTerminal + "|";
-		}
-
-        for (var i = 0; iLen = deletedStates.length, i < iLen; ++i) {
-            var conceptId = deletedStates[i][0];
-            toDelete += conceptId;
-            toDelete += "|";
-        }
-
-		jQuery('#statesToSubmit').val(tmp);
-        jQuery('#statesToDelete').val(toDelete);
-		jQuery('#theForm').submit();
-	}
-</script>
-
-<h3>
-	<openmrs_tag:concept conceptId="${workflow.program.concept.conceptId}"/>
-	-
-	<openmrs_tag:concept conceptId="${workflow.concept.conceptId}"/>
-</h3>
-
-<spring:hasBindErrors name="workflow">
-<<<<<<< HEAD
-	<openmrs:message htmlEscape="false" code="fix.error"/>
-=======
-	<openmrs:message code="fix.error"/>
->>>>>>> 72bbfe03
-	<br />
-</spring:hasBindErrors>
-
-<b class="boxHeader"> <a style="display: block; float: right"
-	href="#" onClick="toggleStatesVisibility();"> <openmrs:message
-			code="general.toggle.retired" /> </a> <openmrs:message
-		code="State.list.title" /> </b>
-
-<form method="post" id="theForm">
-	<table>
-		<thead>
-			<tr>
-				<th><openmrs:message code="State.state"/></th>
-				<th><openmrs:message code="State.initial"/>?</th>
-				<th><openmrs:message code="State.terminal"/>?</th>
-			</tr>
-		</thead>
-		<tbody id="stateTable">
-			<tr><td colspan="3"><openmrs:message code="general.none" /></td></tr>
-		</tbody>
-		<tbody>
-			<tr>
-				<td colspan="3" align="center">
-					<div dojoType="ConceptSearch" widgetId="cSearch" conceptId="" showVerboseListing="false" conceptClasses="State"></div>
-					<div dojoType="OpenmrsPopup" widgetId="conceptSelection" hiddenInputName="conceptId" searchWidget="cSearch" searchTitle='<openmrs:message code="Concept.find" />' changeButtonValue='<openmrs:message code="general.add"/>'></div>
-				</td>
-			</tr>
-		</tbody>
-	</table>
-	<input type="hidden" id="statesToSubmit" name="newStates" />
-<<<<<<< HEAD
-    <input type="hidden" id="statesToDelete" name="deleteStates" />
-=======
->>>>>>> 72bbfe03
-	<input type="button" onClick="handleSave()" value="<openmrs:message code="general.save" />" />
-</form>
-
-<script type="text/javascript">
-<c:forEach var="state" items="${workflow.states}">
-idToNameMap[${state.concept.conceptId}] = '<openmrs:concept conceptId="${state.concept.conceptId}" nameVar="n" var="v" numericVar="nv">${n.name}</openmrs:concept>';
-<<<<<<< HEAD
-allStates.push([ ${state.concept.conceptId}, ${state.initial}, ${state.terminal} ]);
-=======
-allSates.push([ ${state.concept.conceptId}, ${state.initial}, ${state.terminal} ]);
->>>>>>> 72bbfe03
-	<c:if test="${!state.retired}">
-	displayedStates.push([ ${state.concept.conceptId}, ${state.initial}, ${state.terminal} ]);
-</c:if>
-<c:if test="${state.retired}">
-var conceptId=${state.concept.conceptId};
-retiredStates.push([ ${state.concept.conceptId}, ${state.initial}, ${state.terminal} ]);
-</c:if>
-</c:forEach>
-initialiseStateTable();
-refreshStateTable();
-<<<<<<< HEAD
-
-=======
->>>>>>> 72bbfe03
-</script>
-
-<%@ include file="/WEB-INF/template/footer.jsp" %>
+<%@ include file="/WEB-INF/template/include.jsp" %>
+
+<openmrs:require privilege="Manage Programs" otherwise="/login.htm" redirect="/admin/programs/program.form" />
+
+<%@ include file="/WEB-INF/template/header.jsp" %>
+<%@ include file="localHeader.jsp" %>
+
+<openmrs:htmlInclude file="/scripts/dojo/dojo.js" />
+<openmrs:htmlInclude file="/dwr/util.js" />
+<style>
+.statesToRetire {
+	width: 50px;
+	border: 1px solid #009d8e;
+}
+</style>
+<script type="text/javascript">
+	var displayedStates = new Array();
+	var idToNameMap = new Array();
+	var retiredStates = new Array();
+	var allSates= new Array();
+	var activeStates=new Array();
+	var isActiveDisplay=true;
+	dojo.require("dojo.widget.openmrs.ConceptSearch");
+	dojo.require("dojo.widget.openmrs.OpenmrsPopup");
+
+	dojo.addOnLoad( function() {
+		dojo.event.topic.subscribe("cSearch/select", 
+			function(msg) {
+				idToNameMap[msg.objs[0].conceptId] = msg.objs[0].name;
+				addState(msg.objs[0].conceptId, false, false);
+			}
+		);
+	});
+
+	function refreshStateTable() {
+		dwr.util.removeAllRows('stateTable');
+		if (displayedStates.length != 0) {
+			dwr.util.addRows('stateTable', displayedStates, [
+					function (st) { return getIdToNameMap(st[0]); },
+					function (st) { return '<input type="checkbox" id="initial_' + st[0] + '" ' + (st[1] ? 'checked' : '') + '/>'; },
+					function (st) { return '<input type="checkbox" id="terminal_' + st[0] + '" ' + (st[2] ? 'checked' : '') + '/>'; },
+					function (st) { return getButton(st[0]); }
+				], { escapeHtml:false });
+		} else {
+			dwr.util.addRows('stateTable', ['<openmrs:message code="general.none"/>'], [
+					function(s) { return s;}
+				], { escapeHtml:false });
+		}
+	}
+	
+	function retireState(conceptId) {
+		for (var i = 0; i < activeStates.length; ++i) {
+			if (activeStates[i][0] == conceptId) {
+				var x=window.confirm("<openmrs:message code='State.retire.confirmation'/>")
+				if (x) {
+					retiredStates.push(activeStates[i]);
+					activeStates.splice(i,1);
+					if(isActiveDisplay){
+						displayedStates=activeStates;
+					}else{
+						displayedStates=allSates;
+						
+					}
+					
+					refreshStateTable();
+				}
+			}
+		}
+	}
+	
+	function unretireState(conceptId) {
+		for (var i = 0; i < retiredStates.length; ++i) {
+			if (retiredStates[i][0] == conceptId) {
+				var x=window.confirm("<openmrs:message code='State.unretire.confirmation'/>")
+				if (x) {
+					activeStates.push(retiredStates[i]);
+					retiredStates.splice(i,1);
+					refreshStateTable();
+				}
+			}
+		}
+	}
+	
+	function getIdToNameMap(conceptId){
+		
+		if(isStateRetired(conceptId)){
+			
+			return '<strike>'+idToNameMap[conceptId]+'</strike>';
+		 }else{
+			 
+			 return idToNameMap[conceptId];
+
+		 } 
+		
+	
+}
+function getButton(conceptId){
+	if(isStateRetired(conceptId)){
+		
+		return '<input type="button" class="statesToRetire" value="<openmrs:message code="general.unretire"/>" onclick="unretireState('+conceptId+')"}/>';
+	 }else{
+		 
+	    return '<input type="button" class="statesToRetire" value="<openmrs:message code="general.retire"/>" onclick="retireState('+conceptId+')"}/>';
+
+	 }
+	
+}
+
+function isStateRetired(conceptId){
+	for(var i = 0; i < retiredStates.length;++i){
+		if(conceptId==retiredStates[i][0]){
+			return true;
+		}
+		
+	}
+}
+	function toggleStatesVisibility(){
+	if(isActiveDisplay){
+	activeStates=displayedStates;
+	displayedStates=allSates;
+	refreshStateTable();
+		isActiveDisplay=false;
+	}else{
+		displayedStates=activeStates;
+		refreshStateTable();
+		isActiveDisplay=true;
+	}
+		
+	}
+	
+	function initialiseStateTable(){
+		isActiveDisplay=false;
+		activeStates=displayedStates;
+		toggleStatesVisibility();
+	}
+	
+	function addState(conceptId, isInitial, isTerminal) {
+		for (var i = 0; i < allSates.length; ++i)
+			if (allSates[i][0] == conceptId) {
+				window.alert("<openmrs:message code='State.error.name.duplicate'/>");
+				return;
+			}
+		if(isActiveDisplay){
+			displayedStates.push([ conceptId, isInitial, isTerminal ]);
+			allSates.push([ conceptId, isInitial, isTerminal ]);
+
+		}else{
+			activeStates.push([ conceptId, isInitial, isTerminal ]);
+			displayedStates.push([ conceptId, isInitial, isTerminal ]);
+		}
+refreshStateTable();
+	}
+	
+	function handleAddState() {
+		var popup = dojo.widget.manager.getWidgetById("conceptSelection")
+		var conceptId = popup.hiddenInputNode.value;
+		popup.hiddenInputNode.value = '';
+		popup.displayNode.innerHTML = '';
+		addState(conceptId, false, false);
+	}
+	
+	function handleSave() {
+		displayedStates=activeStates;
+		var tmp = "";
+		for (var i = 0; i < displayedStates.length; ++i) {
+			var conceptId = displayedStates[i][0];
+			var isInitial = $('initial_' + conceptId).checked;
+			var isTerminal = $('terminal_' + conceptId).checked;
+			tmp += conceptId + ",";
+			tmp += isInitial + ",";
+			tmp += isTerminal + "|";
+		}
+		$('statesToSubmit').value = tmp;
+		$('theForm').submit();
+	}
+</script>
+
+<h3>
+	<openmrs_tag:concept conceptId="${workflow.program.concept.conceptId}"/>
+	-
+	<openmrs_tag:concept conceptId="${workflow.concept.conceptId}"/>
+</h3>
+
+<spring:hasBindErrors name="workflow">
+	<openmrs:message code="fix.error"/>
+	<br />
+</spring:hasBindErrors>
+
+<b class="boxHeader"> <a style="display: block; float: right"
+	href="#" onClick="toggleStatesVisibility();"> <openmrs:message
+			code="general.toggle.retired" /> </a> <openmrs:message
+		code="State.list.title" /> </b>
+
+<form method="post" id="theForm">
+	<table>
+		<thead>
+			<tr>
+				<th><openmrs:message code="State.state"/></th>
+				<th><openmrs:message code="State.initial"/>?</th>
+				<th><openmrs:message code="State.terminal"/>?</th>
+			</tr>
+		</thead>
+		<tbody id="stateTable">
+			<tr><td colspan="3"><openmrs:message code="general.none" /></td></tr>
+		</tbody>
+		<tbody>
+			<tr>
+				<td colspan="3" align="center">
+					<div dojoType="ConceptSearch" widgetId="cSearch" conceptId="" showVerboseListing="false" conceptClasses="State"></div>
+					<div dojoType="OpenmrsPopup" widgetId="conceptSelection" hiddenInputName="conceptId" searchWidget="cSearch" searchTitle='<openmrs:message code="Concept.find" />' changeButtonValue='<openmrs:message code="general.add"/>'></div>
+				</td>
+			</tr>
+		</tbody>
+	</table>
+	<input type="hidden" id="statesToSubmit" name="newStates" />
+	<input type="button" onClick="handleSave()" value="<openmrs:message code="general.save" />" />
+</form>
+
+<script type="text/javascript">
+<c:forEach var="state" items="${workflow.states}">
+idToNameMap[${state.concept.conceptId}] = '<openmrs:concept conceptId="${state.concept.conceptId}" nameVar="n" var="v" numericVar="nv">${n.name}</openmrs:concept>';
+allSates.push([ ${state.concept.conceptId}, ${state.initial}, ${state.terminal} ]);
+	<c:if test="${!state.retired}">
+	displayedStates.push([ ${state.concept.conceptId}, ${state.initial}, ${state.terminal} ]);
+</c:if>
+<c:if test="${state.retired}">
+var conceptId=${state.concept.conceptId};
+retiredStates.push([ ${state.concept.conceptId}, ${state.initial}, ${state.terminal} ]);
+</c:if>
+</c:forEach>
+initialiseStateTable();
+refreshStateTable();
+</script>
+
+<%@ include file="/WEB-INF/template/footer.jsp" %>