--- conflicted
+++ resolved
@@ -1,218 +1,210 @@
-<%@ include file="/WEB-INF/template/include.jsp" %>
-
-<openmrs:require privilege="Manage Programs" otherwise="/login.htm" redirect="/admin/programs/program.form" />
-
-<%@ include file="/WEB-INF/template/header.jsp" %>
-<%@ include file="localHeader.jsp" %>
-
-<openmrs:htmlInclude file="/scripts/dojo/dojo.js" />
-<openmrs:htmlInclude file="/dwr/util.js" />
-
-<script type="text/javascript">
-	var idToNameMap = new Array();
-	
-	dojo.require("dojo.widget.openmrs.ConceptSearch");
-	dojo.require("dojo.widget.openmrs.OpenmrsPopup");
-
-    dojo.addOnLoad( function() {
-		dojo.event.topic.subscribe("oSearch/select",
-			function(msg) {
-				var popup = dojo.widget.manager.getWidgetById("outcomeConceptSelection");
-				popup.hiddenInputNode.value = msg.objs[0].conceptId;
-				popup.displayNode.innerHTML = msg.objs[0].name;
-			}
-		);
-	});
-	dojo.addOnLoad( function() {
-		dojo.event.topic.subscribe("cSearch/select",
-			function(msg) {
-				var popup = dojo.widget.manager.getWidgetById("conceptSelection");
-				popup.hiddenInputNode.value = msg.objs[0].conceptId;
-				popup.displayNode.innerHTML = msg.objs[0].name;
-			}
-		);
-	});
-	dojo.addOnLoad( function() {
-		dojo.event.topic.subscribe("wfSearch/select", 
-			function(msg) {
-				idToNameMap[msg.objs[0].conceptId] = msg.objs[0].name;
-				addWorkflow(msg.objs[0].conceptId);
-			}
-		);	
-	});
-
-	function helper(value) {
-		var values = value.split(" ");
-		for (var i = 0; i < values.length; ++i) {
-			if (values[i] == '') {
-				values.splice(i, 1);
-				--i;
-			}
-		}
-		return values;
-	}
-	
-	function cleanupWorkflowsValue() {
-		var value = $j('#workflowsValue').val();
-		if (value == '' || value == 'null') value = ':';
-		$j('#workflowsValue').val(value);
-	}
-	
-	function addWorkflow(conceptId) {
-		$j('#workflowsValue').val($j('#workflowsValue').val() + ' ' + conceptId);
-		refreshWorkflowsDisplay();
-	}
-	
-	function removeWorkflow(conceptId) {
-		var value = $j('#workflowsValue').val();
-		if (value == '' || value == 'null') value = ':';
-		var progId = value.substring(0, value.indexOf(":"));
-		value = value.substring(value.indexOf(":") + 1);
-		var values = helper(value);
-		var ret = progId + ':';
-		for (var i = 0; i < values.length; ++i) {
-			if (values[i] != conceptId) {
-				ret += values[i] + ' ';
-			}
-		}
-		$j('#workflowsValue').val(ret);
-		refreshWorkflowsDisplay();
-	}
-	
-	function refreshWorkflowsDisplay() {
-		var tableId = 'workflowsDisplay';
-		var value = $j('#workflowsValue').val();
-		value = value.substring(value.indexOf(":") + 1);
-		values = helper(value);
-		dwr.util.removeAllRows(tableId);
-		dwr.util.addRows(tableId, values, [
-				function(id) { return idToNameMap[id]; },
-				function(id) { return '<a href="javascript:removeWorkflow(' + id + ')">[x]</a>';},
-			], {escapeHtml: false});
-	}
-</script>
-
-<h2><openmrs:message code="Program.addEdit.title"/></h2>
-
-<spring:hasBindErrors name="program">
-<<<<<<< HEAD
-	<openmrs:message htmlEscape="false" code="fix.error"/>
-=======
-	<openmrs:message code="fix.error"/>
->>>>>>> 72bbfe03
-	<br />
-</spring:hasBindErrors>
-
-<form method="post" id="theForm">
-<table>
-	<tr>
-		<th><openmrs:message code="general.name"/></th>
-		<td>
-			<spring:bind path="program.name">
-				<input type="text" name="${status.expression}" value="${status.value}" size="35" />
-				<c:if test="${status.errorMessage != ''}"><span class="error">${status.errorMessage}</span></c:if>
-			</spring:bind>
-		</td>
-	</tr>
-	<tr>
-		<th><openmrs:message code="general.description"/></th>
-		<td>
-			<spring:bind path="program.description">
-				<input type="text" name="${status.expression}" value="${status.value}" size="35" />
-				<c:if test="${status.errorMessage != ''}"><span class="error">${status.errorMessage}</span></c:if>
-			</spring:bind>
-		</td>
-	</tr>
-	<tr>
-		<th><openmrs:message code="Program.concept"/></th>
-		<td>
-			<spring:bind path="program.concept">
-				<div dojoType="ConceptSearch" widgetId="cSearch" conceptId="${status.value}" showVerboseListing="false" conceptClasses="Program"></div>
-				<div dojoType="OpenmrsPopup" widgetId="conceptSelection" hiddenInputName="${status.expression}" searchWidget="cSearch" searchTitle='<openmrs:message code="Concept.find" />'></div>
-							
-				<c:if test="${status.errorMessage != ''}">
-					<span class="error">
-						${status.errorMessage}
-					</span>
-				</c:if>
-			</spring:bind>
-		</td>
-	</tr>
-	<tr>
-		<td></td>
-		<td><openmrs:message code="Program.conceptHint"/></td>
-	</tr>
-	<tr>
-		<th valign="top"><openmrs:message code="general.retired"/>?</th>
-		<td valign="top">
-			<spring:bind path="program.retired">
-				<select name="${status.expression}">
-					<option value="false" <c:if test="${status.value == false}">selected</c:if>><openmrs:message code="general.no"/></option>
-					<option value="true" <c:if test="${status.value == true}">selected</c:if>><openmrs:message code="general.yes"/></option>
-				</select>
-				<c:if test="${status.errorMessage != ''}">
-					<span class="error">${status.errorMessage}</span>
-				</c:if>
-			</spring:bind>
-		</td>
-	</tr>
-	<tr id="workflowSetRow">
-		<th valign="top"><openmrs:message code="Program.workflows" /></th>
-		<td valign="top">
-			<spring:bind path="program.allWorkflows">
-				<input type="hidden" name="${status.expression}" id="workflowsValue" value="${status.value}" />
-				<c:if test="${status.errorMessage != ''}">
-					<span class="error">
-						${status.errorMessage}
-					</span>
-				</c:if>
-			</spring:bind>
-			
-			<table id="workflowsDisplay">
-			</table>
-
-			<div dojoType="ConceptSearch" widgetId="wfSearch" showVerboseListing="false" conceptClasses="Workflow"></div>
-			<div dojoType="OpenmrsPopup" widgetId="conceptSelection2" hiddenInputName="notUsed" searchWidget="wfSearch" searchTitle='<openmrs:message code="Concept.find" />' changeButtonValue='<openmrs:message code="general.add"/>'></div>
-			
-		</td>
-	</tr>
-    <tr>
-		<th><openmrs:message code="Program.outcomes"/></th>
-		<td>
-			<spring:bind path="program.outcomesConcept">
-				<div dojoType="ConceptSearch" widgetId="oSearch" conceptId="${status.value}" showVerboseListing="false" conceptClasses="Program"></div>
-				<div dojoType="OpenmrsPopup" widgetId="outcomeConceptSelection" hiddenInputName="${status.expression}" searchWidget="oSearch" searchTitle='<openmrs:message code="Concept.find" />'></div>
-
-				<c:if test="${status.errorMessage != ''}">
-					<span class="error">
-						${status.errorMessage}
-					</span>
-				</c:if>
-			</spring:bind>
-		</td>
-	</tr>
-</table>
-<br />
-<<<<<<< HEAD
-<input type="submit" value='<openmrs:message code="Program.save"/>' onClick="jQuery('#theForm').submit()" />
-=======
-<input type="submit" value='<openmrs:message code="Program.save"/>' onClick="$('theForm').submit()" />
->>>>>>> 72bbfe03
-</form>
-
-<script type="text/javascript">
-	cleanupWorkflowsValue();
-	<c:forEach var="workflow" items="${program.allWorkflows}">
-		<c:choose>
-		<c:when test="${!workflow.retired}">
-			idToNameMap[${workflow.concept.conceptId}] = '<openmrs:concept conceptId="${workflow.concept.conceptId}" nameVar="n" var="v" numericVar="nv">${n.name}</openmrs:concept>';
-		</c:when>
-		<c:otherwise>
-			removeWorkflow(${workflow.concept.conceptId});
-		</c:otherwise>
-		</c:choose>
-	</c:forEach>
-	refreshWorkflowsDisplay();
-</script>
-
-<%@ include file="/WEB-INF/template/footer.jsp" %>
+<%@ include file="/WEB-INF/template/include.jsp" %>
+
+<openmrs:require privilege="Manage Programs" otherwise="/login.htm" redirect="/admin/programs/program.form" />
+
+<%@ include file="/WEB-INF/template/header.jsp" %>
+<%@ include file="localHeader.jsp" %>
+
+<openmrs:htmlInclude file="/scripts/dojo/dojo.js" />
+<openmrs:htmlInclude file="/dwr/util.js" />
+
+<script type="text/javascript">
+	var idToNameMap = new Array();
+	
+	dojo.require("dojo.widget.openmrs.ConceptSearch");
+	dojo.require("dojo.widget.openmrs.OpenmrsPopup");
+
+    dojo.addOnLoad( function() {
+		dojo.event.topic.subscribe("oSearch/select",
+			function(msg) {
+				var popup = dojo.widget.manager.getWidgetById("outcomeConceptSelection");
+				popup.hiddenInputNode.value = msg.objs[0].conceptId;
+				popup.displayNode.innerHTML = msg.objs[0].name;
+			}
+		);
+	});
+	dojo.addOnLoad( function() {
+		dojo.event.topic.subscribe("cSearch/select",
+			function(msg) {
+				var popup = dojo.widget.manager.getWidgetById("conceptSelection");
+				popup.hiddenInputNode.value = msg.objs[0].conceptId;
+				popup.displayNode.innerHTML = msg.objs[0].name;
+			}
+		);
+	});
+	dojo.addOnLoad( function() {
+		dojo.event.topic.subscribe("wfSearch/select", 
+			function(msg) {
+				idToNameMap[msg.objs[0].conceptId] = msg.objs[0].name;
+				addWorkflow(msg.objs[0].conceptId);
+			}
+		);	
+	});
+
+	function helper(value) {
+		var values = value.split(" ");
+		for (var i = 0; i < values.length; ++i) {
+			if (values[i] == '') {
+				values.splice(i, 1);
+				--i;
+			}
+		}
+		return values;
+	}
+	
+	function cleanupWorkflowsValue() {
+		var value = $j('#workflowsValue').val();
+		if (value == '' || value == 'null') value = ':';
+		$j('#workflowsValue').val(value);
+	}
+	
+	function addWorkflow(conceptId) {
+		$j('#workflowsValue').val($j('#workflowsValue').val() + ' ' + conceptId);
+		refreshWorkflowsDisplay();
+	}
+	
+	function removeWorkflow(conceptId) {
+		var value = $j('#workflowsValue').val();
+		if (value == '' || value == 'null') value = ':';
+		var progId = value.substring(0, value.indexOf(":"));
+		value = value.substring(value.indexOf(":") + 1);
+		var values = helper(value);
+		var ret = progId + ':';
+		for (var i = 0; i < values.length; ++i) {
+			if (values[i] != conceptId) {
+				ret += values[i] + ' ';
+			}
+		}
+		$j('#workflowsValue').val(ret);
+		refreshWorkflowsDisplay();
+	}
+	
+	function refreshWorkflowsDisplay() {
+		var tableId = 'workflowsDisplay';
+		var value = $j('#workflowsValue').val();
+		value = value.substring(value.indexOf(":") + 1);
+		values = helper(value);
+		dwr.util.removeAllRows(tableId);
+		dwr.util.addRows(tableId, values, [
+				function(id) { return idToNameMap[id]; },
+				function(id) { return '<a href="javascript:removeWorkflow(' + id + ')">[x]</a>';},
+			], {escapeHtml: false});
+	}
+</script>
+
+<h2><openmrs:message code="Program.addEdit.title"/></h2>
+
+<spring:hasBindErrors name="program">
+	<openmrs:message code="fix.error"/>
+	<br />
+</spring:hasBindErrors>
+
+<form method="post" id="theForm">
+<table>
+	<tr>
+		<th><openmrs:message code="general.name"/></th>
+		<td>
+			<spring:bind path="program.name">
+				<input type="text" name="${status.expression}" value="${status.value}" size="35" />
+				<c:if test="${status.errorMessage != ''}"><span class="error">${status.errorMessage}</span></c:if>
+			</spring:bind>
+		</td>
+	</tr>
+	<tr>
+		<th><openmrs:message code="general.description"/></th>
+		<td>
+			<spring:bind path="program.description">
+				<input type="text" name="${status.expression}" value="${status.value}" size="35" />
+				<c:if test="${status.errorMessage != ''}"><span class="error">${status.errorMessage}</span></c:if>
+			</spring:bind>
+		</td>
+	</tr>
+	<tr>
+		<th><openmrs:message code="Program.concept"/></th>
+		<td>
+			<spring:bind path="program.concept">
+				<div dojoType="ConceptSearch" widgetId="cSearch" conceptId="${status.value}" showVerboseListing="false" conceptClasses="Program"></div>
+				<div dojoType="OpenmrsPopup" widgetId="conceptSelection" hiddenInputName="${status.expression}" searchWidget="cSearch" searchTitle='<openmrs:message code="Concept.find" />'></div>
+							
+				<c:if test="${status.errorMessage != ''}">
+					<span class="error">
+						${status.errorMessage}
+					</span>
+				</c:if>
+			</spring:bind>
+		</td>
+	</tr>
+	<tr>
+		<td></td>
+		<td><openmrs:message code="Program.conceptHint"/></td>
+	</tr>
+	<tr>
+		<th valign="top"><openmrs:message code="general.retired"/>?</th>
+		<td valign="top">
+			<spring:bind path="program.retired">
+				<select name="${status.expression}">
+					<option value="false" <c:if test="${status.value == false}">selected</c:if>><openmrs:message code="general.no"/></option>
+					<option value="true" <c:if test="${status.value == true}">selected</c:if>><openmrs:message code="general.yes"/></option>
+				</select>
+				<c:if test="${status.errorMessage != ''}">
+					<span class="error">${status.errorMessage}</span>
+				</c:if>
+			</spring:bind>
+		</td>
+	</tr>
+	<tr id="workflowSetRow">
+		<th valign="top"><openmrs:message code="Program.workflows" /></th>
+		<td valign="top">
+			<spring:bind path="program.allWorkflows">
+				<input type="hidden" name="${status.expression}" id="workflowsValue" value="${status.value}" />
+				<c:if test="${status.errorMessage != ''}">
+					<span class="error">
+						${status.errorMessage}
+					</span>
+				</c:if>
+			</spring:bind>
+			
+			<table id="workflowsDisplay">
+			</table>
+
+			<div dojoType="ConceptSearch" widgetId="wfSearch" showVerboseListing="false" conceptClasses="Workflow"></div>
+			<div dojoType="OpenmrsPopup" widgetId="conceptSelection2" hiddenInputName="notUsed" searchWidget="wfSearch" searchTitle='<openmrs:message code="Concept.find" />' changeButtonValue='<openmrs:message code="general.add"/>'></div>
+			
+		</td>
+	</tr>
+    <tr>
+		<th><openmrs:message code="Program.outcomes"/></th>
+		<td>
+			<spring:bind path="program.outcomesConcept">
+				<div dojoType="ConceptSearch" widgetId="oSearch" conceptId="${status.value}" showVerboseListing="false" conceptClasses="Program"></div>
+				<div dojoType="OpenmrsPopup" widgetId="outcomeConceptSelection" hiddenInputName="${status.expression}" searchWidget="oSearch" searchTitle='<openmrs:message code="Concept.find" />'></div>
+
+				<c:if test="${status.errorMessage != ''}">
+					<span class="error">
+						${status.errorMessage}
+					</span>
+				</c:if>
+			</spring:bind>
+		</td>
+	</tr>
+</table>
+<br />
+<input type="submit" value='<openmrs:message code="Program.save"/>' onClick="$('theForm').submit()" />
+</form>
+
+<script type="text/javascript">
+	cleanupWorkflowsValue();
+	<c:forEach var="workflow" items="${program.allWorkflows}">
+		<c:choose>
+		<c:when test="${!workflow.retired}">
+			idToNameMap[${workflow.concept.conceptId}] = '<openmrs:concept conceptId="${workflow.concept.conceptId}" nameVar="n" var="v" numericVar="nv">${n.name}</openmrs:concept>';
+		</c:when>
+		<c:otherwise>
+			removeWorkflow(${workflow.concept.conceptId});
+		</c:otherwise>
+		</c:choose>
+	</c:forEach>
+	refreshWorkflowsDisplay();
+</script>
+
+<%@ include file="/WEB-INF/template/footer.jsp" %>