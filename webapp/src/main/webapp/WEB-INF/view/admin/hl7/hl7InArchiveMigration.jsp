--- conflicted
+++ resolved
@@ -1,83 +1,79 @@
-<%@ include file="/WEB-INF/template/include.jsp"%>
-
-<openmrs:require privilege="Manage HL7 Messages" 
-	otherwise="/login.htm" redirect="/admin/hl7/hl7InArchiveMigration.htm" />
-
-<%@ include file="/WEB-INF/template/header.jsp"%>
-<%@ include file="localHeader.jsp"%>
-
-<openmrs:htmlInclude file="/scripts/hl7_in_archive.js"/>
-<openmrs:htmlInclude file="/dwr/interface/DWRHL7Service.js"/>
-<openmrs:htmlInclude file="/dwr/util.js"/>
-
-<h2><openmrs:message code="Hl7InArchive.header" /></h2>
-
-<b class="boxHeader"><openmrs:message code="Hl7InArchive.migrate.title"/></b>		
-<form class="box" id="archive_migration_archive_dir" method="post" action="">
-	<div style="padding: 1em;">
-		<div id="message" class="ui-widget" style="margin-bottom: 1em;">
-			<div class="ui-state-highlight ui-corner-all" style="padding: 0.5em;">
-				<span class="ui-icon ui-icon-info"
-					style="float: left; margin-right: 0.3em;"></span> 
-<<<<<<< HEAD
-				<span class="content" style="font-size: 0.9em;"><openmrs:message htmlEscape="false" code="Hl7InArchive.migrate.warning.message"/></span>
-=======
-				<span class="content" style="font-size: 0.9em;"><openmrs:message code="Hl7InArchive.migrate.warning.message"/></span>
->>>>>>> 72bbfe03
-			</div>
-		</div>
-		<p>
-			<b><openmrs:message code="Hl7InArchive.migrate.archives.dir"/>:</b> ${hl7_archives_dir}
-		</p>
-		<span id="daysKeptHighlight" style="margin:-0.5em 0.5em 0 -0.5em; padding:0.5em; whitespace:nowrap;">
-			<label for="daysKept"><openmrs:message code="Hl7InArchive.migrate.days.kept"/></label>:
-			<input id="daysKept" name="daysKept" type="text" value="365" size="5"/>
-			<span id="daysKeptError"><openmrs:message code="Hl7InArchive.migrate.days.kept.error"/></span>
-		</span>
-		<input id="startButton" type="button" 
-			value="<openmrs:message code="Hl7InArchive.migrate.start"/>"/>		
-		<input id="stopButton" type="button" 
-			style='display:<c:if test="${migration_status != null && migration_status == 'NONE'}">none</c:if>' 	
-			value="<openmrs:message code="Hl7InArchive.migrate.stop"/>"/>
-		<div></div>
-	</div>
-</form>
-
-<br />
-
-<div class="box" id="archive_migration_form" style="padding: 15px">
-	
-	<div style="padding-top: 15px">			
-		<table cellpadding="3" cellspacing="5" border="0" style="width:auto; font-size:small">										
-			<tr id="archive_migration_status">
-				<td colspan="2"></td>					
-			</tr>
-			<tr class="hl7.migrate.label" id="number_span" style="display:none">
-				<td><b><openmrs:message code="Hl7InArchive.migrate.number.transferred.label"/>:</b></td>
-				<td><span id="numberMigrated">0</span></td>
-			</tr>
-			<tr class="hl7.migrate.label" id="status_span" style="display: none">
-				<td>
-					<b><openmrs:message code="Hl7InArchive.migrate.status.label"/>:</b>
-				</td>
-				<td>
-					<img id="archive_migration_progress_img" src="<openmrs:contextPath/>/images/loading.gif" style="display:none"/> 						
-					<span id="msg_running" style="display:none"><openmrs:message code="Hl7InArchive.migrate.running"/></span>
-					<span id="msg_complete_not_all" style="display:none"><openmrs:message code="Hl7InArchive.migrate.complete.not.all"/></span>
-					<span id="msg_complete_all" style="display:none"><openmrs:message code="Hl7InArchive.migrate.complete.all"/></span>
-					<span id="msg_error" style="display:none"><openmrs:message code="Hl7InArchive.migrate.error"/></span>
-					<span id="msg_stopped" style="display:none"><openmrs:message code="Hl7InArchive.migrate.stopped"/></span>
-				</td>
-			</tr>
-			<tr>
-				<td colspan="2" style="padding-top:5px" id="archive_migration_stop_status">						
-				</td>					
-			</tr>
-		</table>
-	</div>
-
-	<span id="time_out" style="display:none">${time_out}</span>
-	<span id="migration_status" style="display:none">${migration_status}</span>
-</div>
-
+<%@ include file="/WEB-INF/template/include.jsp"%>
+
+<openmrs:require privilege="Manage HL7 Messages" 
+	otherwise="/login.htm" redirect="/admin/hl7/hl7InArchiveMigration.htm" />
+
+<%@ include file="/WEB-INF/template/header.jsp"%>
+<%@ include file="localHeader.jsp"%>
+
+<openmrs:htmlInclude file="/scripts/hl7_in_archive.js"/>
+<openmrs:htmlInclude file="/dwr/interface/DWRHL7Service.js"/>
+<openmrs:htmlInclude file="/dwr/util.js"/>
+
+<h2><openmrs:message code="Hl7InArchive.header" /></h2>
+
+<b class="boxHeader"><openmrs:message code="Hl7InArchive.migrate.title"/></b>		
+<form class="box" id="archive_migration_archive_dir" method="post" action="">
+	<div style="padding: 1em;">
+		<div id="message" class="ui-widget" style="margin-bottom: 1em;">
+			<div class="ui-state-highlight ui-corner-all" style="padding: 0.5em;">
+				<span class="ui-icon ui-icon-info"
+					style="float: left; margin-right: 0.3em;"></span> 
+				<span class="content" style="font-size: 0.9em;"><openmrs:message code="Hl7InArchive.migrate.warning.message"/></span>
+			</div>
+		</div>
+		<p>
+			<b><openmrs:message code="Hl7InArchive.migrate.archives.dir"/>:</b> ${hl7_archives_dir}
+		</p>
+		<span id="daysKeptHighlight" style="margin:-0.5em 0.5em 0 -0.5em; padding:0.5em; whitespace:nowrap;">
+			<label for="daysKept"><openmrs:message code="Hl7InArchive.migrate.days.kept"/></label>:
+			<input id="daysKept" name="daysKept" type="text" value="365" size="5"/>
+			<span id="daysKeptError"><openmrs:message code="Hl7InArchive.migrate.days.kept.error"/></span>
+		</span>
+		<input id="startButton" type="button" 
+			value="<openmrs:message code="Hl7InArchive.migrate.start"/>"/>		
+		<input id="stopButton" type="button" 
+			style='display:<c:if test="${migration_status != null && migration_status == 'NONE'}">none</c:if>' 	
+			value="<openmrs:message code="Hl7InArchive.migrate.stop"/>"/>
+		<div></div>
+	</div>
+</form>
+
+<br />
+
+<div class="box" id="archive_migration_form" style="padding: 15px">
+	
+	<div style="padding-top: 15px">			
+		<table cellpadding="3" cellspacing="5" border="0" style="width:auto; font-size:small">										
+			<tr id="archive_migration_status">
+				<td colspan="2"></td>					
+			</tr>
+			<tr class="hl7.migrate.label" id="number_span" style="display:none">
+				<td><b><openmrs:message code="Hl7InArchive.migrate.number.transferred.label"/>:</b></td>
+				<td><span id="numberMigrated">0</span></td>
+			</tr>
+			<tr class="hl7.migrate.label" id="status_span" style="display: none">
+				<td>
+					<b><openmrs:message code="Hl7InArchive.migrate.status.label"/>:</b>
+				</td>
+				<td>
+					<img id="archive_migration_progress_img" src="<openmrs:contextPath/>/images/loading.gif" style="display:none"/> 						
+					<span id="msg_running" style="display:none"><openmrs:message code="Hl7InArchive.migrate.running"/></span>
+					<span id="msg_complete_not_all" style="display:none"><openmrs:message code="Hl7InArchive.migrate.complete.not.all"/></span>
+					<span id="msg_complete_all" style="display:none"><openmrs:message code="Hl7InArchive.migrate.complete.all"/></span>
+					<span id="msg_error" style="display:none"><openmrs:message code="Hl7InArchive.migrate.error"/></span>
+					<span id="msg_stopped" style="display:none"><openmrs:message code="Hl7InArchive.migrate.stopped"/></span>
+				</td>
+			</tr>
+			<tr>
+				<td colspan="2" style="padding-top:5px" id="archive_migration_stop_status">						
+				</td>					
+			</tr>
+		</table>
+	</div>
+
+	<span id="time_out" style="display:none">${time_out}</span>
+	<span id="migration_status" style="display:none">${migration_status}</span>
+</div>
+
 <%@ include file="/WEB-INF/template/footer.jsp"%>