<%@ include file="/WEB-INF/template/include.jsp" %>

<openmrs:require privilege="Update HL7 Source" otherwise="/login.htm" redirect="/admin/hl7/hl7Source.form" />

<%@ include file="/WEB-INF/template/header.jsp" %>
<%@ include file="localHeader.jsp" %>
<script type="text/javascript">

	function confirmPurge() {
		if (confirm("<openmrs:message code="general.confirm.purge"/>")) {
			return true;
		} else {
			return false;
		}
	}
	
</script>


<h2><openmrs:message code="Hl7Source.title"/></h2>

<openmrs:extensionPoint pointId="org.openmrs.admin.hl7.Hl7SourceForm.belowTitle" type="html" parameters="id=${hl7Source.id}" />

<spring:hasBindErrors name="hl7Source">
<<<<<<< HEAD
	<openmrs:message htmlEscape="false" code="fix.error"/>
=======
	<openmrs:message code="fix.error"/>
>>>>>>> 72bbfe03
	<br />
</spring:hasBindErrors>
<form method="post">
<fieldset>
<table>
	<tr>
		<td><openmrs:message code="general.name"/></td>
		<td>
			<spring:bind path="hl7Source.name">
				<input type="text" name="name" value="${status.value}" size="35" />
				<c:if test="${status.errorMessage != ''}"><c:if test="${status.errorMessage != ''}"><span class="error">${status.errorMessage}</span></c:if></c:if>
			</spring:bind>
		</td>
	</tr>
	<tr>
		<td valign="top"><openmrs:message code="general.description"/></td>
		<td valign="top">
			<spring:bind path="hl7Source.description">
				<textarea name="description" rows="3" cols="40" onkeypress="return maxLength(this, 1024);" >${status.value}</textarea>
				<c:if test="${status.errorMessage != ''}"><c:if test="${status.errorMessage != ''}"><span class="error">${status.errorMessage}</span></c:if></c:if>
			</spring:bind>
		</td>
	</tr>
	<c:if test="${!(hl7Source.creator == null)}">
		<tr>
			<td><openmrs:message code="general.createdBy" /></td>
			<td>
				<c:out value="${hl7Source.creator.personName}" /> -
				<openmrs:formatDate date="${hl7Source.dateCreated}" type="long" />
			</td>
		</tr>
	</c:if>
</table>
<br />

<openmrs:extensionPoint pointId="org.openmrs.admin.hl7.ehl7SourceForm.inForm" type="html" parameters="id=${hl7Source.id}" />

<input type="submit" value="<openmrs:message code="HL7Source.save"/>" name="save">

</fieldset>
</form>

<br/>



<br/>

<c:if test="${not empty hl7Source.id}">
	<openmrs:hasPrivilege privilege="Purge HL7 Source">
		<form id="purge" method="post" onsubmit="return confirmPurge()">
			<fieldset>
				<h4><openmrs:message code="HL7Source.purgeHL7Source"/></h4>
				<input type="submit" value='<openmrs:message code="HL7Source.purgeHL7Source"/>' name="purge" />
			</fieldset>
		</form>
	</openmrs:hasPrivilege>
</c:if>

<openmrs:extensionPoint pointId="org.openmrs.admin.hl7.hl7SourceForm.footer" type="html" parameters="id=${hl7Source.id}" />

<%@ include file="/WEB-INF/template/footer.jsp" %><|MERGE_RESOLUTION|>--- conflicted
+++ resolved
@@ -22,11 +22,7 @@
 <openmrs:extensionPoint pointId="org.openmrs.admin.hl7.Hl7SourceForm.belowTitle" type="html" parameters="id=${hl7Source.id}" />
 
 <spring:hasBindErrors name="hl7Source">
-<<<<<<< HEAD
-	<openmrs:message htmlEscape="false" code="fix.error"/>
-=======
 	<openmrs:message code="fix.error"/>
->>>>>>> 72bbfe03
 	<br />
 </spring:hasBindErrors>
 <form method="post">
@@ -54,7 +50,7 @@
 		<tr>
 			<td><openmrs:message code="general.createdBy" /></td>
 			<td>
-				<c:out value="${hl7Source.creator.personName}" /> -
+				${hl7Source.creator.personName} -
 				<openmrs:formatDate date="${hl7Source.dateCreated}" type="long" />
 			</td>
 		</tr>
