<%@ include file="/WEB-INF/template/include.jsp" %>

<openmrs:require privilege="Manage Scheduler" otherwise="/login.htm" redirect="/admin/scheduler/scheduler.form" />

<%@ include file="/WEB-INF/template/header.jsp" %>
<%@ include file="localHeader.jsp" %>

<script type="text/javascript">

window.onload = init;

	function init() {
		var sections = new Array();
		var form = document.getElementById("schedulerForm");
		children = form.childNodes;
		var seci = 0;
		for(i=0;i<children.length;i++) {
			if(children[i].nodeName.toLowerCase().indexOf('fieldset') != -1) {
				children[i].id = 'optsection-' + seci;
				children[i].className = 'optsection';
				legends = children[i].getElementsByTagName('legend');
				sections[seci] = new Object();
				if(legends[0] && legends[0].firstChild.nodeValue)
					sections[seci].text = legends[0].firstChild.nodeValue;
				else
					sections[seci].text = '# ' + seci;
				sections[seci].secid = children[i].id;
				sections[seci].error = containsError(children[i]);
				seci++;
				if(sections.length != 1)
					children[i].style.display = 'none';
				else
					var selectedid = children[i].id;
			}
		}
		
		var toc = document.createElement('ul');
		toc.id = 'optionsTOC';
		toc.selectedid = selectedid;
		for(i=0;i<sections.length;i++) {
			var li = document.createElement('li');
			if(i == 0) li.className = 'selected';
			var a =  document.createElement('a');
			a.href = '#' + sections[i].secid;
			a.onclick = uncoversection;
			a.appendChild(document.createTextNode(sections[i].text));
			a.secid = sections[i].secid;
			a.id = sections[i].secid + "_link";
			if (sections[i].error) {
				a.className = "error";
			}
			li.appendChild(a);
			toc.appendChild(li);
		}
		form.insertBefore(toc, children[0]);
	
		var hash = document.location.hash;
		if (hash.length > 1) {
			var autoSelect = hash.substring(1, hash.length);
			for(i=0;i<sections.length;i++) {
				if (sections[i].text == autoSelect)
					uncoversection(sections[i].secid + "_link");
			}
		}
		
		addNewProperty();
	}

	function uncoversection(secid) {
		var obj = this;
		if (typeof secid == 'string') {
			obj = document.getElementById(secid);
			if (obj == null)
				return false;
		}
	
		var ul = document.getElementById('optionsTOC');
		var oldsecid = ul.selectedid;
		var newsec = document.getElementById(obj.secid);
		if(oldsecid != obj.secid) {
			document.getElementById(oldsecid).style.display = 'none';
			newsec.style.display = 'block';
			ul.selectedid = obj.secid;
			lis = ul.getElementsByTagName('li');
			for(i=0;i< lis.length;i++) {
				lis[i].className = '';
			}
			obj.parentNode.className = 'selected';
		}
		newsec.blur();
		return false;
	}

	function containsError(element) {
		if (element) {
			var child = element.firstChild;
			while (child != null) {
				if (child.className == 'error') {
					return true;
				}
				else if (containsError(child) == true) {
					return true;
				}
				child = child.nextSibling;
			}
		}
		return false;
	}

	function removeProperty(btn) {
		var row = btn.parentNode;
		while (row.tagName.toLowerCase() != "tr")
			row = row.parentNode;
		
		var parent = row.parentNode;
		parent.removeChild(row);
		//updateRowColors();
	}
	
	function addNewProperty(startup) {
		var tbody = document.getElementById("propertiesTable");
		var blankProp = document.getElementById("newProperty");
		var newProp = blankProp.cloneNode(true);
		newProp.style.display = '';
		newProp.id = '';
		
		tbody.appendChild(newProp);
	}

</script>

<style>
	#newProperty {
		display: none;
	}
	#optionsTOC {
		white-space: nowrap;
	}
</style>

<h2><openmrs:message code="Scheduler.header"/></h2>


<spring:hasBindErrors name="concept">
<<<<<<< HEAD
	<openmrs:message htmlEscape="false" code="fix.error"/>
=======
	<openmrs:message code="fix.error"/>
>>>>>>> 72bbfe03
	<div class="error">
		<c:forEach items="${errors.allErrors}" var="error">
			<openmrs:message code="${error.code}" text="${error.code}"/><br/><!-- ${error} -->
		</c:forEach>
	</div>
	<br />
</spring:hasBindErrors>

<spring:hasBindErrors name="task">
<<<<<<< HEAD
	<openmrs:message htmlEscape="false" code="fix.error"/>
=======
	<openmrs:message code="fix.error"/>
>>>>>>> 72bbfe03
	<br />
</spring:hasBindErrors>

<form method="post" id="schedulerForm">

  <fieldset>
  <legend><openmrs:message code="Scheduler.taskForm.legend" /></legend>
	<table cellpadding="5">
		<tr>
			<td><openmrs:message code="general.id"/></td>
			<td>${task.id}</td>
		</tr>
		<tr>
			<td><openmrs:message code="general.name"/></td>
			<td>
				<spring:bind path="task.name">
					<input type="text" name="name" value="${status.value}" size="35" />
					<c:if test="${status.errorMessage != ''}"><span class="error">${status.errorMessage}</span></c:if>
				</spring:bind>
			</td>
		</tr>
		<tr>
			<td><openmrs:message code="Scheduler.taskForm.class"/></td>
			<td>
				<spring:bind path="task.taskClass">
					<input type="text" name="taskClass" value="${status.value}" size="60" />
					<c:if test="${status.errorMessage != ''}"><span class="error">${status.errorMessage}</span></c:if>
				</spring:bind>
			</td>
		</tr>
		<tr>
			<td valign="top"><openmrs:message code="general.description"/></td>
			<td valign="top">
				<spring:bind path="task.description">
					<textarea name="description" rows="3" cols="60">${status.value}</textarea>
					<c:if test="${status.errorMessage != ''}"><span class="error">${status.errorMessage}</span></c:if>
				</spring:bind>
			</td>
		</tr>
		<tr>
			<td valign="top"><openmrs:message code="general.createdBy"/></td>
			<td valign="top">
				<spring:bind path="task.creator">
					<openmrs:format user="${status.value}"/>
				</spring:bind>
			</td>
		</tr>
		<tr>
			<td valign="top"><openmrs:message code="general.dateCreated"/></td>
			<td valign="top">
				<spring:bind path="task.dateCreated">
					<openmrs:formatDate date="${status.editor.value}" type="long"/>
				</spring:bind>
			</td>
		</tr>
		<tr>
			<td valign="top"><openmrs:message code="general.changedBy"/></td>
			<td valign="top">
				<spring:bind path="task.changedBy">
					<openmrs:format user="${status.value}"/>
				</spring:bind>
			</td>
		</tr>
		<tr>
			<td valign="top"><openmrs:message code="general.dateChanged"/></td>
			<td valign="top">
				<spring:bind path="task.dateChanged">
					<openmrs:formatDate date="${status.editor.value}" type="long"/>
				</spring:bind>
			</td>
		</tr>
	</table>
</fieldset>

<fieldset>
	<legend><openmrs:message code="Scheduler.scheduleForm.legend" /></legend> 
	<table cellpadding="5">
		<tr>
		
			<td valign="top" colspan="2">
				<openmrs:message code="Scheduler.scheduleForm.instructions"/>
			</td>
		</tr>
		<tr>
			<td valign="top"><openmrs:message code="Scheduler.scheduleForm.started"/>:</td>
			<td>
				<spring:bind path="task.started">
					${status.value} 
				</spring:bind>
			</td>
		</tr>
		<tr>
			<td valign="top"><openmrs:message code="Scheduler.scheduleForm.startOnStartup"/>:</td>
			<td>
				<spring:bind path="task.startOnStartup">
					<input type="hidden" name="_${status.expression}"/>
					<input type="checkbox" name="${status.expression}" value="true" <c:if test="${status.value}">checked="checked"</c:if> />
					<c:if test="${status.errorMessage != ''}"><span class="error">${status.errorMessage}</span></c:if>
				</spring:bind>
			</td>
		</tr>
		<tr>
			<td valign="top"><openmrs:message code="Scheduler.scheduleForm.startTimePattern"/>:</td>
			<td>
				<spring:bind path="task.startTimePattern">
					<input type="text" id="startTimePattern" name="startTimePattern" size="25" value="${status.value}" disabled/>
					<c:if test="${status.errorMessage != ''}"><span class="error">${status.errorMessage}</span></c:if>
				</spring:bind>
			</td>
		</tr>
		<tr>
			<td valign="top"><openmrs:message code="Scheduler.scheduleForm.startTime"/>:</td>
			<td>
				<spring:bind path="task.startTime">
					<input type="text" id="startTime" name="startTime" size="25" value="${status.value}"/> 
					<c:if test="${status.errorMessage != ''}"><span class="error">${status.errorMessage}</span></c:if>
				</spring:bind>
			</td>
		</tr>
		<tr>
			<td valign="top"><openmrs:message code="Scheduler.scheduleForm.repeatInterval"/>:</td>
			<td>
				<spring:bind path="task.repeatInterval">
					<input type="text" id="repeatInterval" name="repeatInterval" size="10" value="${repeatInterval}" /> 
					<select name="repeatIntervalUnits">
						<option value="seconds" <c:if test="${units=='seconds'}">selected</c:if>><openmrs:message code="Scheduler.scheduleForm.repeatInterval.units.seconds" /></option>
						<option value="minutes" <c:if test="${units=='minutes'}">selected</c:if>><openmrs:message code="Scheduler.scheduleForm.repeatInterval.units.minutes" /></option>
						<option value="hours" <c:if test="${units=='hours'}">selected</c:if>><openmrs:message code="Scheduler.scheduleForm.repeatInterval.units.hours" /></option>
						<option value="days" <c:if test="${units=='days'}">selected</c:if>><openmrs:message code="Scheduler.scheduleForm.repeatInterval.units.days" /></option>
					</select>
					
					<c:if test="${status.errorMessage != ''}"><span class="error">${status.errorMessage}</span></c:if>
				</spring:bind>
			</td>
		</tr>
		<tr>
			<td valign="top"><openmrs:message code="Scheduler.scheduleForm.lastExecutionTime"/>:</td>
			<td>
				<openmrs:formatDate date="${task.lastExecutionTime}" type="long" />
			</td>
		</tr>		
	</table>
</fieldset>

<fieldset>
	<legend><openmrs:message code="Scheduler.propertyForm.legend" /></legend> 
	<table>
		<tbody id="propertiesTable">
			<tr>
				<td><openmrs:message code="general.name" /></td>
				<td><openmrs:message code="general.value" /></td>
			</tr>
			<c:forEach var="property" items="${task.properties}">			
			<tr>
				<td><input type="text" name="propertyName" size="20" value="${property.key}" /></td>
				<td><input type="text" name="propertyValue" size="30" value="${property.value}" /></td>
				<td><input type="button" class="closeButton" onclick="removeProperty(this)" value="<openmrs:message code="Scheduler.propertyForm.remove"/>"></td>
			</tr>
			</c:forEach>
			<tr id="newProperty">
				<td>
					<input type="text" name="propertyName" size="20"/> 
				</td>
				<td>
					<input type="text" name="propertyValue" size="30"/> 
				</td>
				<td>
					<input type="button" class="closeButton" onclick="removeProperty(this)" value="<openmrs:message code="Scheduler.propertyForm.remove"/>">
				</td>
			</tr>
		</tbody>
	</table>
	<br/>
	<input type="button" class="smallButton" onclick="addNewProperty()" value="<openmrs:message code="Scheduler.propertyForm.add"/>">
	<br />
	<br />
	
</fieldset>

<input type="submit" value="<openmrs:message code="Scheduler.taskForm.save"/>">

<br />

</form>

<%@ include file="/WEB-INF/template/footer.jsp" %>
<|MERGE_RESOLUTION|>--- conflicted
+++ resolved
@@ -1,349 +1,341 @@
-<%@ include file="/WEB-INF/template/include.jsp" %>
-
-<openmrs:require privilege="Manage Scheduler" otherwise="/login.htm" redirect="/admin/scheduler/scheduler.form" />
-
-<%@ include file="/WEB-INF/template/header.jsp" %>
-<%@ include file="localHeader.jsp" %>
-
-<script type="text/javascript">
-
-window.onload = init;
-
-	function init() {
-		var sections = new Array();
-		var form = document.getElementById("schedulerForm");
-		children = form.childNodes;
-		var seci = 0;
-		for(i=0;i<children.length;i++) {
-			if(children[i].nodeName.toLowerCase().indexOf('fieldset') != -1) {
-				children[i].id = 'optsection-' + seci;
-				children[i].className = 'optsection';
-				legends = children[i].getElementsByTagName('legend');
-				sections[seci] = new Object();
-				if(legends[0] && legends[0].firstChild.nodeValue)
-					sections[seci].text = legends[0].firstChild.nodeValue;
-				else
-					sections[seci].text = '# ' + seci;
-				sections[seci].secid = children[i].id;
-				sections[seci].error = containsError(children[i]);
-				seci++;
-				if(sections.length != 1)
-					children[i].style.display = 'none';
-				else
-					var selectedid = children[i].id;
-			}
-		}
-		
-		var toc = document.createElement('ul');
-		toc.id = 'optionsTOC';
-		toc.selectedid = selectedid;
-		for(i=0;i<sections.length;i++) {
-			var li = document.createElement('li');
-			if(i == 0) li.className = 'selected';
-			var a =  document.createElement('a');
-			a.href = '#' + sections[i].secid;
-			a.onclick = uncoversection;
-			a.appendChild(document.createTextNode(sections[i].text));
-			a.secid = sections[i].secid;
-			a.id = sections[i].secid + "_link";
-			if (sections[i].error) {
-				a.className = "error";
-			}
-			li.appendChild(a);
-			toc.appendChild(li);
-		}
-		form.insertBefore(toc, children[0]);
-	
-		var hash = document.location.hash;
-		if (hash.length > 1) {
-			var autoSelect = hash.substring(1, hash.length);
-			for(i=0;i<sections.length;i++) {
-				if (sections[i].text == autoSelect)
-					uncoversection(sections[i].secid + "_link");
-			}
-		}
-		
-		addNewProperty();
-	}
-
-	function uncoversection(secid) {
-		var obj = this;
-		if (typeof secid == 'string') {
-			obj = document.getElementById(secid);
-			if (obj == null)
-				return false;
-		}
-	
-		var ul = document.getElementById('optionsTOC');
-		var oldsecid = ul.selectedid;
-		var newsec = document.getElementById(obj.secid);
-		if(oldsecid != obj.secid) {
-			document.getElementById(oldsecid).style.display = 'none';
-			newsec.style.display = 'block';
-			ul.selectedid = obj.secid;
-			lis = ul.getElementsByTagName('li');
-			for(i=0;i< lis.length;i++) {
-				lis[i].className = '';
-			}
-			obj.parentNode.className = 'selected';
-		}
-		newsec.blur();
-		return false;
-	}
-
-	function containsError(element) {
-		if (element) {
-			var child = element.firstChild;
-			while (child != null) {
-				if (child.className == 'error') {
-					return true;
-				}
-				else if (containsError(child) == true) {
-					return true;
-				}
-				child = child.nextSibling;
-			}
-		}
-		return false;
-	}
-
-	function removeProperty(btn) {
-		var row = btn.parentNode;
-		while (row.tagName.toLowerCase() != "tr")
-			row = row.parentNode;
-		
-		var parent = row.parentNode;
-		parent.removeChild(row);
-		//updateRowColors();
-	}
-	
-	function addNewProperty(startup) {
-		var tbody = document.getElementById("propertiesTable");
-		var blankProp = document.getElementById("newProperty");
-		var newProp = blankProp.cloneNode(true);
-		newProp.style.display = '';
-		newProp.id = '';
-		
-		tbody.appendChild(newProp);
-	}
-
-</script>
-
-<style>
-	#newProperty {
-		display: none;
-	}
-	#optionsTOC {
-		white-space: nowrap;
-	}
-</style>
-
-<h2><openmrs:message code="Scheduler.header"/></h2>
-
-
-<spring:hasBindErrors name="concept">
-<<<<<<< HEAD
-	<openmrs:message htmlEscape="false" code="fix.error"/>
-=======
-	<openmrs:message code="fix.error"/>
->>>>>>> 72bbfe03
-	<div class="error">
-		<c:forEach items="${errors.allErrors}" var="error">
-			<openmrs:message code="${error.code}" text="${error.code}"/><br/><!-- ${error} -->
-		</c:forEach>
-	</div>
-	<br />
-</spring:hasBindErrors>
-
-<spring:hasBindErrors name="task">
-<<<<<<< HEAD
-	<openmrs:message htmlEscape="false" code="fix.error"/>
-=======
-	<openmrs:message code="fix.error"/>
->>>>>>> 72bbfe03
-	<br />
-</spring:hasBindErrors>
-
-<form method="post" id="schedulerForm">
-
-  <fieldset>
-  <legend><openmrs:message code="Scheduler.taskForm.legend" /></legend>
-	<table cellpadding="5">
-		<tr>
-			<td><openmrs:message code="general.id"/></td>
-			<td>${task.id}</td>
-		</tr>
-		<tr>
-			<td><openmrs:message code="general.name"/></td>
-			<td>
-				<spring:bind path="task.name">
-					<input type="text" name="name" value="${status.value}" size="35" />
-					<c:if test="${status.errorMessage != ''}"><span class="error">${status.errorMessage}</span></c:if>
-				</spring:bind>
-			</td>
-		</tr>
-		<tr>
-			<td><openmrs:message code="Scheduler.taskForm.class"/></td>
-			<td>
-				<spring:bind path="task.taskClass">
-					<input type="text" name="taskClass" value="${status.value}" size="60" />
-					<c:if test="${status.errorMessage != ''}"><span class="error">${status.errorMessage}</span></c:if>
-				</spring:bind>
-			</td>
-		</tr>
-		<tr>
-			<td valign="top"><openmrs:message code="general.description"/></td>
-			<td valign="top">
-				<spring:bind path="task.description">
-					<textarea name="description" rows="3" cols="60">${status.value}</textarea>
-					<c:if test="${status.errorMessage != ''}"><span class="error">${status.errorMessage}</span></c:if>
-				</spring:bind>
-			</td>
-		</tr>
-		<tr>
-			<td valign="top"><openmrs:message code="general.createdBy"/></td>
-			<td valign="top">
-				<spring:bind path="task.creator">
-					<openmrs:format user="${status.value}"/>
-				</spring:bind>
-			</td>
-		</tr>
-		<tr>
-			<td valign="top"><openmrs:message code="general.dateCreated"/></td>
-			<td valign="top">
-				<spring:bind path="task.dateCreated">
-					<openmrs:formatDate date="${status.editor.value}" type="long"/>
-				</spring:bind>
-			</td>
-		</tr>
-		<tr>
-			<td valign="top"><openmrs:message code="general.changedBy"/></td>
-			<td valign="top">
-				<spring:bind path="task.changedBy">
-					<openmrs:format user="${status.value}"/>
-				</spring:bind>
-			</td>
-		</tr>
-		<tr>
-			<td valign="top"><openmrs:message code="general.dateChanged"/></td>
-			<td valign="top">
-				<spring:bind path="task.dateChanged">
-					<openmrs:formatDate date="${status.editor.value}" type="long"/>
-				</spring:bind>
-			</td>
-		</tr>
-	</table>
-</fieldset>
-
-<fieldset>
-	<legend><openmrs:message code="Scheduler.scheduleForm.legend" /></legend> 
-	<table cellpadding="5">
-		<tr>
-		
-			<td valign="top" colspan="2">
-				<openmrs:message code="Scheduler.scheduleForm.instructions"/>
-			</td>
-		</tr>
-		<tr>
-			<td valign="top"><openmrs:message code="Scheduler.scheduleForm.started"/>:</td>
-			<td>
-				<spring:bind path="task.started">
-					${status.value} 
-				</spring:bind>
-			</td>
-		</tr>
-		<tr>
-			<td valign="top"><openmrs:message code="Scheduler.scheduleForm.startOnStartup"/>:</td>
-			<td>
-				<spring:bind path="task.startOnStartup">
-					<input type="hidden" name="_${status.expression}"/>
-					<input type="checkbox" name="${status.expression}" value="true" <c:if test="${status.value}">checked="checked"</c:if> />
-					<c:if test="${status.errorMessage != ''}"><span class="error">${status.errorMessage}</span></c:if>
-				</spring:bind>
-			</td>
-		</tr>
-		<tr>
-			<td valign="top"><openmrs:message code="Scheduler.scheduleForm.startTimePattern"/>:</td>
-			<td>
-				<spring:bind path="task.startTimePattern">
-					<input type="text" id="startTimePattern" name="startTimePattern" size="25" value="${status.value}" disabled/>
-					<c:if test="${status.errorMessage != ''}"><span class="error">${status.errorMessage}</span></c:if>
-				</spring:bind>
-			</td>
-		</tr>
-		<tr>
-			<td valign="top"><openmrs:message code="Scheduler.scheduleForm.startTime"/>:</td>
-			<td>
-				<spring:bind path="task.startTime">
-					<input type="text" id="startTime" name="startTime" size="25" value="${status.value}"/> 
-					<c:if test="${status.errorMessage != ''}"><span class="error">${status.errorMessage}</span></c:if>
-				</spring:bind>
-			</td>
-		</tr>
-		<tr>
-			<td valign="top"><openmrs:message code="Scheduler.scheduleForm.repeatInterval"/>:</td>
-			<td>
-				<spring:bind path="task.repeatInterval">
-					<input type="text" id="repeatInterval" name="repeatInterval" size="10" value="${repeatInterval}" /> 
-					<select name="repeatIntervalUnits">
-						<option value="seconds" <c:if test="${units=='seconds'}">selected</c:if>><openmrs:message code="Scheduler.scheduleForm.repeatInterval.units.seconds" /></option>
-						<option value="minutes" <c:if test="${units=='minutes'}">selected</c:if>><openmrs:message code="Scheduler.scheduleForm.repeatInterval.units.minutes" /></option>
-						<option value="hours" <c:if test="${units=='hours'}">selected</c:if>><openmrs:message code="Scheduler.scheduleForm.repeatInterval.units.hours" /></option>
-						<option value="days" <c:if test="${units=='days'}">selected</c:if>><openmrs:message code="Scheduler.scheduleForm.repeatInterval.units.days" /></option>
-					</select>
-					
-					<c:if test="${status.errorMessage != ''}"><span class="error">${status.errorMessage}</span></c:if>
-				</spring:bind>
-			</td>
-		</tr>
-		<tr>
-			<td valign="top"><openmrs:message code="Scheduler.scheduleForm.lastExecutionTime"/>:</td>
-			<td>
-				<openmrs:formatDate date="${task.lastExecutionTime}" type="long" />
-			</td>
-		</tr>		
-	</table>
-</fieldset>
-
-<fieldset>
-	<legend><openmrs:message code="Scheduler.propertyForm.legend" /></legend> 
-	<table>
-		<tbody id="propertiesTable">
-			<tr>
-				<td><openmrs:message code="general.name" /></td>
-				<td><openmrs:message code="general.value" /></td>
-			</tr>
-			<c:forEach var="property" items="${task.properties}">			
-			<tr>
-				<td><input type="text" name="propertyName" size="20" value="${property.key}" /></td>
-				<td><input type="text" name="propertyValue" size="30" value="${property.value}" /></td>
-				<td><input type="button" class="closeButton" onclick="removeProperty(this)" value="<openmrs:message code="Scheduler.propertyForm.remove"/>"></td>
-			</tr>
-			</c:forEach>
-			<tr id="newProperty">
-				<td>
-					<input type="text" name="propertyName" size="20"/> 
-				</td>
-				<td>
-					<input type="text" name="propertyValue" size="30"/> 
-				</td>
-				<td>
-					<input type="button" class="closeButton" onclick="removeProperty(this)" value="<openmrs:message code="Scheduler.propertyForm.remove"/>">
-				</td>
-			</tr>
-		</tbody>
-	</table>
-	<br/>
-	<input type="button" class="smallButton" onclick="addNewProperty()" value="<openmrs:message code="Scheduler.propertyForm.add"/>">
-	<br />
-	<br />
-	
-</fieldset>
-
-<input type="submit" value="<openmrs:message code="Scheduler.taskForm.save"/>">
-
-<br />
-
-</form>
-
-<%@ include file="/WEB-INF/template/footer.jsp" %>
+<%@ include file="/WEB-INF/template/include.jsp" %>
+
+<openmrs:require privilege="Manage Scheduler" otherwise="/login.htm" redirect="/admin/scheduler/scheduler.form" />
+
+<%@ include file="/WEB-INF/template/header.jsp" %>
+<%@ include file="localHeader.jsp" %>
+
+<script type="text/javascript">
+
+window.onload = init;
+
+	function init() {
+		var sections = new Array();
+		var form = document.getElementById("schedulerForm");
+		children = form.childNodes;
+		var seci = 0;
+		for(i=0;i<children.length;i++) {
+			if(children[i].nodeName.toLowerCase().indexOf('fieldset') != -1) {
+				children[i].id = 'optsection-' + seci;
+				children[i].className = 'optsection';
+				legends = children[i].getElementsByTagName('legend');
+				sections[seci] = new Object();
+				if(legends[0] && legends[0].firstChild.nodeValue)
+					sections[seci].text = legends[0].firstChild.nodeValue;
+				else
+					sections[seci].text = '# ' + seci;
+				sections[seci].secid = children[i].id;
+				sections[seci].error = containsError(children[i]);
+				seci++;
+				if(sections.length != 1)
+					children[i].style.display = 'none';
+				else
+					var selectedid = children[i].id;
+			}
+		}
+		
+		var toc = document.createElement('ul');
+		toc.id = 'optionsTOC';
+		toc.selectedid = selectedid;
+		for(i=0;i<sections.length;i++) {
+			var li = document.createElement('li');
+			if(i == 0) li.className = 'selected';
+			var a =  document.createElement('a');
+			a.href = '#' + sections[i].secid;
+			a.onclick = uncoversection;
+			a.appendChild(document.createTextNode(sections[i].text));
+			a.secid = sections[i].secid;
+			a.id = sections[i].secid + "_link";
+			if (sections[i].error) {
+				a.className = "error";
+			}
+			li.appendChild(a);
+			toc.appendChild(li);
+		}
+		form.insertBefore(toc, children[0]);
+	
+		var hash = document.location.hash;
+		if (hash.length > 1) {
+			var autoSelect = hash.substring(1, hash.length);
+			for(i=0;i<sections.length;i++) {
+				if (sections[i].text == autoSelect)
+					uncoversection(sections[i].secid + "_link");
+			}
+		}
+		
+		addNewProperty();
+	}
+
+	function uncoversection(secid) {
+		var obj = this;
+		if (typeof secid == 'string') {
+			obj = document.getElementById(secid);
+			if (obj == null)
+				return false;
+		}
+	
+		var ul = document.getElementById('optionsTOC');
+		var oldsecid = ul.selectedid;
+		var newsec = document.getElementById(obj.secid);
+		if(oldsecid != obj.secid) {
+			document.getElementById(oldsecid).style.display = 'none';
+			newsec.style.display = 'block';
+			ul.selectedid = obj.secid;
+			lis = ul.getElementsByTagName('li');
+			for(i=0;i< lis.length;i++) {
+				lis[i].className = '';
+			}
+			obj.parentNode.className = 'selected';
+		}
+		newsec.blur();
+		return false;
+	}
+
+	function containsError(element) {
+		if (element) {
+			var child = element.firstChild;
+			while (child != null) {
+				if (child.className == 'error') {
+					return true;
+				}
+				else if (containsError(child) == true) {
+					return true;
+				}
+				child = child.nextSibling;
+			}
+		}
+		return false;
+	}
+
+	function removeProperty(btn) {
+		var row = btn.parentNode;
+		while (row.tagName.toLowerCase() != "tr")
+			row = row.parentNode;
+		
+		var parent = row.parentNode;
+		parent.removeChild(row);
+		//updateRowColors();
+	}
+	
+	function addNewProperty(startup) {
+		var tbody = document.getElementById("propertiesTable");
+		var blankProp = document.getElementById("newProperty");
+		var newProp = blankProp.cloneNode(true);
+		newProp.style.display = '';
+		newProp.id = '';
+		
+		tbody.appendChild(newProp);
+	}
+
+</script>
+
+<style>
+	#newProperty {
+		display: none;
+	}
+	#optionsTOC {
+		white-space: nowrap;
+	}
+</style>
+
+<h2><openmrs:message code="Scheduler.header"/></h2>
+
+
+<spring:hasBindErrors name="concept">
+	<openmrs:message code="fix.error"/>
+	<div class="error">
+		<c:forEach items="${errors.allErrors}" var="error">
+			<openmrs:message code="${error.code}" text="${error.code}"/><br/><!-- ${error} -->
+		</c:forEach>
+	</div>
+	<br />
+</spring:hasBindErrors>
+
+<spring:hasBindErrors name="task">
+	<openmrs:message code="fix.error"/>
+	<br />
+</spring:hasBindErrors>
+
+<form method="post" id="schedulerForm">
+
+  <fieldset>
+  <legend><openmrs:message code="Scheduler.taskForm.legend" /></legend>
+	<table cellpadding="5">
+		<tr>
+			<td><openmrs:message code="general.id"/></td>
+			<td>${task.id}</td>
+		</tr>
+		<tr>
+			<td><openmrs:message code="general.name"/></td>
+			<td>
+				<spring:bind path="task.name">
+					<input type="text" name="name" value="${status.value}" size="35" />
+					<c:if test="${status.errorMessage != ''}"><span class="error">${status.errorMessage}</span></c:if>
+				</spring:bind>
+			</td>
+		</tr>
+		<tr>
+			<td><openmrs:message code="Scheduler.taskForm.class"/></td>
+			<td>
+				<spring:bind path="task.taskClass">
+					<input type="text" name="taskClass" value="${status.value}" size="60" />
+					<c:if test="${status.errorMessage != ''}"><span class="error">${status.errorMessage}</span></c:if>
+				</spring:bind>
+			</td>
+		</tr>
+		<tr>
+			<td valign="top"><openmrs:message code="general.description"/></td>
+			<td valign="top">
+				<spring:bind path="task.description">
+					<textarea name="description" rows="3" cols="60">${status.value}</textarea>
+					<c:if test="${status.errorMessage != ''}"><span class="error">${status.errorMessage}</span></c:if>
+				</spring:bind>
+			</td>
+		</tr>
+		<tr>
+			<td valign="top"><openmrs:message code="general.createdBy"/></td>
+			<td valign="top">
+				<spring:bind path="task.creator">
+					<openmrs:format user="${status.value}"/>
+				</spring:bind>
+			</td>
+		</tr>
+		<tr>
+			<td valign="top"><openmrs:message code="general.dateCreated"/></td>
+			<td valign="top">
+				<spring:bind path="task.dateCreated">
+					<openmrs:formatDate date="${status.editor.value}" type="long"/>
+				</spring:bind>
+			</td>
+		</tr>
+		<tr>
+			<td valign="top"><openmrs:message code="general.changedBy"/></td>
+			<td valign="top">
+				<spring:bind path="task.changedBy">
+					<openmrs:format user="${status.value}"/>
+				</spring:bind>
+			</td>
+		</tr>
+		<tr>
+			<td valign="top"><openmrs:message code="general.dateChanged"/></td>
+			<td valign="top">
+				<spring:bind path="task.dateChanged">
+					<openmrs:formatDate date="${status.editor.value}" type="long"/>
+				</spring:bind>
+			</td>
+		</tr>
+	</table>
+</fieldset>
+
+<fieldset>
+	<legend><openmrs:message code="Scheduler.scheduleForm.legend" /></legend> 
+	<table cellpadding="5">
+		<tr>
+		
+			<td valign="top" colspan="2">
+				<openmrs:message code="Scheduler.scheduleForm.instructions"/>
+			</td>
+		</tr>
+		<tr>
+			<td valign="top"><openmrs:message code="Scheduler.scheduleForm.started"/>:</td>
+			<td>
+				<spring:bind path="task.started">
+					${status.value} 
+				</spring:bind>
+			</td>
+		</tr>
+		<tr>
+			<td valign="top"><openmrs:message code="Scheduler.scheduleForm.startOnStartup"/>:</td>
+			<td>
+				<spring:bind path="task.startOnStartup">
+					<input type="hidden" name="_${status.expression}"/>
+					<input type="checkbox" name="${status.expression}" value="true" <c:if test="${status.value}">checked="checked"</c:if> />
+					<c:if test="${status.errorMessage != ''}"><span class="error">${status.errorMessage}</span></c:if>
+				</spring:bind>
+			</td>
+		</tr>
+		<tr>
+			<td valign="top"><openmrs:message code="Scheduler.scheduleForm.startTimePattern"/>:</td>
+			<td>
+				<spring:bind path="task.startTimePattern">
+					<input type="text" id="startTimePattern" name="startTimePattern" size="25" value="${status.value}" disabled/>
+					<c:if test="${status.errorMessage != ''}"><span class="error">${status.errorMessage}</span></c:if>
+				</spring:bind>
+			</td>
+		</tr>
+		<tr>
+			<td valign="top"><openmrs:message code="Scheduler.scheduleForm.startTime"/>:</td>
+			<td>
+				<spring:bind path="task.startTime">
+					<input type="text" id="startTime" name="startTime" size="25" value="${status.value}"/> 
+					<c:if test="${status.errorMessage != ''}"><span class="error">${status.errorMessage}</span></c:if>
+				</spring:bind>
+			</td>
+		</tr>
+		<tr>
+			<td valign="top"><openmrs:message code="Scheduler.scheduleForm.repeatInterval"/>:</td>
+			<td>
+				<spring:bind path="task.repeatInterval">
+					<input type="text" id="repeatInterval" name="repeatInterval" size="10" value="${repeatInterval}" /> 
+					<select name="repeatIntervalUnits">
+						<option value="seconds" <c:if test="${units=='seconds'}">selected</c:if>><openmrs:message code="Scheduler.scheduleForm.repeatInterval.units.seconds" /></option>
+						<option value="minutes" <c:if test="${units=='minutes'}">selected</c:if>><openmrs:message code="Scheduler.scheduleForm.repeatInterval.units.minutes" /></option>
+						<option value="hours" <c:if test="${units=='hours'}">selected</c:if>><openmrs:message code="Scheduler.scheduleForm.repeatInterval.units.hours" /></option>
+						<option value="days" <c:if test="${units=='days'}">selected</c:if>><openmrs:message code="Scheduler.scheduleForm.repeatInterval.units.days" /></option>
+					</select>
+					
+					<c:if test="${status.errorMessage != ''}"><span class="error">${status.errorMessage}</span></c:if>
+				</spring:bind>
+			</td>
+		</tr>
+		<tr>
+			<td valign="top"><openmrs:message code="Scheduler.scheduleForm.lastExecutionTime"/>:</td>
+			<td>
+				<openmrs:formatDate date="${task.lastExecutionTime}" type="long" />
+			</td>
+		</tr>		
+	</table>
+</fieldset>
+
+<fieldset>
+	<legend><openmrs:message code="Scheduler.propertyForm.legend" /></legend> 
+	<table>
+		<tbody id="propertiesTable">
+			<tr>
+				<td><openmrs:message code="general.name" /></td>
+				<td><openmrs:message code="general.value" /></td>
+			</tr>
+			<c:forEach var="property" items="${task.properties}">			
+			<tr>
+				<td><input type="text" name="propertyName" size="20" value="${property.key}" /></td>
+				<td><input type="text" name="propertyValue" size="30" value="${property.value}" /></td>
+				<td><input type="button" class="closeButton" onclick="removeProperty(this)" value="<openmrs:message code="Scheduler.propertyForm.remove"/>"></td>
+			</tr>
+			</c:forEach>
+			<tr id="newProperty">
+				<td>
+					<input type="text" name="propertyName" size="20"/> 
+				</td>
+				<td>
+					<input type="text" name="propertyValue" size="30"/> 
+				</td>
+				<td>
+					<input type="button" class="closeButton" onclick="removeProperty(this)" value="<openmrs:message code="Scheduler.propertyForm.remove"/>">
+				</td>
+			</tr>
+		</tbody>
+	</table>
+	<br/>
+	<input type="button" class="smallButton" onclick="addNewProperty()" value="<openmrs:message code="Scheduler.propertyForm.add"/>">
+	<br />
+	<br />
+	
+</fieldset>
+
+<input type="submit" value="<openmrs:message code="Scheduler.taskForm.save"/>">
+
+<br />
+
+</form>
+
+<%@ include file="/WEB-INF/template/footer.jsp" %>