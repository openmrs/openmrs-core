<%@ include file="/WEB-INF/template/include.jsp" %>

<openmrs:require privilege="Manage Field Types" otherwise="/login.htm" redirect="/admin/forms/fieldType.list" />
	
<%@ include file="/WEB-INF/template/header.jsp" %>
<%@ include file="localHeader.jsp" %>

<h2><openmrs:message code="FieldType.manage" /></h2>	

<a href="fieldType.form"><openmrs:message code="FieldType.add" /></a> <br />

<br />

<b class="boxHeader">
	<openmrs:message code="FieldType.list.title" />
</b>
<form method="post" class="box">
	<table>
		<tr>
			<th> </th>
			<th> <openmrs:message code="general.name" /> </th>
			<th> <openmrs:message code="FieldType.isSet" /> </th>
			<th> <openmrs:message code="general.description" /></th>
		</tr>
		<c:forEach var="fieldType" items="${fieldTypeList}">
			<tr>
				<td valign="top"><input type="checkbox" name="fieldTypeId" value="${fieldType.fieldTypeId}"></td>
				<td valign="top">
					<a href="fieldType.form?fieldTypeId=${fieldType.fieldTypeId}">
						<c:out value="${fieldType.name}"/>
					</a>
				</td>
				<td valign="top" align="center"><c:if test="${fieldType.isSet == true}"><openmrs:message code="general.yes"/></c:if></td>
<<<<<<< HEAD
				<td valign="top"><c:out value="${fieldType.description}"/></td>
=======
				<td valign="top">${fieldType.description}</td>
>>>>>>> 72bbfe03
			</tr>
		</c:forEach>
	</table>
	<input type="submit" value="<openmrs:message code="FieldType.delete"/>" />
</form>

<%@ include file="/WEB-INF/template/footer.jsp" %><|MERGE_RESOLUTION|>--- conflicted
+++ resolved
@@ -1,45 +1,41 @@
-<%@ include file="/WEB-INF/template/include.jsp" %>
-
-<openmrs:require privilege="Manage Field Types" otherwise="/login.htm" redirect="/admin/forms/fieldType.list" />
-	
-<%@ include file="/WEB-INF/template/header.jsp" %>
-<%@ include file="localHeader.jsp" %>
-
-<h2><openmrs:message code="FieldType.manage" /></h2>	
-
-<a href="fieldType.form"><openmrs:message code="FieldType.add" /></a> <br />
-
-<br />
-
-<b class="boxHeader">
-	<openmrs:message code="FieldType.list.title" />
-</b>
-<form method="post" class="box">
-	<table>
-		<tr>
-			<th> </th>
-			<th> <openmrs:message code="general.name" /> </th>
-			<th> <openmrs:message code="FieldType.isSet" /> </th>
-			<th> <openmrs:message code="general.description" /></th>
-		</tr>
-		<c:forEach var="fieldType" items="${fieldTypeList}">
-			<tr>
-				<td valign="top"><input type="checkbox" name="fieldTypeId" value="${fieldType.fieldTypeId}"></td>
-				<td valign="top">
-					<a href="fieldType.form?fieldTypeId=${fieldType.fieldTypeId}">
-						<c:out value="${fieldType.name}"/>
-					</a>
-				</td>
-				<td valign="top" align="center"><c:if test="${fieldType.isSet == true}"><openmrs:message code="general.yes"/></c:if></td>
-<<<<<<< HEAD
-				<td valign="top"><c:out value="${fieldType.description}"/></td>
-=======
-				<td valign="top">${fieldType.description}</td>
->>>>>>> 72bbfe03
-			</tr>
-		</c:forEach>
-	</table>
-	<input type="submit" value="<openmrs:message code="FieldType.delete"/>" />
-</form>
-
+<%@ include file="/WEB-INF/template/include.jsp" %>
+
+<openmrs:require privilege="Manage Field Types" otherwise="/login.htm" redirect="/admin/forms/fieldType.list" />
+	
+<%@ include file="/WEB-INF/template/header.jsp" %>
+<%@ include file="localHeader.jsp" %>
+
+<h2><openmrs:message code="FieldType.manage" /></h2>	
+
+<a href="fieldType.form"><openmrs:message code="FieldType.add" /></a> <br />
+
+<br />
+
+<b class="boxHeader">
+	<openmrs:message code="FieldType.list.title" />
+</b>
+<form method="post" class="box">
+	<table>
+		<tr>
+			<th> </th>
+			<th> <openmrs:message code="general.name" /> </th>
+			<th> <openmrs:message code="FieldType.isSet" /> </th>
+			<th> <openmrs:message code="general.description" /></th>
+		</tr>
+		<c:forEach var="fieldType" items="${fieldTypeList}">
+			<tr>
+				<td valign="top"><input type="checkbox" name="fieldTypeId" value="${fieldType.fieldTypeId}"></td>
+				<td valign="top">
+					<a href="fieldType.form?fieldTypeId=${fieldType.fieldTypeId}">
+					   ${fieldType.name}
+					</a>
+				</td>
+				<td valign="top" align="center"><c:if test="${fieldType.isSet == true}"><openmrs:message code="general.yes"/></c:if></td>
+				<td valign="top">${fieldType.description}</td>
+			</tr>
+		</c:forEach>
+	</table>
+	<input type="submit" value="<openmrs:message code="FieldType.delete"/>" />
+</form>
+
 <%@ include file="/WEB-INF/template/footer.jsp" %>