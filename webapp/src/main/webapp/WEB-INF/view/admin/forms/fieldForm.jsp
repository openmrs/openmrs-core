--- conflicted
+++ resolved
@@ -1,72 +1,68 @@
-<%@ include file="/WEB-INF/template/include.jsp"%>
-
-<openmrs:require privilege="View Forms" otherwise="/login.htm" redirect="/admin/forms/field.form" />
-
-<%@ include file="/WEB-INF/template/header.jsp"%>
-<%@ include file="localHeader.jsp"%>
-
-<openmrs:htmlInclude file="/scripts/dojo/dojo.js" />
-
-<script type="text/javascript">
-	dojo.require("dojo.widget.openmrs.ConceptSearch");
-	dojo.require("dojo.widget.openmrs.OpenmrsPopup");
-
-	dojo.addOnLoad( function() {
-		
-		dojo.event.topic.subscribe("cSearch/select", 
-			function(msg) {
-				var popup = dojo.widget.manager.getWidgetById("conceptSelection");
-				popup.hiddenInputNode.value = msg.objs[0].conceptId;
-				popup.displayNode.innerHTML = msg.objs[0].name;
-			}
-		);
-		
-		chooseFieldType(jQuery('#fieldType').val());
-		
-	});
-
-
-	function chooseFieldType(fieldTypeId) {
-		if (fieldTypeId == 1) { // == 'Concept'
-			jQuery('#concept').css('display', "");
-			jQuery('#database').css('display', "none");
-		}
-		else if (fieldTypeId == 2) { // -- db element
-			jQuery('#database').css('display', "");
-			jQuery('#concept').css('display', "none");
-		}
-		else {
-			jQuery('#concept').css('display', "none");
-			jQuery('#database').css('display', "none");
-		}
-	}
-
-</script>
-
-<h2>
-	<openmrs:message code="Field.title" />
-</h2>
-
-<spring:hasBindErrors name="field">
-<<<<<<< HEAD
-	<openmrs:message htmlEscape="false" code="fix.error" />
-=======
-	<openmrs:message code="fix.error" />
->>>>>>> 72bbfe03
-	<br />
-	<!-- ${errors} -->
-</spring:hasBindErrors>
-<form method="post" action="">
-
-	<%@ include file="include/fieldEdit.jsp" %>
-
-	<br />
-	<input type="hidden" name="phrase" value='<request:parameter name="phrase" />' />
-	
-	<input type="submit" value='<openmrs:message code="general.save"/>' name="action">
-	<c:if test="${field.fieldId != null && empty param.duplicate}">
-		&nbsp; &nbsp; <input type="submit" onclick="return confirm('<openmrs:message code="Field.deleteWarning"/>')" value='<openmrs:message code="general.delete"/>' name="action">
-	</c:if>
-</form>
-
-<%@ include file="/WEB-INF/template/footer.jsp"%>
+<%@ include file="/WEB-INF/template/include.jsp"%>
+
+<openmrs:require privilege="View Forms" otherwise="/login.htm" redirect="/admin/forms/field.form" />
+
+<%@ include file="/WEB-INF/template/header.jsp"%>
+<%@ include file="localHeader.jsp"%>
+
+<openmrs:htmlInclude file="/scripts/dojo/dojo.js" />
+
+<script type="text/javascript">
+	dojo.require("dojo.widget.openmrs.ConceptSearch");
+	dojo.require("dojo.widget.openmrs.OpenmrsPopup");
+
+	dojo.addOnLoad( function() {
+		
+		dojo.event.topic.subscribe("cSearch/select", 
+			function(msg) {
+				var popup = dojo.widget.manager.getWidgetById("conceptSelection");
+				popup.hiddenInputNode.value = msg.objs[0].conceptId;
+				popup.displayNode.innerHTML = msg.objs[0].name;
+			}
+		);
+		
+		chooseFieldType($('fieldType').value);
+		
+	});
+
+
+	function chooseFieldType(fieldTypeId) {
+		if (fieldTypeId == 1) { // == 'Concept'
+			$('concept').style.display = "";
+			$('database').style.display = "none";
+		}
+		else if (fieldTypeId == 2) { // -- db element
+			$('database').style.display = "";
+			$('concept').style.display = "none";
+		}
+		else {
+			$('concept').style.display = "none";
+			$('database').style.display = "none";
+		}
+	}
+
+</script>
+
+<h2>
+	<openmrs:message code="Field.title" />
+</h2>
+
+<spring:hasBindErrors name="field">
+	<openmrs:message code="fix.error" />
+	<br />
+	<!-- ${errors} -->
+</spring:hasBindErrors>
+<form method="post" action="">
+
+	<%@ include file="include/fieldEdit.jsp" %>
+
+	<br />
+	<input type="hidden" name="phrase" value='<request:parameter name="phrase" />' />
+	
+	<input type="submit" value='<openmrs:message code="general.save"/>' name="action">
+	<c:if test="${field.fieldId != null && empty param.duplicate}">
+		&nbsp; &nbsp; <input type="submit" onclick="return confirm('<openmrs:message code="Field.deleteWarning"/>')" value='<openmrs:message code="general.delete"/>' name="action">
+	</c:if>
+</form>
+
+<%@ include file="/WEB-INF/template/footer.jsp"%>