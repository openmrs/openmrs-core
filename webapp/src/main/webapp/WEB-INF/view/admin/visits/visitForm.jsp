--- conflicted
+++ resolved
@@ -1,440 +1,416 @@
-<%@ include file="/WEB-INF/template/include.jsp" %>
-
-<c:choose>
-	<c:when test="${visit.visitId == null}">
-		<openmrs:require privilege="Add Visits" otherwise="/login.htm" redirect="/admin/visits/visit.form" />
-	</c:when>
-	<c:otherwise>
-		<openmrs:require privilege="Edit Visits" otherwise="/login.htm" redirect="/admin/visits/visit.form" />
-	</c:otherwise>
-</c:choose>
-
-<%@ include file="/WEB-INF/template/header.jsp" %>
-
-<openmrs:htmlInclude file="/scripts/timepicker/timepicker.js" />
-<openmrs:htmlInclude file="/dwr/interface/DWREncounterService.js"/>
-
-
-<c:set var="canDelete" value="${ false }"/>
-<c:set var="canPurge" value="${ false }"/>
-
-<script type="text/javascript">
-
-var numberOfClonedElements = 0;
-var originalEncountersCount = ${fn:length(visitEncounters)};
-
-function addEncounter() {
-	var index = originalEncountersCount+numberOfClonedElements;
-	var row = document.getElementById('newEncounterRow');
-	var newrow = row.cloneNode(true);
-	$j(newrow).show();
-	newrow.id = '';
-	var inputs = newrow.getElementsByTagName("input");
-	for (var i = 0; i < inputs.length; i++) {
-		var input = inputs[i];
-		if(input && input.type == 'text' || input.type == 'hidden') {
-			input.id = input.id.replace('[x]', '[' + index + ']');
-			if(input.type == 'hidden')
-				input.name = 'encounterIds';
-		}
-	}
-	row.parentNode.insertBefore(newrow, row);
-	numberOfClonedElements++;
-	// set up the autocomplete for selecting encounters to add
-<<<<<<< HEAD
-	new AutoComplete('visitEncounters[' + index + ']-display', new CreateCallback({maxresults:100, patientId:<c:out value="${param.patientId}" />}).encounterCallback(), {
-=======
-	new AutoComplete('visitEncounters[' + index + ']-display', new CreateCallback({maxresults:100, patientId:${param.patientId}}).encounterCallback(), {
->>>>>>> 72bbfe03
-		select: function(event, ui) {
-			jquerySelectEscaped('visitEncounters[' + index + ']').val(ui.item.object.encounterId);
-		},
-        placeholder:'<openmrs:message code="Visit.encounter.search.placeholder" javaScriptEscape="true"/>'
-	});
-}
-
-function removeEncounter(obj){
-	obj.parentNode.parentNode.parentNode.removeChild(obj.parentNode.parentNode);
-}
-
-$j(document).ready( function() {
-	$j("#delete-dialog").dialog({
-		autoOpen: false,
-		resizable: false,
-		width:'auto',
-		height:'auto',
-		modal: true
-	});
-
-	$j('#close-delete-dialog').click(function() {
-		$j('#delete-dialog').dialog('close')
-	});
-	
-	$j("#endvisit-dialogue").dialog({
-		autoOpen: false,
-		resizable: false,
-		width:'auto',
-		height:'auto',
-		modal: true
-	});
-	$j('#close-endvisit-dialog').click(function() {
-		$j('#endvisit-dialogue').dialog('close')
-	});
-	
-	$j("#purge-dialog").dialog({
-		autoOpen: false,
-		resizable: false,
-		width:'auto',
-		height:'auto',
-		modal: true
-	});
-
-	$j("#purge-dialog").addClass("visit-dialog-content");
-});
-
-</script>
-
-<style type="text/css">
-	.addEncounterInputs{
-		visibility: hidden;
-	}
-	TD.removeButtonColumn{
-		background-color: #FFFFFF
-	}
-
-	div.visit-dialog-content{
-		text-align: center
-	}
-</style>
-
-<spring:hasBindErrors name="visit">
-<<<<<<< HEAD
-	<openmrs:message htmlEscape="false" code="fix.error"/>
-=======
-	<openmrs:message code="fix.error"/>
->>>>>>> 72bbfe03
-	<div class="error">
-		<c:forEach items="${errors.allErrors}" var="error">
-			<openmrs:message code="${error.code}" text="${error.code}" arguments="${error.arguments}"/><br/>
-		</c:forEach>
-	</div>
-	<br />
-</spring:hasBindErrors>
-
-<h2>
-	<c:choose>
-		<c:when test="${visit.visitId == null}"><openmrs:message code="Visit.add"/></c:when>
-		<c:otherwise><openmrs:message code="Visit.edit"/></c:otherwise>
-	</c:choose>
-</h2>
-
-<c:if test="${visit.visitId != null && visit.voided}">
-	<form:form action="unvoidVisit.htm" method="post" modelAttribute="visit">
-		<input type="hidden" name="visitId" value="${visit.visitId}"/>
-<<<<<<< HEAD
-		<input type="hidden" name="patientId" value="<c:out value="${visit.patient.patientId}" />"/>
-=======
-		<input type="hidden" name="patientId" value="${visit.patient.patientId}"/>
->>>>>>> 72bbfe03
-		<div class="voidedMessage">
-			<div>
-				<openmrs:message code="Visit.voidedMessage"/>
-				<c:if test="${visit.voidedBy.personName != null}"> <openmrs:message code="general.byPerson"/> <openmrs:format user="${visit.voidedBy}"/></c:if>
-				<c:if test="${visit.dateVoided != null}"> <openmrs:message code="general.onDate"/> <openmrs:formatDate date="${visit.dateVoided}" type="long" /></c:if>
-				<c:if test="${visit.voidReason!=''}"> - ${visit.voidReason}</c:if>
-			 	<input type="submit" value='<openmrs:message code="general.restore" />' />
-			</div>
-		</div>
-	</form:form>
-	<br/>
-</c:if>
-
-<form:form method="post" action="visit.form" modelAttribute="visit">
-	<c:if test="${visit.patient.patientId != null}">
-<<<<<<< HEAD
-	<a href="<openmrs:contextPath/>/patientDashboard.form?patientId=<c:out value="${visit.patient.patientId}" />">
-=======
-	<a href="<openmrs:contextPath/>/patientDashboard.form?patientId=${visit.patient.patientId}">
->>>>>>> 72bbfe03
-		<openmrs:message code="PatientDashboard.backToPatientDashboard"/>
-	</a>
-	<c:if test="${param.visitId != null}">
-		<input type="hidden" name="visitId" value="${param.visitId}"/>
-	</c:if>
-	<c:if test="${param.patientId != null}">
-		<input type="hidden" name="patientId" value="<c:out value="${param.patientId}" />"/>
-	</c:if>
-	<br/><br/>
-	</c:if>
-	
-<b class="boxHeader"><openmrs:message code="Visit.details"/></b>
-<div class="box">
-
-	<c:if test="${visit.visitId != null}">
-		<div style="float: right">
-			<c:if test="${visit.stopDatetime == null}">
-		        <openmrs:hasPrivilege privilege="Edit Visits">
-					<input type="button" value="<openmrs:message code="Visit.end"/>" onclick="javascript:$j('#endvisit-dialogue').dialog('open');	" /> 
-				</openmrs:hasPrivilege>
-			</c:if>
-		
-			<openmrs:hasPrivilege privilege="Delete Visits">
-				<c:if test="${visit.voided == false}">
-					<c:set var="canDelete" value="${ true }"/>
-					<input type="button" value='<openmrs:message code="general.void"/>' onclick="javascript:$j('#delete-dialog').dialog('open')"/>
-				</c:if>
-			</openmrs:hasPrivilege>
-		
-			<openmrs:hasPrivilege privilege="Purge Visits">
-				<c:set var="canPurge" value="${ true }"/>
-				<input type="button" value='<openmrs:message code="general.purge"/>' onclick="javascript:$j('#purge-dialog').dialog('open')" 
-				<c:if test="${!canPurgeVisit}"> disabled="disabled" title="<openmrs:message code="Visit.cannotPurgeVisitWithEncounters"/>"</c:if> />
-			</openmrs:hasPrivilege>
-		</div>
-	</c:if>
-
-	<table class="left-aligned-th" cellpadding="3" cellspacing="3">
-		<tr>
-			<th>
-				<openmrs:message code="general.patient"/><c:if test="${visit.visitId == null}"><span class="required"> *</span></c:if>
-			</th>
-			<td>
-				<c:choose>
-					<c:when test="${visit.visitId == null}">
-					<spring:bind path="patient">
-						<openmrs_tag:patientField formFieldName="${status.expression}" initialValue="${status.value}" />
-						<c:if test="${status.errorMessage != ''}"><span class="error">${status.errorMessage}</span></c:if>
-					</spring:bind>
-					</c:when>
-					<c:otherwise><c:out value="${visit.patient.personName}" /></c:otherwise>
-				</c:choose>
-			</td>
-		</tr>
-		<tr>
-			<th><openmrs:message code="Visit.visitType"/><span class="required"> *</span></th>
-			<td>
-			<spring:bind path="visitType">
-			<c:set var="groupOpen" value="false" />
-				<select name="${status.expression}">
-				   <option value=""></option>
-				<c:forEach items="${visitTypes}" var="visitType">
-				<c:if test="${visitType.retired && !groupOpen}">
-					<optgroup label="<openmrs:message code="Visit.type.retired"/>">
-					<c:set var="groupOpen" value="true" />
-				</c:if>
-					<option value="${visitType.visitTypeId}" <c:if test="${visitType.visitTypeId == status.value}">selected="selected"</c:if>>
-						${visitType.name}
-					</option>
-				</c:forEach>
-				<c:if test="${groupOpen}">
-					</optgroup>
-					</c:if>
-				</select>
-			<c:if test="${status.errorMessage != ''}"><span class="error">${status.errorMessage}</span></c:if>
-			</spring:bind>
-			</td>
-		</tr>
-		<tr>
-			<th><openmrs:message code="Visit.startDatetime"/><span class="required"> *</span></th>
-			<td>
-				<spring:bind path="startDatetime">
-				<input type="text" name="${status.expression}" size="20" value="${status.value}" onClick="showDateTimePicker(this)" />
-				<c:if test="${status.errorMessage != ''}"><span class="error">${status.errorMessage}</span></c:if>
-				</spring:bind>
-			</td>
-		</tr>
-		<tr>
-			<th><openmrs:message code="Visit.stopDatetime"/></th>
-			<td>
-				<spring:bind path="stopDatetime">
-				<input type="text" name="${status.expression}" size="20" value="${status.value}" onClick="showDateTimePicker(this)" />
-				<c:if test="${status.errorMessage != ''}"><span class="error">${status.errorMessage}</span></c:if>
-				</spring:bind>
-			</td>
-		</tr>
-		<tr>
-			<th><openmrs:message code="Visit.location"/></th>
-			<td>
-				<spring:bind path="location">
-				<openmrs_tag:locationField formFieldName="${status.expression}" initialValue="${status.value}"/>
-				<c:if test="${status.errorMessage != ''}"><span class="error">${status.errorMessage}</span></c:if>
-				</spring:bind>
-			</td>
-		</tr>
-		<tr>
-			<th><openmrs:message code="Visit.indication"/></th>
-			<td>
-				<spring:bind path="indication">
-				<openmrs_tag:conceptField formFieldName="${status.expression}" formFieldId="conceptId" initialValue="${status.value}" />
-				<c:if test="${status.errorMessage != ''}"><span class="error">${status.errorMessage}</span></c:if>
-				</spring:bind>
-			</td>
-		</tr>
-		<spring:bind path="activeAttributes">
-			<c:if test="${status.error}">
-				<tr>
-					<th></th>
-					<td>
-						<span class="error">
-							<c:forEach var="err" items="${status.errorMessages}">
-								${ err }<br/>
-							</c:forEach>
-						</span>
-					</td>
-				</tr>
-			</c:if>
-		</spring:bind>
-		<c:forEach var="attrType" items="${ attributeTypes }">
-			<openmrs_tag:attributesForType attributeType="${ attrType }" customizable="${ visit }" formFieldNamePrefix="attribute.${ attrType.id }"/>
-		</c:forEach>
-		<c:if test="${visit.visitId != null}">
-		<c:if test="${visit.creator != null}">
-		<tr>
-			<th><openmrs:message code="general.createdBy" /></th>
-			<td>
-				<c:out value="${visit.creator.personName}" /> - <openmrs:formatDate date="${visit.dateCreated}" type="long" />
-			</td>
-		</tr>
-		</c:if>
-		<c:if test="${visit.changedBy != null}">
-		<tr>
-			<th><openmrs:message code="general.changedBy" /></th>
-			<td>
-				<c:out value="${visit.changedBy.personName}" /> - <openmrs:formatDate date="${visit.dateChanged}" type="long" />
-			</td>
-		</tr>
-		</c:if>
-		</c:if>
-</table>	
-</div>
-
-<br/>
-
-<b class="boxHeader"><openmrs:message code="Visit.encounters"/></b>
-<div class="box">
-	<table id="encountersTable" cellpadding="3" cellspacing="3">
-		<tr>
-			<th><openmrs:message code="Encounter.datetime"/></th>
-			<th><openmrs:message code="Encounter.type"/></th>
-			<th><openmrs:message code="Encounter.location"/></th>
-			<th><openmrs:message code="Encounter.provider"/></th>
-			<th></th>
-		</tr>
-		<c:forEach items="${visitEncounters}" var="enc" varStatus="encStatus">
-		<tr id="encounter-${enc.encounterId}" style='background-color: whitesmoke'>
-			<td><openmrs:formatDate date="${enc.encounterDatetime}" type="small" /></td>
-			<td><openmrs:format encounterType="${enc.encounterType}" /></td>
-			<td><openmrs:format location="${enc.location}" /></td>
-			<td><openmrs:format person="${enc.provider}" /></td>
-			<td class="removeButtonColumn">
-				<input type="button" value='<openmrs:message code="general.remove"/>' class="smallButton" onclick="removeEncounter(this)" />
-				<input type="hidden" name="encounterIds" value="${enc.encounterId}" />
-			</td>
-		</tr>
-		</c:forEach>
-		<tr id="newEncounterRow" style="display:none;">
-			<td colspan="4">
-				<%-- make sure the text field is wide enough to show the placeholder message --%>
-				<input type="text" id="visitEncounters[x]-display" size="62" />
-				<input type="hidden" id="visitEncounters[x]" name="encounterIds" />
-			</td>
-			<td class="removeButtonColumn">
-				<input type="button" value='<openmrs:message code="general.remove"/>' class="smallButton" onclick="removeEncounter(this)" />
-			</td>
-		</tr>
-	</table>
-	<input type="button" value='<openmrs:message code="Visit.addEncounter"/>' class="smallButton" onclick='addEncounter()' />
-</div>
-
-<br/>
-
-<input type="submit" value='<openmrs:message code="general.save" />' /></td>
-<c:set var="cancelUrl" value="${pageContext.request.contextPath}/admin" scope="page"></c:set>
-<c:if test="${not empty param.patientId}">
-	<c:set var="cancelUrl" value="${pageContext.request.contextPath}/patientDashboard.form?patientId=${param.patientId}" />
-</c:if>
-<input type="button" style="margin-left: 15px" value='<openmrs:message code="general.cancel" />' onclick='javascript:window.location="${cancelUrl}"' />
-
-</form:form>
-
-<c:if test="${ canDelete }">
-	<div id="delete-dialog" title="<openmrs:message code="general.void"/> <openmrs:message code="Visit"/>">
-		<form action="voidVisit.htm" method="post">
-			<input type="hidden" name="visitId" value="${visit.visitId}"/>
-<<<<<<< HEAD
-			<input type="hidden" name="patientId" value="<c:out value="${visit.patient.patientId}" />"/>
-=======
-			<input type="hidden" name="patientId" value="${visit.patient.patientId}"/>
->>>>>>> 72bbfe03
-			<p><openmrs:message code="Visit.delete.info" arguments="${encounterCount}, ${observationCount}"/></p>
-			<table cellpadding="3" cellspacing="3" align="center">
-				<tr>
-					<th><openmrs:message code="Visit.optionalReason"/></th>
-					<td>
-						<input type="text" name="voidReason" size="40" />
-					</td>
-				</tr>
-				<tr height="20"></tr>
-				<tr>
-					<td colspan="2" style="text-align: center">
-						<input type="submit" value="<openmrs:message code="general.void"/>" />
-						&nbsp;
-						<input id="close-delete-dialog" type="button" value="<openmrs:message code="general.cancel"/>" /> 
-					</td>
-				</tr>
-			</table>
-		</form>
-	</div>
-</c:if>
-
-<c:if test="${ canPurge }">
-	<div id="purge-dialog" title="<openmrs:message code="Visit.confirm.purge"/>">
-		<form:form action="purgeVisit.htm" method="post" modelAttribute="visit">
-			<c:if test="${param.visitId != null}">
-				<input type="hidden" name="visitId" value="${param.visitId}"/>
-			</c:if>
-			<c:if test="${param.patientId != null}">
-<<<<<<< HEAD
-				<input type="hidden" name="patientId" value="<c:out value="${param.patientId}" />"/>
-=======
-				<input type="hidden" name="patientId" value="${param.patientId}"/>
->>>>>>> 72bbfe03
-			</c:if>
-			<br/>
-			<openmrs:message code="Visit.confirm.purgeMessage"/>
-			<br/>
-			<table cellpadding="3" cellspacing="30" align="center">
-				<tr>
-					<td>
-						<input type="submit" value='<openmrs:message code="general.yes"/>' /> &nbsp; <input type="button" value="<openmrs:message code="general.no"/>"
-						onclick="javascript:$j('#purge-dialog').dialog('close')" />
-					</td>
-				</tr>
-			</table>
-		</form:form>
-	</div>
-</c:if>
-<div id="endvisit-dialogue" title="<openmrs:message code="Visit.end"/>">
-    <form:form action="endVisit.htm" method="post" modelAttribute="visit">
-       <table cellpadding="3" cellspacing="3" align="center">
-			<tr>
-				<td>
-					<input type="hidden" name="visitId" value="${visit.visitId}" />
-					<openmrs:message code="Visit.enterEndDate"/>
-					<jsp:useBean id="now" class="java.util.Date" scope="page" />
-					<input type="text" id="enddate_visit" size="20" name="stopDate" value="<openmrs:formatDate date="${now}" format="dd/MM/yyyy HH:mm"/>" onClick="showDateTimePicker(this)" readonly="readonly"/></br>&nbsp;&nbsp;
-				</td>
-			</tr>
-			<tr height="20"></tr>
-			<tr>
-				<td colspan="2" style="text-align: center">
-					<input type="submit" value="<openmrs:message code="Visit.end"/>" />
-					&nbsp;
-					<input id="close-endvisit-dialog" type="button" value="<openmrs:message code="general.cancel"/>" /> 
-				</td>
-			</tr>
-		</table>
-	</form:form>
-</div>
-
-<%@ include file="/WEB-INF/template/footer.jsp" %>
+<%@ include file="/WEB-INF/template/include.jsp" %>
+
+<c:choose>
+	<c:when test="${visit.visitId == null}">
+		<openmrs:require privilege="Add Visits" otherwise="/login.htm" redirect="/admin/visits/visit.form" />
+	</c:when>
+	<c:otherwise>
+		<openmrs:require privilege="Edit Visits" otherwise="/login.htm" redirect="/admin/visits/visit.form" />
+	</c:otherwise>
+</c:choose>
+
+<%@ include file="/WEB-INF/template/header.jsp" %>
+
+<openmrs:htmlInclude file="/scripts/timepicker/timepicker.js" />
+<openmrs:htmlInclude file="/dwr/interface/DWREncounterService.js"/>
+
+
+<c:set var="canDelete" value="${ false }"/>
+<c:set var="canPurge" value="${ false }"/>
+
+<script type="text/javascript">
+
+var numberOfClonedElements = 0;
+var originalEncountersCount = ${fn:length(visitEncounters)};
+
+function addEncounter() {
+	var index = originalEncountersCount+numberOfClonedElements;
+	var row = document.getElementById('newEncounterRow');
+	var newrow = row.cloneNode(true);
+	$j(newrow).show();
+	newrow.id = '';
+	var inputs = newrow.getElementsByTagName("input");
+	for (var i = 0; i < inputs.length; i++) {
+		var input = inputs[i];
+		if(input && input.type == 'text' || input.type == 'hidden') {
+			input.id = input.id.replace('[x]', '[' + index + ']');
+			if(input.type == 'hidden')
+				input.name = 'encounterIds';
+		}
+	}
+	row.parentNode.insertBefore(newrow, row);
+	numberOfClonedElements++;
+	// set up the autocomplete for selecting encounters to add
+	new AutoComplete('visitEncounters[' + index + ']-display', new CreateCallback({maxresults:100, patientId:${param.patientId}}).encounterCallback(), {
+		select: function(event, ui) {
+			jquerySelectEscaped('visitEncounters[' + index + ']').val(ui.item.object.encounterId);
+		},
+        placeholder:'<openmrs:message code="Visit.encounter.search.placeholder" javaScriptEscape="true"/>'
+	});
+}
+
+function removeEncounter(obj){
+	obj.parentNode.parentNode.parentNode.removeChild(obj.parentNode.parentNode);
+}
+
+$j(document).ready( function() {
+	$j("#delete-dialog").dialog({
+		autoOpen: false,
+		resizable: false,
+		width:'auto',
+		height:'auto',
+		modal: true
+	});
+
+	$j('#close-delete-dialog').click(function() {
+		$j('#delete-dialog').dialog('close')
+	});
+	
+	$j("#endvisit-dialogue").dialog({
+		autoOpen: false,
+		resizable: false,
+		width:'auto',
+		height:'auto',
+		modal: true
+	});
+	$j('#close-endvisit-dialog').click(function() {
+		$j('#endvisit-dialogue').dialog('close')
+	});
+	
+	$j("#purge-dialog").dialog({
+		autoOpen: false,
+		resizable: false,
+		width:'auto',
+		height:'auto',
+		modal: true
+	});
+
+	$j("#purge-dialog").addClass("visit-dialog-content");
+});
+
+</script>
+
+<style type="text/css">
+	.addEncounterInputs{
+		visibility: hidden;
+	}
+	TD.removeButtonColumn{
+		background-color: #FFFFFF
+	}
+
+	div.visit-dialog-content{
+		text-align: center
+	}
+</style>
+
+<spring:hasBindErrors name="visit">
+	<openmrs:message code="fix.error"/>
+	<div class="error">
+		<c:forEach items="${errors.allErrors}" var="error">
+			<openmrs:message code="${error.code}" text="${error.code}" arguments="${error.arguments}"/><br/>
+		</c:forEach>
+	</div>
+	<br />
+</spring:hasBindErrors>
+
+<h2>
+	<c:choose>
+		<c:when test="${visit.visitId == null}"><openmrs:message code="Visit.add"/></c:when>
+		<c:otherwise><openmrs:message code="Visit.edit"/></c:otherwise>
+	</c:choose>
+</h2>
+
+<c:if test="${visit.visitId != null && visit.voided}">
+	<form:form action="unvoidVisit.htm" method="post" modelAttribute="visit">
+		<input type="hidden" name="visitId" value="${visit.visitId}"/>
+		<input type="hidden" name="patientId" value="${visit.patient.patientId}"/>
+		<div class="voidedMessage">
+			<div>
+				<openmrs:message code="Visit.voidedMessage"/>
+				<c:if test="${visit.voidedBy.personName != null}"> <openmrs:message code="general.byPerson"/> <openmrs:format user="${visit.voidedBy}"/></c:if>
+				<c:if test="${visit.dateVoided != null}"> <openmrs:message code="general.onDate"/> <openmrs:formatDate date="${visit.dateVoided}" type="long" /></c:if>
+				<c:if test="${visit.voidReason!=''}"> - ${visit.voidReason}</c:if>
+			 	<input type="submit" value='<openmrs:message code="general.restore" />' />
+			</div>
+		</div>
+	</form:form>
+	<br/>
+</c:if>
+
+<form:form method="post" action="visit.form" modelAttribute="visit">
+	<c:if test="${visit.patient.patientId != null}">
+	<a href="<openmrs:contextPath/>/patientDashboard.form?patientId=${visit.patient.patientId}">
+		<openmrs:message code="PatientDashboard.backToPatientDashboard"/>
+	</a>
+	<c:if test="${param.visitId != null}">
+		<input type="hidden" name="visitId" value="${param.visitId}"/>
+	</c:if>
+	<c:if test="${param.patientId != null}">
+		<input type="hidden" name="patientId" value="${param.patientId}"/>
+	</c:if>
+	<br/><br/>
+	</c:if>
+	
+<b class="boxHeader"><openmrs:message code="Visit.details"/></b>
+<div class="box">
+
+	<c:if test="${visit.visitId != null}">
+		<div style="float: right">
+			<c:if test="${visit.stopDatetime == null}">
+		        <openmrs:hasPrivilege privilege="Edit Visits">
+					<input type="button" value="<openmrs:message code="Visit.end"/>" onclick="javascript:$j('#endvisit-dialogue').dialog('open');	" /> 
+				</openmrs:hasPrivilege>
+			</c:if>
+		
+			<openmrs:hasPrivilege privilege="Delete Visits">
+				<c:if test="${visit.voided == false}">
+					<c:set var="canDelete" value="${ true }"/>
+					<input type="button" value='<openmrs:message code="general.void"/>' onclick="javascript:$j('#delete-dialog').dialog('open')"/>
+				</c:if>
+			</openmrs:hasPrivilege>
+		
+			<openmrs:hasPrivilege privilege="Purge Visits">
+				<c:set var="canPurge" value="${ true }"/>
+				<input type="button" value='<openmrs:message code="general.purge"/>' onclick="javascript:$j('#purge-dialog').dialog('open')" 
+				<c:if test="${!canPurgeVisit}"> disabled="disabled" title="<openmrs:message code="Visit.cannotPurgeVisitWithEncounters"/>"</c:if> />
+			</openmrs:hasPrivilege>
+		</div>
+	</c:if>
+
+	<table class="left-aligned-th" cellpadding="3" cellspacing="3">
+		<tr>
+			<th>
+				<openmrs:message code="general.patient"/><c:if test="${visit.visitId == null}"><span class="required"> *</span></c:if>
+			</th>
+			<td>
+				<c:choose>
+					<c:when test="${visit.visitId == null}">
+					<spring:bind path="patient">
+						<openmrs_tag:patientField formFieldName="${status.expression}" initialValue="${status.value}" />
+						<c:if test="${status.errorMessage != ''}"><span class="error">${status.errorMessage}</span></c:if>
+					</spring:bind>
+					</c:when>
+					<c:otherwise>${visit.patient.personName}</c:otherwise>
+				</c:choose>
+			</td>
+		</tr>
+		<tr>
+			<th><openmrs:message code="Visit.visitType"/><span class="required"> *</span></th>
+			<td>
+			<spring:bind path="visitType">
+			<c:set var="groupOpen" value="false" />
+				<select name="${status.expression}">
+				   <option value=""></option>
+				<c:forEach items="${visitTypes}" var="visitType">
+				<c:if test="${visitType.retired && !groupOpen}">
+					<optgroup label="<openmrs:message code="Visit.type.retired"/>">
+					<c:set var="groupOpen" value="true" />
+				</c:if>
+					<option value="${visitType.visitTypeId}" <c:if test="${visitType.visitTypeId == status.value}">selected="selected"</c:if>>
+						${visitType.name}
+					</option>
+				</c:forEach>
+				<c:if test="${groupOpen}">
+					</optgroup>
+					</c:if>
+				</select>
+			<c:if test="${status.errorMessage != ''}"><span class="error">${status.errorMessage}</span></c:if>
+			</spring:bind>
+			</td>
+		</tr>
+		<tr>
+			<th><openmrs:message code="Visit.startDatetime"/><span class="required"> *</span></th>
+			<td>
+				<spring:bind path="startDatetime">
+				<input type="text" name="${status.expression}" size="20" value="${status.value}" onClick="showDateTimePicker(this)" />
+				<c:if test="${status.errorMessage != ''}"><span class="error">${status.errorMessage}</span></c:if>
+				</spring:bind>
+			</td>
+		</tr>
+		<tr>
+			<th><openmrs:message code="Visit.stopDatetime"/></th>
+			<td>
+				<spring:bind path="stopDatetime">
+				<input type="text" name="${status.expression}" size="20" value="${status.value}" onClick="showDateTimePicker(this)" />
+				<c:if test="${status.errorMessage != ''}"><span class="error">${status.errorMessage}</span></c:if>
+				</spring:bind>
+			</td>
+		</tr>
+		<tr>
+			<th><openmrs:message code="Visit.location"/></th>
+			<td>
+				<spring:bind path="location">
+				<openmrs_tag:locationField formFieldName="${status.expression}" initialValue="${status.value}"/>
+				<c:if test="${status.errorMessage != ''}"><span class="error">${status.errorMessage}</span></c:if>
+				</spring:bind>
+			</td>
+		</tr>
+		<tr>
+			<th><openmrs:message code="Visit.indication"/></th>
+			<td>
+				<spring:bind path="indication">
+				<openmrs_tag:conceptField formFieldName="${status.expression}" formFieldId="conceptId" initialValue="${status.value}" />
+				<c:if test="${status.errorMessage != ''}"><span class="error">${status.errorMessage}</span></c:if>
+				</spring:bind>
+			</td>
+		</tr>
+		<spring:bind path="activeAttributes">
+			<c:if test="${status.error}">
+				<tr>
+					<th></th>
+					<td>
+						<span class="error">
+							<c:forEach var="err" items="${status.errorMessages}">
+								${ err }<br/>
+							</c:forEach>
+						</span>
+					</td>
+				</tr>
+			</c:if>
+		</spring:bind>
+		<c:forEach var="attrType" items="${ attributeTypes }">
+			<openmrs_tag:attributesForType attributeType="${ attrType }" customizable="${ visit }" formFieldNamePrefix="attribute.${ attrType.id }"/>
+		</c:forEach>
+		<c:if test="${visit.visitId != null}">
+		<c:if test="${visit.creator != null}">
+		<tr>
+			<th><openmrs:message code="general.createdBy" /></th>
+			<td>
+				${visit.creator.personName} - <openmrs:formatDate date="${visit.dateCreated}" type="long" />
+			</td>
+		</tr>
+		</c:if>
+		<c:if test="${visit.changedBy != null}">
+		<tr>
+			<th><openmrs:message code="general.changedBy" /></th>
+			<td>
+				${visit.changedBy.personName} - <openmrs:formatDate date="${visit.dateChanged}" type="long" />
+			</td>
+		</tr>
+		</c:if>
+		</c:if>
+</table>	
+</div>
+
+<br/>
+
+<b class="boxHeader"><openmrs:message code="Visit.encounters"/></b>
+<div class="box">
+	<table id="encountersTable" cellpadding="3" cellspacing="3">
+		<tr>
+			<th><openmrs:message code="Encounter.datetime"/></th>
+			<th><openmrs:message code="Encounter.type"/></th>
+			<th><openmrs:message code="Encounter.location"/></th>
+			<th><openmrs:message code="Encounter.provider"/></th>
+			<th></th>
+		</tr>
+		<c:forEach items="${visitEncounters}" var="enc" varStatus="encStatus">
+		<tr id="encounter-${enc.encounterId}" style='background-color: whitesmoke'>
+			<td><openmrs:formatDate date="${enc.encounterDatetime}" type="small" /></td>
+			<td><openmrs:format encounterType="${enc.encounterType}" /></td>
+			<td><openmrs:format location="${enc.location}" /></td>
+			<td><openmrs:format person="${enc.provider}" /></td>
+			<td class="removeButtonColumn">
+				<input type="button" value='<openmrs:message code="general.remove"/>' class="smallButton" onclick="removeEncounter(this)" />
+				<input type="hidden" name="encounterIds" value="${enc.encounterId}" />
+			</td>
+		</tr>
+		</c:forEach>
+		<tr id="newEncounterRow" style="display:none;">
+			<td colspan="4">
+				<%-- make sure the text field is wide enough to show the placeholder message --%>
+				<input type="text" id="visitEncounters[x]-display" size="62" />
+				<input type="hidden" id="visitEncounters[x]" name="encounterIds" />
+			</td>
+			<td class="removeButtonColumn">
+				<input type="button" value='<openmrs:message code="general.remove"/>' class="smallButton" onclick="removeEncounter(this)" />
+			</td>
+		</tr>
+	</table>
+	<input type="button" value='<openmrs:message code="Visit.addEncounter"/>' class="smallButton" onclick='addEncounter()' />
+</div>
+
+<br/>
+
+<input type="submit" value='<openmrs:message code="general.save" />' /></td>
+<c:set var="cancelUrl" value="${pageContext.request.contextPath}/admin" scope="page"></c:set>
+<c:if test="${not empty param.patientId}">
+	<c:set var="cancelUrl" value="${pageContext.request.contextPath}/patientDashboard.form?patientId=${param.patientId}" />
+</c:if>
+<input type="button" style="margin-left: 15px" value='<openmrs:message code="general.cancel" />' onclick='javascript:window.location="${cancelUrl}"' />
+
+</form:form>
+
+<c:if test="${ canDelete }">
+	<div id="delete-dialog" title="<openmrs:message code="general.void"/> <openmrs:message code="Visit"/>">
+		<form action="voidVisit.htm" method="post">
+			<input type="hidden" name="visitId" value="${visit.visitId}"/>
+			<input type="hidden" name="patientId" value="${visit.patient.patientId}"/>
+			<p><openmrs:message code="Visit.delete.info" arguments="${encounterCount}, ${observationCount}"/></p>
+			<table cellpadding="3" cellspacing="3" align="center">
+				<tr>
+					<th><openmrs:message code="Visit.optionalReason"/></th>
+					<td>
+						<input type="text" name="voidReason" size="40" />
+					</td>
+				</tr>
+				<tr height="20"></tr>
+				<tr>
+					<td colspan="2" style="text-align: center">
+						<input type="submit" value="<openmrs:message code="general.void"/>" />
+						&nbsp;
+						<input id="close-delete-dialog" type="button" value="<openmrs:message code="general.cancel"/>" /> 
+					</td>
+				</tr>
+			</table>
+		</form>
+	</div>
+</c:if>
+
+<c:if test="${ canPurge }">
+	<div id="purge-dialog" title="<openmrs:message code="Visit.confirm.purge"/>">
+		<form:form action="purgeVisit.htm" method="post" modelAttribute="visit">
+			<c:if test="${param.visitId != null}">
+				<input type="hidden" name="visitId" value="${param.visitId}"/>
+			</c:if>
+			<c:if test="${param.patientId != null}">
+				<input type="hidden" name="patientId" value="${param.patientId}"/>
+			</c:if>
+			<br/>
+			<openmrs:message code="Visit.confirm.purgeMessage"/>
+			<br/>
+			<table cellpadding="3" cellspacing="30" align="center">
+				<tr>
+					<td>
+						<input type="submit" value='<openmrs:message code="general.yes"/>' /> &nbsp; <input type="button" value="<openmrs:message code="general.no"/>"
+						onclick="javascript:$j('#purge-dialog').dialog('close')" />
+					</td>
+				</tr>
+			</table>
+		</form:form>
+	</div>
+</c:if>
+<div id="endvisit-dialogue" title="<openmrs:message code="Visit.end"/>">
+    <form:form action="endVisit.htm" method="post" modelAttribute="visit">
+       <table cellpadding="3" cellspacing="3" align="center">
+			<tr>
+				<td>
+					<input type="hidden" name="visitId" value="${visit.visitId}" />
+					<openmrs:message code="Visit.enterEndDate"/>
+					<jsp:useBean id="now" class="java.util.Date" scope="page" />
+					<input type="text" id="enddate_visit" size="20" name="stopDate" value="<openmrs:formatDate date="${now}" format="dd/MM/yyyy HH:mm"/>" onClick="showDateTimePicker(this)" readonly="readonly"/></br>&nbsp;&nbsp;
+				</td>
+			</tr>
+			<tr height="20"></tr>
+			<tr>
+				<td colspan="2" style="text-align: center">
+					<input type="submit" value="<openmrs:message code="Visit.end"/>" />
+					&nbsp;
+					<input id="close-endvisit-dialog" type="button" value="<openmrs:message code="general.cancel"/>" /> 
+				</td>
+			</tr>
+		</table>
+	</form:form>
+</div>
+
+<%@ include file="/WEB-INF/template/footer.jsp" %>