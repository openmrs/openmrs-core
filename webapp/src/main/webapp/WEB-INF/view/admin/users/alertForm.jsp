--- conflicted
+++ resolved
@@ -1,255 +1,251 @@
-<%@ include file="/WEB-INF/template/include.jsp" %>
-
-<openmrs:require privilege="Manage Alerts" otherwise="/login.htm" redirect="/admin/users/alert.form" />
-
-<%@ include file="/WEB-INF/template/header.jsp" %>
-<%@ include file="localHeader.jsp" %>
-
-<openmrs:htmlInclude file="/scripts/calendar/calendar.js" />
-
-<openmrs:htmlInclude file="/scripts/dojo/dojo.js" />
-
-<script type="text/javascript">
-	dojo.require("dojo.widget.openmrs.UserSearch");
-	dojo.require("dojo.widget.openmrs.OpenmrsPopup");
-	
-	dojo.addOnLoad( function() {
-		
-		searchWidget = dojo.widget.manager.getWidgetById("uSearch");			
-		
-		dojo.event.topic.subscribe("uSearch/select", 
-			function(msg) {
-				for (var i=0; i< msg.objs.length; i++) {
-					var obj = msg.objs[i];
-					var options = $("userNames").options;
-					
-					var isAddable = true;
-					for (x=0; x<options.length; x++)
-						if (options[x].value == obj.userId)
-							isAddable = false;
-					
-					if (isAddable) {
-						var opt = new Option(obj.personName, obj.userId);
-						opt.selected = true;
-						options[options.length] = opt;
-						copyIds("userNames", "userIds", " ");
-					}
-				}
-			}
-		);
-	});
-	
-</script>
-
-<script type="text/javascript">
-		
-	function removeItem(nameList, idList, delim)
-	{
-		var sel   = document.getElementById(nameList);
-		var input = document.getElementById(idList);
-		var optList   = sel.options;
-		var lastIndex = -1;
-		var i = 0;
-		while (i<optList.length) {
-			// loop over and erase all selected items
-			if (optList[i].selected) {
-				optList[i] = null;
-				lastIndex = i;
-			}
-			else {
-				i++;
-			}
-		}
-		copyIds(nameList, idList, delim);
-		while (lastIndex >= optList.length)
-			lastIndex = lastIndex - 1;
-		if (lastIndex >= 0) {
-			optList[lastIndex].selected = true;
-			return optList[lastIndex];
-		}
-		return null;
-	}
-	
-	function copyIds(from, to, delimiter)
-	{
-		var sel = document.getElementById(from);
-		var input = document.getElementById(to);
-		var optList = sel.options;
-		var remaining = new Array();
-		var i=0;
-		while (i < optList.length)
-		{
-			remaining.push(optList[i].value);
-			i++;
-		}
-		input.value = remaining.join(delimiter);
-	}
-	
-	function removeHiddenRows() {
-		var rows = document.getElementsByTagName("TR");
-		var i = 0;
-		while (i < rows.length) {
-			if (rows[i].style.display == "none") {
-				rows[i].parentNode.removeChild(rows[i]);
-			}
-			else {
-				i = i + 1;
-			}
-		}
-	}
-	
-	function listKeyPress(from, to, delim, event) {
-		var keyCode = event.keyCode;
-		if (keyCode == 8 || keyCode == 46) {
-			removeItem(from, to, delim);
-			window.Event.keyCode = 0;	//attempt to prevent backspace key (#8) from going back in browser
-		}
-	}
-	
-	function addRole() {
-		var obj = document.getElementById("roleStr");
-		var synonyms = document.getElementById("roles").options;
-		if (synonyms == null)
-			synonyms = new Array();
-		var syn = obj.value;
-		if (syn != "") {
-			
-			var isAddable = true;
-			for (x=0; x<synonyms.length; x++)
-				if (synonyms[x].value == syn.userId)
-					isAddable = false;
-					
-			if (isAddable) {
-				var opt = new Option(syn, syn);
-				opt.selected = true;
-				synonyms[synonyms.length] = opt;
-			}
-		}
-		obj.value = "";
-		obj.focus();
-		copyIds("roles", "newRoles", ",");
-		window.Event.keyCode = 0;  //disable enter key submitting form
-	}
-</script>
-
-<style>
-	th { text-align: left; }
-	.description { display: none; }
-</style>
-
-<h2><openmrs:message code="Alert.manage.title"/></h2>	
-
-<spring:hasBindErrors name="alert">
-<<<<<<< HEAD
-	<openmrs:message htmlEscape="false" code="fix.error"/>
-=======
-	<openmrs:message code="fix.error"/>
->>>>>>> 72bbfe03
-	<div class="error">
-		<c:forEach items="${errors.allErrors}" var="error">
-			<openmrs:message code="${error.code}" text="${error.code}"/><br/><!-- ${error} -->
-		</c:forEach>
-	</div>
-</spring:hasBindErrors>
-
-<form method="post">
-<table>
-	<tr>
-		<th valign="top"><openmrs:message code="Alert.text"/></th>
-		<td>
-			<spring:bind path="alert.text">
-				<textarea id="text" name="${status.expression}" rows="2" cols="43">${status.value}</textarea>
-				<c:if test="${status.errorMessage != ''}"><span class="error">${status.errorMessage}</span></c:if>
-			</spring:bind>
-		</td>
-	</tr>
-	<tr>
-		<th valign="top"><openmrs:message code="Alert.recipients"/></th>
-		<td valign="top">
-			<input type="hidden" name="userIds" id="userIds" size="40" value='<c:forEach items="${alert.recipients}" var="recipient">${recipient.recipient.userId} </c:forEach>' />
-			<table cellpadding="0" cellspacing="0">
-				<tr>
-					<td valign="top">
-						<select class="mediumWidth" size="6" id="userNames" multiple onkeyup="listKeyPress('userNames', 'userIds', ' ', event);">
-							<c:forEach items="${alert.recipients}" var="recipient">
-								<option value="${recipient.recipient.userId}"><c:out value="${recipient.recipient.personName}" /></option>
-							</c:forEach>
-						</select>
-					</td>
-					<td valign="top" class="buttons">
-						&nbsp;<span dojoType="UserSearch" widgetId="uSearch"></span><span dojoType="OpenmrsPopup" searchWidget="uSearch" searchTitle='<openmrs:message code="User.find"/>' changeButtonValue='<openmrs:message code="general.add"/>'></span> <br/>
-						&nbsp; <input type="button" value="<openmrs:message code="general.remove"/>" class="smallButton" onClick="removeItem('userNames', 'userIds', ' ');" /> <br/>
-						&nbsp; <input type="button" value="<openmrs:message code="User.goTo"/>" class="smallButton" onClick="gotoUser('userNames');" /><br/>
-					</td>
-				</tr>
-			</table>
-		</td>
-	</tr>
-	<tr>
-		<th valign="top"><openmrs:message code="Alert.roles"/></th>
-		<td valign="top">
-			<select id="roleStr" class="mediumWidth">
-				<option value=""><openmrs:message code="general.none"/></option>
-				<c:forEach items="${allRoles}" var="role">
-					<option value="${role.role}" <c:if test="${role == status.value}">selected</c:if>>${role.role}</option>
-				</c:forEach>
-			</select>
-			&nbsp;<input type="button" class="smallButton" value="<openmrs:message code="Alert.addRole"/>" onClick="addRole();"/>
-			<input type="hidden" name="newRoles" id="newRoles" value="" />
-		</td>
-	</tr>
-	<tr>
-		<th></th>
-		<td>
-			<table cellpadding="0" cellspacing="0">
-				<tr>
-					<td>
-						<select class="mediumWidth" size="3" multiple id="roles" onkeydown="listKeyPress('roles', 'newRoles', ',', event);">
-						</select>
-					</td>
-					<td valign="top" class="buttons">
-						&nbsp; <input type="button" value="<openmrs:message code="general.remove"/>" class="smallButton" onClick="removeItem('roles', 'newRoles', ',');" /> <br/>
-					</td>
-				</tr>
-			</table>
-		</td>
-	</tr>
-	<tr>
-		<th valign="top"><openmrs:message code="Alert.satisfiedByAny"/></th>
-		<td valign="top">
-			<spring:bind path="alert.satisfiedByAny">
-				<input type="hidden" name="_${status.expression}" value="on" />
-				<input type="checkbox" name="${status.expression}"
-					   value="on" <c:if test="${alert.satisfiedByAny}">checked</c:if> />
-			</spring:bind>
-			<i><openmrs:message code="Alert.satisfiedByAny.description"/></i>
-		</td>
-	</tr>
-	<tr>
-		<th valign="top"><openmrs:message code="Alert.dateToExpire"/></th>
-		<td valign="top">
-			<spring:bind path="alert.dateToExpire">
-				<input type="text" name="${status.expression}" size="10" 
-					   value="${status.value}" onfocus="showCalendar(this)"/>
-			</spring:bind>
-		</td>
-	</tr>
-	<c:if test="${!(encounter.changedBy == null)}">
-		<tr>
-			<td><openmrs:message code="general.changedBy" /></td>
-			<td>
-				<a href="#View User" onclick="return gotoUser(null, '${alert.changedBy.userId}')"><c:out value="${alert.changedBy.personName}" /></a> -
-				<openmrs:formatDate date="${alert.dateChanged}" type="medium" />
-			</td>
-		</tr>
-	</c:if>
-</table>
-
-<input type="submit" value="<openmrs:message code="Alert.save"/>">
-</form>
-
-<script type="text/javascript">
- document.forms[0].elements[0].focus();
-</script>
-
+<%@ include file="/WEB-INF/template/include.jsp" %>
+
+<openmrs:require privilege="Manage Alerts" otherwise="/login.htm" redirect="/admin/users/alert.form" />
+
+<%@ include file="/WEB-INF/template/header.jsp" %>
+<%@ include file="localHeader.jsp" %>
+
+<openmrs:htmlInclude file="/scripts/calendar/calendar.js" />
+
+<openmrs:htmlInclude file="/scripts/dojo/dojo.js" />
+
+<script type="text/javascript">
+	dojo.require("dojo.widget.openmrs.UserSearch");
+	dojo.require("dojo.widget.openmrs.OpenmrsPopup");
+	
+	dojo.addOnLoad( function() {
+		
+		searchWidget = dojo.widget.manager.getWidgetById("uSearch");			
+		
+		dojo.event.topic.subscribe("uSearch/select", 
+			function(msg) {
+				for (var i=0; i< msg.objs.length; i++) {
+					var obj = msg.objs[i];
+					var options = $("userNames").options;
+					
+					var isAddable = true;
+					for (x=0; x<options.length; x++)
+						if (options[x].value == obj.userId)
+							isAddable = false;
+					
+					if (isAddable) {
+						var opt = new Option(obj.personName, obj.userId);
+						opt.selected = true;
+						options[options.length] = opt;
+						copyIds("userNames", "userIds", " ");
+					}
+				}
+			}
+		);
+	});
+	
+</script>
+
+<script type="text/javascript">
+		
+	function removeItem(nameList, idList, delim)
+	{
+		var sel   = document.getElementById(nameList);
+		var input = document.getElementById(idList);
+		var optList   = sel.options;
+		var lastIndex = -1;
+		var i = 0;
+		while (i<optList.length) {
+			// loop over and erase all selected items
+			if (optList[i].selected) {
+				optList[i] = null;
+				lastIndex = i;
+			}
+			else {
+				i++;
+			}
+		}
+		copyIds(nameList, idList, delim);
+		while (lastIndex >= optList.length)
+			lastIndex = lastIndex - 1;
+		if (lastIndex >= 0) {
+			optList[lastIndex].selected = true;
+			return optList[lastIndex];
+		}
+		return null;
+	}
+	
+	function copyIds(from, to, delimiter)
+	{
+		var sel = document.getElementById(from);
+		var input = document.getElementById(to);
+		var optList = sel.options;
+		var remaining = new Array();
+		var i=0;
+		while (i < optList.length)
+		{
+			remaining.push(optList[i].value);
+			i++;
+		}
+		input.value = remaining.join(delimiter);
+	}
+	
+	function removeHiddenRows() {
+		var rows = document.getElementsByTagName("TR");
+		var i = 0;
+		while (i < rows.length) {
+			if (rows[i].style.display == "none") {
+				rows[i].parentNode.removeChild(rows[i]);
+			}
+			else {
+				i = i + 1;
+			}
+		}
+	}
+	
+	function listKeyPress(from, to, delim, event) {
+		var keyCode = event.keyCode;
+		if (keyCode == 8 || keyCode == 46) {
+			removeItem(from, to, delim);
+			window.Event.keyCode = 0;	//attempt to prevent backspace key (#8) from going back in browser
+		}
+	}
+	
+	function addRole() {
+		var obj = document.getElementById("roleStr");
+		var synonyms = document.getElementById("roles").options;
+		if (synonyms == null)
+			synonyms = new Array();
+		var syn = obj.value;
+		if (syn != "") {
+			
+			var isAddable = true;
+			for (x=0; x<synonyms.length; x++)
+				if (synonyms[x].value == syn.userId)
+					isAddable = false;
+					
+			if (isAddable) {
+				var opt = new Option(syn, syn);
+				opt.selected = true;
+				synonyms[synonyms.length] = opt;
+			}
+		}
+		obj.value = "";
+		obj.focus();
+		copyIds("roles", "newRoles", ",");
+		window.Event.keyCode = 0;  //disable enter key submitting form
+	}
+</script>
+
+<style>
+	th { text-align: left; }
+	.description { display: none; }
+</style>
+
+<h2><openmrs:message code="Alert.manage.title"/></h2>	
+
+<spring:hasBindErrors name="alert">
+	<openmrs:message code="fix.error"/>
+	<div class="error">
+		<c:forEach items="${errors.allErrors}" var="error">
+			<openmrs:message code="${error.code}" text="${error.code}"/><br/><!-- ${error} -->
+		</c:forEach>
+	</div>
+</spring:hasBindErrors>
+
+<form method="post">
+<table>
+	<tr>
+		<th valign="top"><openmrs:message code="Alert.text"/></th>
+		<td>
+			<spring:bind path="alert.text">
+				<textarea id="text" name="${status.expression}" rows="2" cols="43">${status.value}</textarea>
+				<c:if test="${status.errorMessage != ''}"><span class="error">${status.errorMessage}</span></c:if>
+			</spring:bind>
+		</td>
+	</tr>
+	<tr>
+		<th valign="top"><openmrs:message code="Alert.recipients"/></th>
+		<td valign="top">
+			<input type="hidden" name="userIds" id="userIds" size="40" value='<c:forEach items="${alert.recipients}" var="recipient">${recipient.recipient.userId} </c:forEach>' />
+			<table cellpadding="0" cellspacing="0">
+				<tr>
+					<td valign="top">
+						<select class="mediumWidth" size="6" id="userNames" multiple onkeyup="listKeyPress('userNames', 'userIds', ' ', event);">
+							<c:forEach items="${alert.recipients}" var="recipient">
+								<option value="${recipient.recipient.userId}">${recipient.recipient.personName}</option>
+							</c:forEach>
+						</select>
+					</td>
+					<td valign="top" class="buttons">
+						&nbsp;<span dojoType="UserSearch" widgetId="uSearch"></span><span dojoType="OpenmrsPopup" searchWidget="uSearch" searchTitle='<openmrs:message code="User.find"/>' changeButtonValue='<openmrs:message code="general.add"/>'></span> <br/>
+						&nbsp; <input type="button" value="<openmrs:message code="general.remove"/>" class="smallButton" onClick="removeItem('userNames', 'userIds', ' ');" /> <br/>
+						&nbsp; <input type="button" value="<openmrs:message code="User.goTo"/>" class="smallButton" onClick="gotoUser('userNames');" /><br/>
+					</td>
+				</tr>
+			</table>
+		</td>
+	</tr>
+	<tr>
+		<th valign="top"><openmrs:message code="Alert.roles"/></th>
+		<td valign="top">
+			<select id="roleStr" class="mediumWidth">
+				<option value=""><openmrs:message code="general.none"/></option>
+				<c:forEach items="${allRoles}" var="role">
+					<option value="${role.role}" <c:if test="${role == status.value}">selected</c:if>>${role.role}</option>
+				</c:forEach>
+			</select>
+			&nbsp;<input type="button" class="smallButton" value="<openmrs:message code="Alert.addRole"/>" onClick="addRole();"/>
+			<input type="hidden" name="newRoles" id="newRoles" value="" />
+		</td>
+	</tr>
+	<tr>
+		<th></th>
+		<td>
+			<table cellpadding="0" cellspacing="0">
+				<tr>
+					<td>
+						<select class="mediumWidth" size="3" multiple id="roles" onkeydown="listKeyPress('roles', 'newRoles', ',', event);">
+						</select>
+					</td>
+					<td valign="top" class="buttons">
+						&nbsp; <input type="button" value="<openmrs:message code="general.remove"/>" class="smallButton" onClick="removeItem('roles', 'newRoles', ',');" /> <br/>
+					</td>
+				</tr>
+			</table>
+		</td>
+	</tr>
+	<tr>
+		<th valign="top"><openmrs:message code="Alert.satisfiedByAny"/></th>
+		<td valign="top">
+			<spring:bind path="alert.satisfiedByAny">
+				<input type="hidden" name="_${status.expression}" value="on" />
+				<input type="checkbox" name="${status.expression}"
+					   value="on" <c:if test="${alert.satisfiedByAny}">checked</c:if> />
+			</spring:bind>
+			<i><openmrs:message code="Alert.satisfiedByAny.description"/></i>
+		</td>
+	</tr>
+	<tr>
+		<th valign="top"><openmrs:message code="Alert.dateToExpire"/></th>
+		<td valign="top">
+			<spring:bind path="alert.dateToExpire">
+				<input type="text" name="${status.expression}" size="10" 
+					   value="${status.value}" onfocus="showCalendar(this)"/>
+			</spring:bind>
+		</td>
+	</tr>
+	<c:if test="${!(encounter.changedBy == null)}">
+		<tr>
+			<td><openmrs:message code="general.changedBy" /></td>
+			<td>
+				<a href="#View User" onclick="return gotoUser(null, '${alert.changedBy.userId}')">${alert.changedBy.personName}</a> -
+				<openmrs:formatDate date="${alert.dateChanged}" type="medium" />
+			</td>
+		</tr>
+	</c:if>
+</table>
+
+<input type="submit" value="<openmrs:message code="Alert.save"/>">
+</form>
+
+<script type="text/javascript">
+ document.forms[0].elements[0].focus();
+</script>
+
 <%@ include file="/WEB-INF/template/footer.jsp" %>