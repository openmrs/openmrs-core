--- conflicted
+++ resolved
@@ -1,49 +1,45 @@
-<%@ include file="/WEB-INF/template/include.jsp" %>
-
-<openmrs:require privilege="Manage Privileges" otherwise="/login.htm" redirect="/admin/users/privilege.form" />
-
-<%@ include file="/WEB-INF/template/header.jsp" %>
-<%@ include file="localHeader.jsp" %>
-
-<h2><openmrs:message code="Privilege.manage.title"/></h2>	
-
-<spring:hasBindErrors name="privilege">
-<<<<<<< HEAD
-	<openmrs:message htmlEscape="false" code="fix.error"/>
-=======
-	<openmrs:message code="fix.error"/>
->>>>>>> 72bbfe03
-	<br />
-</spring:hasBindErrors>
-
-<form method="post">
-<table>
-	<tr>
-		<td><openmrs:message code="Privilege.privilege"/></td>
-		<td>
-			<spring:bind path="privilege.privilege">
-				<c:if test="${status.value == null || status.value == \"\"}"><input type="text" name="${status.expression}" id="priv" value="${status.value}"></c:if>
-				<c:if test="${!(status.value == null)}">${status.value}</c:if>				
-				<c:if test="${status.errorMessage != ''}"><span class="error">${status.errorMessage}</span></c:if>
-			</spring:bind>
-		</td>
-	</tr>
-	<tr>
-		<td valign="top"><openmrs:message code="general.description"/></td>
-		<td valign="top">
-			<spring:bind path="privilege.description">
-				<textarea name="description" rows="3" cols="50">${status.value}</textarea>
-				<c:if test="${status.errorMessage != ''}"><span class="error">${status.errorMessage}</span></c:if>
-			</spring:bind>
-		</td>
-	</tr>
-</table>
-
-<input type="submit" value="<openmrs:message code="Privilege.save"/>">
-</form>
-
-<script type="text/javascript">
- document.forms[0].elements[0].focus();
-</script>
-
+<%@ include file="/WEB-INF/template/include.jsp" %>
+
+<openmrs:require privilege="Manage Privileges" otherwise="/login.htm" redirect="/admin/users/privilege.form" />
+
+<%@ include file="/WEB-INF/template/header.jsp" %>
+<%@ include file="localHeader.jsp" %>
+
+<h2><openmrs:message code="Privilege.manage.title"/></h2>	
+
+<spring:hasBindErrors name="privilege">
+	<openmrs:message code="fix.error"/>
+	<br />
+</spring:hasBindErrors>
+
+<form method="post">
+<table>
+	<tr>
+		<td><openmrs:message code="Privilege.privilege"/></td>
+		<td>
+			<spring:bind path="privilege.privilege">
+				<c:if test="${status.value == null || status.value == \"\"}"><input type="text" name="${status.expression}" id="priv" value="${status.value}"></c:if>
+				<c:if test="${!(status.value == null)}">${status.value}</c:if>				
+				<c:if test="${status.errorMessage != ''}"><span class="error">${status.errorMessage}</span></c:if>
+			</spring:bind>
+		</td>
+	</tr>
+	<tr>
+		<td valign="top"><openmrs:message code="general.description"/></td>
+		<td valign="top">
+			<spring:bind path="privilege.description">
+				<textarea name="description" rows="3" cols="50">${status.value}</textarea>
+				<c:if test="${status.errorMessage != ''}"><span class="error">${status.errorMessage}</span></c:if>
+			</spring:bind>
+		</td>
+	</tr>
+</table>
+
+<input type="submit" value="<openmrs:message code="Privilege.save"/>">
+</form>
+
+<script type="text/javascript">
+ document.forms[0].elements[0].focus();
+</script>
+
 <%@ include file="/WEB-INF/template/footer.jsp" %>