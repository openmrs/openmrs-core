<%@ include file="/WEB-INF/template/include.jsp" %>

<openmrs:require privilege="View Encounters" otherwise="/login.htm" redirect="/admin/encounters/encounter.form" />

<c:choose>
<c:when test="${param.inPopup}">
<%@ include file="/WEB-INF/template/headerMinimal.jsp" %>
</c:when>
<c:otherwise>
<%@ include file="/WEB-INF/template/header.jsp" %>
<%@ include file="localHeader.jsp" %>
</c:otherwise>
</c:choose>

<openmrs:htmlInclude file="/scripts/timepicker/timepicker.js" />
<openmrs:htmlInclude file="/dwr/interface/DWRVisitService.js"/>
<openmrs:htmlInclude file="/dwr/interface/DWREncounterService.js"/>
<openmrs:htmlInclude file="/dwr/interface/DWRProviderService.js" />

<script type="text/javascript">
	var providersCount = ${fn:length(encounter.providersByRoles)};
	var numberOfClonedElements = 0;
	
	$j(document).ready( function() {
		toggleVisibility(document, "div", "description");
		<c:if test="${encounter.encounterId != null}">
		toggleRowVisibilityForClass("obs", "voided", true);
		voidedClicked(document.getElementById("voided"));
		</c:if>
	});

	function mouseover(row, isDescription) {
		if (row.className.indexOf("searchHighlight") == -1) {
			row.className = "searchHighlight " + row.className;
			var other = getOtherRow(row, isDescription);
			other.className = "searchHighlight " + other.className;
		}
	}
	function mouseout(row, isDescription) {
		var c = row.className;
		row.className = c.substring(c.indexOf(" ") + 1, c.length);
		var other = getOtherRow(row, isDescription);
		c = other.className;
		other.className = c.substring(c.indexOf(" ") + 1, c.length);
	}
	function getOtherRow(row, isDescription) {
		if (isDescription == null) {
			var other = row.nextSibling;
			if (other.tagName == null)
				other = other.nextSibling;
		}
		else {
			var other = row.previousSibling;
			if (other.tagName == null)
				other = other.previousSibling;
		}
		return other;
	}
	function click(obsId) {
		document.location = "${pageContext.request.contextPath}/admin/observations/obs.form?obsId=" + obsId;
		return false;
	}
	
	function voidedClicked(input) {
		var reason = document.getElementById("voidReason");
		var voidedBy = document.getElementById("voidedBy");
		if (input) {
		if (input.checked) {
			reason.style.display = "";
			if (voidedBy)
				voidedBy.style.display = "";
		}
		else {
			reason.style.display = "none";
			if (voidedBy)
				voidedBy.style.display = "none";
		}
		}
	}

	var patientBoxFilledIn = false;
	function enableSaveButton(formFieldId, id) {
		if (formFieldId == "patientId")
			patientBoxFilledIn = true;

		// only enable if both the patient and at least one provider has been added
		if (patientBoxFilledIn && providersCount > 0)
			document.getElementById("saveEncounterButton").disabled = false;
	}
	
	function updateSaveButtonAndVisits(formFieldId, patientObj, isPageLoad){
		enableSaveButton(formFieldId, patientObj);
		//if this is on page load, we already have the patient's visits 
		//select populated with spring's referenced data in the http request
		if(!isPageLoad)
			updateVisits(patientObj);
	}
	
	//Repopulates the select element for visit with a new list of visits for the specified patient
	function updateVisits(patientObj){
		DWRVisitService.findVisitsByPatient(patientObj.patientId, false, false, function(visits) {
			var options = '<option value=""></option>';
			if(visits){
		    	for (var i = 0; i < visits.length; i++) {
		    		options += '<option value="' + visits[i].visitId + '">' + visits[i].startDatetimeString +
		    		' ' + visits[i].visitType + ' ' +visits[i].personName + 
		    		((visits[i].indicationConcept) ? ' '+visits[i].indicationConcept :'') + 
		    		((visits[i].location) ? ' '+visits[i].location :'') + '</option>';
		    	}
			}

			$j("select#visitSelect").html(options);
		});
	}

	function removeProvider(buttonObj) {
		removeNode(buttonObj.parentNode.parentNode);
		providersCount--;
		if(providersCount == 0)
			$j("saveEncounterButton").attr('disabled', 'disabled');
		
	}
	
	function addProvider(providerObj){
		var index = ${fn:length(encounter.providersByRoles)}+numberOfClonedElements;
		var providerTemplateRow = document.getElementById("addNewProviderTemplate");
		var newRow = providerTemplateRow.cloneNode(true);
		newRow.id = '';
		var inputs = newRow.getElementsByTagName("input");
		var errorSpans = newRow.getElementsByTagName("span");
		var selects = newRow.getElementsByTagName("select");
		var displayInputObj = null;
		var formFieldObj = null;
		var selectElement = null;
		for (var i = 0; i < inputs.length; i++) {
			var input = inputs[i];
			if(input){
				if(input.type == 'text' && input.name == 'providerName') {
					input.id = input.id.replace('[x]', '[' + index + ']');
					displayInputObj = input;
				}else if(input.type == 'hidden' && input.name == 'providerIds') {
					input.id = input.id.replace('[x]', '[' + index + ']');
					$j(input).addClass('providerInput');
					formFieldObj = input;
				}
			}
		}
		//find the role select element
		for (var i = 0; i < selects.length; i++) {
			var select = selects[i];
			if(select && select.name == 'encounterRoleIds') {
				select.id = select.id.replace('[x]', '[' + index + ']');
				$j(select).addClass('roleSelect');
				selectElement = select;
			}
		}
		//find the error messages spans and assign them ids
		for (var i = 0; i < errorSpans.length; i++) {
			var span = errorSpans[i];
			if(span.id == 'providerErrors') {
				span.id = formFieldObj.id+'-errors';
				continue;
			}else if(span.id == 'roleErrors') {
				span.id = selectElement.id+'-errors';
				continue;
			}
		}
		
		providerTemplateRow.parentNode.insertBefore(newRow, providerTemplateRow);
		addAutoComplete(displayInputObj.id, formFieldObj.id, new CreateCallback().providerCallback(), 'providerId',
				'<openmrs:message code="Provider.search.placeholder" javaScriptEscape="true"/>')
		$j(newRow).show();
		providersCount++;
		numberOfClonedElements++;
		enableSaveButton(null, null);
	}
	
	//Called when the form is submitted to check if the roles and providers have been set for new providers.
	//It also removes the hidden provider template row
	function onFormSubmission(){
		var hasErrors = false;
		$j.each($j('.providerInput'), function(index, providerInput) {
				if($j(providerInput).val() == ''){
					hasErrors = true;
					document.getElementById(providerInput.id+'-errors').style.display = '';
				}else
					document.getElementById(providerInput.id+'-errors').style.display = 'none';
		});
		$j.each($j('.roleSelect'), function(index, roleSelect) {
			if(roleSelect.selectedIndex == 0){
				hasErrors = true;
				document.getElementById(roleSelect.id+'-errors').style.display = '';
			}else
				document.getElementById(roleSelect.id+'-errors').style.display = 'none';
		});
		
		if(hasErrors)
			return false;
		
		removeNode(document.getElementById("addNewProviderTemplate"));
		
		return true;
	}
	
</script>

<style>
	#table th { text-align: left; }
	td.fieldNumber { 
		width: 5px;
		white-space: nowrap;
	}
</style>

<c:if test="${encounter.patient.patientId != null}">
<<<<<<< HEAD
<a href="../../patientDashboard.form?patientId=<c:out value="${encounter.patient.patientId}" />"><openmrs:message code="patientDashboard.viewDashboard"/></a>
=======
<a href="../../patientDashboard.form?patientId=${encounter.patient.patientId}"><openmrs:message code="patientDashboard.viewDashboard"/></a>
>>>>>>> 72bbfe03
</c:if>

<h2><openmrs:message code="Encounter.manage.title"/></h2>

<spring:hasBindErrors name="encounter">
<<<<<<< HEAD
	<openmrs:message htmlEscape="false" code="fix.error"/>
=======
	<openmrs:message code="fix.error"/>
>>>>>>> 72bbfe03
	<div class="error">
		<c:forEach items="${errors.allErrors}" var="error">
			<openmrs:message code="${error.code}" text="${error.code}"/><br/>
		</c:forEach>
	</div>
	<br />
</spring:hasBindErrors>

<b class="boxHeader"><openmrs:message code="Encounter.summary"/></b>
<form method="post" onsubmit="return onFormSubmission()">
<div class="box">
	<table cellpadding="3" cellspacing="0">
		<tr>
			<th><openmrs:message code="Encounter.patient"/></th>
			<td>
				<spring:bind path="encounter.patient">
					<openmrs_tag:patientField formFieldName="patientId" searchLabelCode="Patient.find" initialValue="${status.value.patientId}" linkUrl="${pageContext.request.contextPath}/admin/patients/patient.form" callback="updateSaveButtonAndVisits" allowSearch="${encounter.encounterId == null}"/>
					<c:if test="${status.errorMessage != ''}"><span class="error">${status.errorMessage}</span></c:if>
				</spring:bind>
			</td>
		</tr>
		<tr>
			<th><openmrs:message code="Encounter.location"/></th>
			<td>
				<spring:bind path="encounter.location">
					<openmrs_tag:locationField formFieldName="location" initialValue="${status.value}"/>
					<c:if test="${status.errorMessage != ''}"><span class="error">${status.errorMessage}</span></c:if>
				</spring:bind>
			</td>
		</tr>
		<tr>
			<th><openmrs:message code="Encounter.datetime"/></th>
			<td>
				<spring:bind path="encounter.encounterDatetime">			
					<input type="text" name="${status.expression}" size="20" 
						   value="${status.value}" onfocus="showDateTimePicker(this)" />
				   (<openmrs:message code="general.format"/>: <openmrs:dateTimePattern />)
					<c:if test="${status.errorMessage != ''}"><span class="error">${status.errorMessage}</span></c:if> 
				</spring:bind>
			</td>
		</tr>
		<tr>
		<th><openmrs:message code="Encounter.visit" /></th>
		<td>
			<spring:bind path="encounter.visit">
				<select id="visitSelect" name="${status.expression}">
					<option value=""></option>
					<c:forEach items="${patientVisits}" var="visit">
						<option value="${visit.visitId}" <c:if test="${visit.visitId == status.value}">selected="selected"</c:if>>
							 <openmrs:formatDate date="${visit.startDatetime}" />
							 ${visit.visitType.name} <c:out value="${visit.patient.personName}" />
							<c:if test="${visit.indication != null}"> ${visit.indication.name}</c:if>
							<c:if test="${visit.location != null}"> ${visit.location}</c:if>
						</option>
					</c:forEach>
				</select>
				<c:if test="${status.errorMessage != ''}"><span class="error">${status.errorMessage}</span></c:if>
			</spring:bind>
		</td>
		</tr>
		<tr>
			<th><openmrs:message code="Encounter.type"/></th>
			<td>
				<spring:bind path="encounter.encounterType">
					<c:choose>
						<c:when test="${encounter.encounterId == null}">
							<c:set var="groupOpen" value="false" />
							<select name="encounterType">
								<c:forEach items="${encounterTypes}" var="type">
									<c:if test="${type.retired && !groupOpen}">
										<optgroup label="<openmrs:message code="Encounter.type.retired"/>">
										<c:set var="groupOpen" value="true" />
									</c:if>
									<option value="${type.encounterTypeId}" <c:if test="${type.encounterTypeId == status.value}">selected</c:if>>${type.name}</option>								
								</c:forEach>
								<c:if test="${groupOpen}">
									</optgroup>
								</c:if>
							</select>
						</c:when>
						<c:otherwise>
							${encounter.encounterType.name}
						</c:otherwise>
					</c:choose>
					<c:if test="${status.errorMessage != ''}"><span class="error">${status.errorMessage}</span></c:if>
				</spring:bind>
			</td>
		</tr>
		<tr>
			<th><openmrs:message code="Encounter.form"/></th>
			<td>
				<spring:bind path="encounter.form">
					<c:choose>
						<c:when test="${encounter.encounterId == null}">
							<select name="form">
								<option value=""></option>
								<c:forEach items="${forms}" var="form">
									<option value="${form.formId}" <c:if test="${form.formId == status.value}">selected</c:if>>${form.name}</option>
								</c:forEach>
							</select>
						</c:when>
						<c:otherwise>
							${encounter.form.name} v${encounter.form.version}
						</c:otherwise>
					</c:choose>
					<c:if test="${status.errorMessage != ''}"><span class="error">${status.errorMessage}</span></c:if>
				</spring:bind>
			</td>
		</tr>
		<c:if test="${encounter.encounterId != null}">
			<tr>
				<th><openmrs:message code="general.createdBy" /></th>
				<td>
					<a href="#View User" onclick="return gotoUser(null, '${encounter.creator.userId}')"><c:out value="${encounter.creator.personName}" /></a> -
					<openmrs:formatDate date="${encounter.dateCreated}" type="medium" />
				</td>
			</tr>
			<tr>
				<th><openmrs:message code="general.voided" /></th>
				<td>
					<spring:bind path="encounter.voided">
						<input type="hidden" name="_${status.expression}" />
						<input type="checkbox" name="${status.expression}" id="voided" onClick="voidedClicked(this)" <c:if test="${encounter.voided}">checked</c:if> />					
						<c:if test="${status.errorMessage != ''}"><span class="error">${status.errorMessage}</span></c:if>
					</spring:bind>
				</td>
			</tr>
			<tr id="voidReason">
				<th><openmrs:message code="general.voidReason" /></th>
				<td>
					<spring:bind path="encounter.voidReason">
						<input type="text" value="${status.value}" name="${status.expression}" size="40" />
						<c:if test="${status.errorMessage != ''}"><span class="error">${status.errorMessage}</span></c:if>
					</spring:bind>
				</td>
			</tr>
			<c:if test="${encounter.voidedBy != null}">
				<tr id="voidedBy">
					<th><openmrs:message code="general.voidedBy" /></th>
					<td>
						<a href="#View User" onclick="return gotoUser(null, '${encounter.voidedBy.userId}')"><c:out value="${encounter.voidedBy.personName}" /></a> -
						<openmrs:formatDate date="${encounter.dateVoided}" type="medium" />
					</td>
				</tr>
			</c:if>
		</c:if>
	</table>
</div>

	<br/>
	<div class="boxHeader">
		<b><openmrs:message code="Provider.header"/></b>
	</div>
	<div class="box">
	<table cellspacing="0" cellpadding="2" width="98%" id="providers">
		<tr id="providersListingHeaderRow">
			<th><openmrs:message code="Role.role"/></th>
			<th><openmrs:message code="Provider.name"/></th>
			<th><openmrs:message code="Provider.identifier"/></th>
			<th></th>
		</tr>
		<c:forEach items="${encounter.providersByRoles}" var="providerRole">
			<c:forEach items="${providerRole.value}" var="provider">
				<tr>
					<td>${providerRole.key.name}
						<input type="hidden" name="encounterRoleIds" value="${providerRole.key.encounterRoleId}" />
					</td>
					<td>${provider}
						<input type="hidden" name="providerIds" value="${provider.providerId}" />
					</td>
<<<<<<< HEAD
					<td><c:out value="${provider.identifier}" /></td>
=======
					<td>${provider.identifier}</td>
>>>>>>> 72bbfe03
					<td><input type="button" value='<openmrs:message code="general.remove"/>' class="smallButton" onClick="removeProvider(this, ${providerRole.key.encounterRoleId}, ${provider.providerId})" /></td>
				</tr>
			</c:forEach>
		</c:forEach>
		<tr id="addNewProviderTemplate" style="display:none;">
			<td>
				<select id="roleIds[x]" name="encounterRoleIds">
					<option value=""></option>
					<c:forEach items="${encounterRoles}" var="encounterRole">
						<option value="${encounterRole.encounterRoleId}">
							<c:out value="${encounterRole.name}" />
						</option>
					</c:forEach>
				</select>
				<span id="roleErrors" class="error" style="display: none;">
					<openmrs:message code="Encounter.provider.selectEncounterRole"/>
				</span>
			</td>
			<td>
			<input id="providers[x]" type="text" name="providerName"  />
			<span id="providerErrors" class="error" style="display: none;">
				<openmrs:message code="Encounter.provider.selectProvider"/>
			</span>
			<input id="providerIds[x]" type="hidden" name="providerIds"  />
			</td>
			<td id="identifierColumn-[x]"></td>
			<td>
				<input type="button" value='<openmrs:message code="general.remove"/>' class="smallButton" onclick="removeProvider(this)" />
			</td>
		</tr>
	</table>
<<<<<<< HEAD
	<input type="button" id="addProviderButton" value='<openmrs:message code="Provider.add"/>' class="smallButton" onclick="addProvider()" />
=======
	<input type="button" value='<openmrs:message code="Provider.add"/>' class="smallButton" onclick="addProvider()" />
>>>>>>> 72bbfe03
	</div>
	<br/>
	<input type="hidden" name="phrase" value='<request:parameter name="phrase" />'/>
	<input type="submit" id="saveEncounterButton" value='<openmrs:message code="Encounter.save"/>' >
	&nbsp;
	<input type="button" value='<openmrs:message code="general.cancel"/>' onclick="history.go(-1); return; document.location='index.htm?autoJump=false&phrase=<request:parameter name="phrase"/>'">
	</form>

<!-- If new encounter add a provider row by default -->	
<c:if test="${encounter.encounterId == null}">
	<script>
		var providerIds = document.getElementsByName("providerIds");
		if(providerIds.length == 1) {
			addProvider();
		}		
	</script>
</c:if>
	
<c:if test="${encounter.encounterId != null}">
	<br/>
	<openmrs:extensionPoint pointId="org.openmrs.admin.encounters.encounterFormBeforeObs" type="html" parameters="encounterId=${encounter.encounterId}">
		<openmrs:hasPrivilege privilege="${extension.requiredPrivilege}">
			<div class="boxHeader" style="font-weight: bold;"><openmrs:message code="${extension.title}" /></div>
			<div class="box" style="padding: 0px 0px 5px;"><openmrs:message code="${extension.content}" />
  				<c:if test="${extension.portletUrl != null}">
   					<openmrs:portlet url="${extension.portletUrl}" moduleId="${extension.moduleId}" id="${extension.portletUrl}" encounterId="${encounter.encounterId}" parameters="allowEdits=true"/>
 				</c:if>
			</div>
			<br />
		</openmrs:hasPrivilege>
	</openmrs:extensionPoint>
	
	<br/>
	<div class="boxHeader">
		<span style="float: right">
			<a href="#" id="showDescription" onClick="return toggleVisibility(document, 'div', 'description')"><openmrs:message code="general.toggle.description"/></a> |
			<a href="#" id="showVoided" onClick="return toggleRowVisibilityForClass('obs', 'voided', true);"><openmrs:message code="general.toggle.voided"/></a>
		</span>
		<b><openmrs:message code="Encounter.observations"/></b>
	</div>
	<div class="box">
	<table cellspacing="0" cellpadding="2" width="98%" id="obs">
		<tr id="obsListingHeaderRow">
			<th class="fieldNumber"></th>
			<th class="obsConceptName"><openmrs:message code="Obs.concept"/></th>
			<th class="obsValue"><openmrs:message code="Obs.value"/></th>
			<th class="obsAlerts"></th>
			<th class="obsCreator"><openmrs:message code="Obs.creator.or.changedBy"/></th>
		</tr>
		<c:forEach items="${obsMap}" var="obsEntry" varStatus="status">
			<c:set var="obsList" value="${obsEntry.value}" scope="request"/>
		    <c:set var="field" value="${obsEntry.key}" scope="request"/>
		    <c:set var="level" value="0" scope="request"/>
			<c:import url="obsDisplay.jsp" />
		</c:forEach>
	</table>
	</div>
	
	<br />
	<div id="encounterFormAddObsMenu">
		<openmrs:hasPrivilege privilege="Add Observations">
			<div>
				<a href="${pageContext.request.contextPath}/admin/observations/obs.form?encounterId=${encounter.encounterId}">
					<openmrs:message code="Obs.add"/>
				</a>
			</div>
		</openmrs:hasPrivilege>
		<openmrs:extensionPoint pointId="org.openmrs.admin.encounters.encounterFormAddObsMenu" type="html" requiredClass="org.openmrs.module.web.extension.LinkProviderExtension">
			<c:forEach items="${extension.links}" var="link">
				<openmrs:hasPrivilege privilege="${link.requiredPrivilege}">
					<div>
						<a href="<c:url value="${link.url}" />"><openmrs:message code="${link.label}"/></a>
					</div>
				</openmrs:hasPrivilege>
			</c:forEach>
		</openmrs:extensionPoint>
	</div>
	<br />
	
</c:if>

<%@ include file="/WEB-INF/template/footer.jsp" %>
<|MERGE_RESOLUTION|>--- conflicted
+++ resolved
@@ -1,523 +1,507 @@
-<%@ include file="/WEB-INF/template/include.jsp" %>
-
-<openmrs:require privilege="View Encounters" otherwise="/login.htm" redirect="/admin/encounters/encounter.form" />
-
-<c:choose>
-<c:when test="${param.inPopup}">
-<%@ include file="/WEB-INF/template/headerMinimal.jsp" %>
-</c:when>
-<c:otherwise>
-<%@ include file="/WEB-INF/template/header.jsp" %>
-<%@ include file="localHeader.jsp" %>
-</c:otherwise>
-</c:choose>
-
-<openmrs:htmlInclude file="/scripts/timepicker/timepicker.js" />
-<openmrs:htmlInclude file="/dwr/interface/DWRVisitService.js"/>
-<openmrs:htmlInclude file="/dwr/interface/DWREncounterService.js"/>
-<openmrs:htmlInclude file="/dwr/interface/DWRProviderService.js" />
-
-<script type="text/javascript">
-	var providersCount = ${fn:length(encounter.providersByRoles)};
-	var numberOfClonedElements = 0;
-	
-	$j(document).ready( function() {
-		toggleVisibility(document, "div", "description");
-		<c:if test="${encounter.encounterId != null}">
-		toggleRowVisibilityForClass("obs", "voided", true);
-		voidedClicked(document.getElementById("voided"));
-		</c:if>
-	});
-
-	function mouseover(row, isDescription) {
-		if (row.className.indexOf("searchHighlight") == -1) {
-			row.className = "searchHighlight " + row.className;
-			var other = getOtherRow(row, isDescription);
-			other.className = "searchHighlight " + other.className;
-		}
-	}
-	function mouseout(row, isDescription) {
-		var c = row.className;
-		row.className = c.substring(c.indexOf(" ") + 1, c.length);
-		var other = getOtherRow(row, isDescription);
-		c = other.className;
-		other.className = c.substring(c.indexOf(" ") + 1, c.length);
-	}
-	function getOtherRow(row, isDescription) {
-		if (isDescription == null) {
-			var other = row.nextSibling;
-			if (other.tagName == null)
-				other = other.nextSibling;
-		}
-		else {
-			var other = row.previousSibling;
-			if (other.tagName == null)
-				other = other.previousSibling;
-		}
-		return other;
-	}
-	function click(obsId) {
-		document.location = "${pageContext.request.contextPath}/admin/observations/obs.form?obsId=" + obsId;
-		return false;
-	}
-	
-	function voidedClicked(input) {
-		var reason = document.getElementById("voidReason");
-		var voidedBy = document.getElementById("voidedBy");
-		if (input) {
-		if (input.checked) {
-			reason.style.display = "";
-			if (voidedBy)
-				voidedBy.style.display = "";
-		}
-		else {
-			reason.style.display = "none";
-			if (voidedBy)
-				voidedBy.style.display = "none";
-		}
-		}
-	}
-
-	var patientBoxFilledIn = false;
-	function enableSaveButton(formFieldId, id) {
-		if (formFieldId == "patientId")
-			patientBoxFilledIn = true;
-
-		// only enable if both the patient and at least one provider has been added
-		if (patientBoxFilledIn && providersCount > 0)
-			document.getElementById("saveEncounterButton").disabled = false;
-	}
-	
-	function updateSaveButtonAndVisits(formFieldId, patientObj, isPageLoad){
-		enableSaveButton(formFieldId, patientObj);
-		//if this is on page load, we already have the patient's visits 
-		//select populated with spring's referenced data in the http request
-		if(!isPageLoad)
-			updateVisits(patientObj);
-	}
-	
-	//Repopulates the select element for visit with a new list of visits for the specified patient
-	function updateVisits(patientObj){
-		DWRVisitService.findVisitsByPatient(patientObj.patientId, false, false, function(visits) {
-			var options = '<option value=""></option>';
-			if(visits){
-		    	for (var i = 0; i < visits.length; i++) {
-		    		options += '<option value="' + visits[i].visitId + '">' + visits[i].startDatetimeString +
-		    		' ' + visits[i].visitType + ' ' +visits[i].personName + 
-		    		((visits[i].indicationConcept) ? ' '+visits[i].indicationConcept :'') + 
-		    		((visits[i].location) ? ' '+visits[i].location :'') + '</option>';
-		    	}
-			}
-
-			$j("select#visitSelect").html(options);
-		});
-	}
-
-	function removeProvider(buttonObj) {
-		removeNode(buttonObj.parentNode.parentNode);
-		providersCount--;
-		if(providersCount == 0)
-			$j("saveEncounterButton").attr('disabled', 'disabled');
-		
-	}
-	
-	function addProvider(providerObj){
-		var index = ${fn:length(encounter.providersByRoles)}+numberOfClonedElements;
-		var providerTemplateRow = document.getElementById("addNewProviderTemplate");
-		var newRow = providerTemplateRow.cloneNode(true);
-		newRow.id = '';
-		var inputs = newRow.getElementsByTagName("input");
-		var errorSpans = newRow.getElementsByTagName("span");
-		var selects = newRow.getElementsByTagName("select");
-		var displayInputObj = null;
-		var formFieldObj = null;
-		var selectElement = null;
-		for (var i = 0; i < inputs.length; i++) {
-			var input = inputs[i];
-			if(input){
-				if(input.type == 'text' && input.name == 'providerName') {
-					input.id = input.id.replace('[x]', '[' + index + ']');
-					displayInputObj = input;
-				}else if(input.type == 'hidden' && input.name == 'providerIds') {
-					input.id = input.id.replace('[x]', '[' + index + ']');
-					$j(input).addClass('providerInput');
-					formFieldObj = input;
-				}
-			}
-		}
-		//find the role select element
-		for (var i = 0; i < selects.length; i++) {
-			var select = selects[i];
-			if(select && select.name == 'encounterRoleIds') {
-				select.id = select.id.replace('[x]', '[' + index + ']');
-				$j(select).addClass('roleSelect');
-				selectElement = select;
-			}
-		}
-		//find the error messages spans and assign them ids
-		for (var i = 0; i < errorSpans.length; i++) {
-			var span = errorSpans[i];
-			if(span.id == 'providerErrors') {
-				span.id = formFieldObj.id+'-errors';
-				continue;
-			}else if(span.id == 'roleErrors') {
-				span.id = selectElement.id+'-errors';
-				continue;
-			}
-		}
-		
-		providerTemplateRow.parentNode.insertBefore(newRow, providerTemplateRow);
-		addAutoComplete(displayInputObj.id, formFieldObj.id, new CreateCallback().providerCallback(), 'providerId',
-				'<openmrs:message code="Provider.search.placeholder" javaScriptEscape="true"/>')
-		$j(newRow).show();
-		providersCount++;
-		numberOfClonedElements++;
-		enableSaveButton(null, null);
-	}
-	
-	//Called when the form is submitted to check if the roles and providers have been set for new providers.
-	//It also removes the hidden provider template row
-	function onFormSubmission(){
-		var hasErrors = false;
-		$j.each($j('.providerInput'), function(index, providerInput) {
-				if($j(providerInput).val() == ''){
-					hasErrors = true;
-					document.getElementById(providerInput.id+'-errors').style.display = '';
-				}else
-					document.getElementById(providerInput.id+'-errors').style.display = 'none';
-		});
-		$j.each($j('.roleSelect'), function(index, roleSelect) {
-			if(roleSelect.selectedIndex == 0){
-				hasErrors = true;
-				document.getElementById(roleSelect.id+'-errors').style.display = '';
-			}else
-				document.getElementById(roleSelect.id+'-errors').style.display = 'none';
-		});
-		
-		if(hasErrors)
-			return false;
-		
-		removeNode(document.getElementById("addNewProviderTemplate"));
-		
-		return true;
-	}
-	
-</script>
-
-<style>
-	#table th { text-align: left; }
-	td.fieldNumber { 
-		width: 5px;
-		white-space: nowrap;
-	}
-</style>
-
-<c:if test="${encounter.patient.patientId != null}">
-<<<<<<< HEAD
-<a href="../../patientDashboard.form?patientId=<c:out value="${encounter.patient.patientId}" />"><openmrs:message code="patientDashboard.viewDashboard"/></a>
-=======
-<a href="../../patientDashboard.form?patientId=${encounter.patient.patientId}"><openmrs:message code="patientDashboard.viewDashboard"/></a>
->>>>>>> 72bbfe03
-</c:if>
-
-<h2><openmrs:message code="Encounter.manage.title"/></h2>
-
-<spring:hasBindErrors name="encounter">
-<<<<<<< HEAD
-	<openmrs:message htmlEscape="false" code="fix.error"/>
-=======
-	<openmrs:message code="fix.error"/>
->>>>>>> 72bbfe03
-	<div class="error">
-		<c:forEach items="${errors.allErrors}" var="error">
-			<openmrs:message code="${error.code}" text="${error.code}"/><br/>
-		</c:forEach>
-	</div>
-	<br />
-</spring:hasBindErrors>
-
-<b class="boxHeader"><openmrs:message code="Encounter.summary"/></b>
-<form method="post" onsubmit="return onFormSubmission()">
-<div class="box">
-	<table cellpadding="3" cellspacing="0">
-		<tr>
-			<th><openmrs:message code="Encounter.patient"/></th>
-			<td>
-				<spring:bind path="encounter.patient">
-					<openmrs_tag:patientField formFieldName="patientId" searchLabelCode="Patient.find" initialValue="${status.value.patientId}" linkUrl="${pageContext.request.contextPath}/admin/patients/patient.form" callback="updateSaveButtonAndVisits" allowSearch="${encounter.encounterId == null}"/>
-					<c:if test="${status.errorMessage != ''}"><span class="error">${status.errorMessage}</span></c:if>
-				</spring:bind>
-			</td>
-		</tr>
-		<tr>
-			<th><openmrs:message code="Encounter.location"/></th>
-			<td>
-				<spring:bind path="encounter.location">
-					<openmrs_tag:locationField formFieldName="location" initialValue="${status.value}"/>
-					<c:if test="${status.errorMessage != ''}"><span class="error">${status.errorMessage}</span></c:if>
-				</spring:bind>
-			</td>
-		</tr>
-		<tr>
-			<th><openmrs:message code="Encounter.datetime"/></th>
-			<td>
-				<spring:bind path="encounter.encounterDatetime">			
-					<input type="text" name="${status.expression}" size="20" 
-						   value="${status.value}" onfocus="showDateTimePicker(this)" />
-				   (<openmrs:message code="general.format"/>: <openmrs:dateTimePattern />)
-					<c:if test="${status.errorMessage != ''}"><span class="error">${status.errorMessage}</span></c:if> 
-				</spring:bind>
-			</td>
-		</tr>
-		<tr>
-		<th><openmrs:message code="Encounter.visit" /></th>
-		<td>
-			<spring:bind path="encounter.visit">
-				<select id="visitSelect" name="${status.expression}">
-					<option value=""></option>
-					<c:forEach items="${patientVisits}" var="visit">
-						<option value="${visit.visitId}" <c:if test="${visit.visitId == status.value}">selected="selected"</c:if>>
-							 <openmrs:formatDate date="${visit.startDatetime}" />
-							 ${visit.visitType.name} <c:out value="${visit.patient.personName}" />
-							<c:if test="${visit.indication != null}"> ${visit.indication.name}</c:if>
-							<c:if test="${visit.location != null}"> ${visit.location}</c:if>
-						</option>
-					</c:forEach>
-				</select>
-				<c:if test="${status.errorMessage != ''}"><span class="error">${status.errorMessage}</span></c:if>
-			</spring:bind>
-		</td>
-		</tr>
-		<tr>
-			<th><openmrs:message code="Encounter.type"/></th>
-			<td>
-				<spring:bind path="encounter.encounterType">
-					<c:choose>
-						<c:when test="${encounter.encounterId == null}">
-							<c:set var="groupOpen" value="false" />
-							<select name="encounterType">
-								<c:forEach items="${encounterTypes}" var="type">
-									<c:if test="${type.retired && !groupOpen}">
-										<optgroup label="<openmrs:message code="Encounter.type.retired"/>">
-										<c:set var="groupOpen" value="true" />
-									</c:if>
-									<option value="${type.encounterTypeId}" <c:if test="${type.encounterTypeId == status.value}">selected</c:if>>${type.name}</option>								
-								</c:forEach>
-								<c:if test="${groupOpen}">
-									</optgroup>
-								</c:if>
-							</select>
-						</c:when>
-						<c:otherwise>
-							${encounter.encounterType.name}
-						</c:otherwise>
-					</c:choose>
-					<c:if test="${status.errorMessage != ''}"><span class="error">${status.errorMessage}</span></c:if>
-				</spring:bind>
-			</td>
-		</tr>
-		<tr>
-			<th><openmrs:message code="Encounter.form"/></th>
-			<td>
-				<spring:bind path="encounter.form">
-					<c:choose>
-						<c:when test="${encounter.encounterId == null}">
-							<select name="form">
-								<option value=""></option>
-								<c:forEach items="${forms}" var="form">
-									<option value="${form.formId}" <c:if test="${form.formId == status.value}">selected</c:if>>${form.name}</option>
-								</c:forEach>
-							</select>
-						</c:when>
-						<c:otherwise>
-							${encounter.form.name} v${encounter.form.version}
-						</c:otherwise>
-					</c:choose>
-					<c:if test="${status.errorMessage != ''}"><span class="error">${status.errorMessage}</span></c:if>
-				</spring:bind>
-			</td>
-		</tr>
-		<c:if test="${encounter.encounterId != null}">
-			<tr>
-				<th><openmrs:message code="general.createdBy" /></th>
-				<td>
-					<a href="#View User" onclick="return gotoUser(null, '${encounter.creator.userId}')"><c:out value="${encounter.creator.personName}" /></a> -
-					<openmrs:formatDate date="${encounter.dateCreated}" type="medium" />
-				</td>
-			</tr>
-			<tr>
-				<th><openmrs:message code="general.voided" /></th>
-				<td>
-					<spring:bind path="encounter.voided">
-						<input type="hidden" name="_${status.expression}" />
-						<input type="checkbox" name="${status.expression}" id="voided" onClick="voidedClicked(this)" <c:if test="${encounter.voided}">checked</c:if> />					
-						<c:if test="${status.errorMessage != ''}"><span class="error">${status.errorMessage}</span></c:if>
-					</spring:bind>
-				</td>
-			</tr>
-			<tr id="voidReason">
-				<th><openmrs:message code="general.voidReason" /></th>
-				<td>
-					<spring:bind path="encounter.voidReason">
-						<input type="text" value="${status.value}" name="${status.expression}" size="40" />
-						<c:if test="${status.errorMessage != ''}"><span class="error">${status.errorMessage}</span></c:if>
-					</spring:bind>
-				</td>
-			</tr>
-			<c:if test="${encounter.voidedBy != null}">
-				<tr id="voidedBy">
-					<th><openmrs:message code="general.voidedBy" /></th>
-					<td>
-						<a href="#View User" onclick="return gotoUser(null, '${encounter.voidedBy.userId}')"><c:out value="${encounter.voidedBy.personName}" /></a> -
-						<openmrs:formatDate date="${encounter.dateVoided}" type="medium" />
-					</td>
-				</tr>
-			</c:if>
-		</c:if>
-	</table>
-</div>
-
-	<br/>
-	<div class="boxHeader">
-		<b><openmrs:message code="Provider.header"/></b>
-	</div>
-	<div class="box">
-	<table cellspacing="0" cellpadding="2" width="98%" id="providers">
-		<tr id="providersListingHeaderRow">
-			<th><openmrs:message code="Role.role"/></th>
-			<th><openmrs:message code="Provider.name"/></th>
-			<th><openmrs:message code="Provider.identifier"/></th>
-			<th></th>
-		</tr>
-		<c:forEach items="${encounter.providersByRoles}" var="providerRole">
-			<c:forEach items="${providerRole.value}" var="provider">
-				<tr>
-					<td>${providerRole.key.name}
-						<input type="hidden" name="encounterRoleIds" value="${providerRole.key.encounterRoleId}" />
-					</td>
-					<td>${provider}
-						<input type="hidden" name="providerIds" value="${provider.providerId}" />
-					</td>
-<<<<<<< HEAD
-					<td><c:out value="${provider.identifier}" /></td>
-=======
-					<td>${provider.identifier}</td>
->>>>>>> 72bbfe03
-					<td><input type="button" value='<openmrs:message code="general.remove"/>' class="smallButton" onClick="removeProvider(this, ${providerRole.key.encounterRoleId}, ${provider.providerId})" /></td>
-				</tr>
-			</c:forEach>
-		</c:forEach>
-		<tr id="addNewProviderTemplate" style="display:none;">
-			<td>
-				<select id="roleIds[x]" name="encounterRoleIds">
-					<option value=""></option>
-					<c:forEach items="${encounterRoles}" var="encounterRole">
-						<option value="${encounterRole.encounterRoleId}">
-							<c:out value="${encounterRole.name}" />
-						</option>
-					</c:forEach>
-				</select>
-				<span id="roleErrors" class="error" style="display: none;">
-					<openmrs:message code="Encounter.provider.selectEncounterRole"/>
-				</span>
-			</td>
-			<td>
-			<input id="providers[x]" type="text" name="providerName"  />
-			<span id="providerErrors" class="error" style="display: none;">
-				<openmrs:message code="Encounter.provider.selectProvider"/>
-			</span>
-			<input id="providerIds[x]" type="hidden" name="providerIds"  />
-			</td>
-			<td id="identifierColumn-[x]"></td>
-			<td>
-				<input type="button" value='<openmrs:message code="general.remove"/>' class="smallButton" onclick="removeProvider(this)" />
-			</td>
-		</tr>
-	</table>
-<<<<<<< HEAD
-	<input type="button" id="addProviderButton" value='<openmrs:message code="Provider.add"/>' class="smallButton" onclick="addProvider()" />
-=======
-	<input type="button" value='<openmrs:message code="Provider.add"/>' class="smallButton" onclick="addProvider()" />
->>>>>>> 72bbfe03
-	</div>
-	<br/>
-	<input type="hidden" name="phrase" value='<request:parameter name="phrase" />'/>
-	<input type="submit" id="saveEncounterButton" value='<openmrs:message code="Encounter.save"/>' >
-	&nbsp;
-	<input type="button" value='<openmrs:message code="general.cancel"/>' onclick="history.go(-1); return; document.location='index.htm?autoJump=false&phrase=<request:parameter name="phrase"/>'">
-	</form>
-
-<!-- If new encounter add a provider row by default -->	
-<c:if test="${encounter.encounterId == null}">
-	<script>
-		var providerIds = document.getElementsByName("providerIds");
-		if(providerIds.length == 1) {
-			addProvider();
-		}		
-	</script>
-</c:if>
-	
-<c:if test="${encounter.encounterId != null}">
-	<br/>
-	<openmrs:extensionPoint pointId="org.openmrs.admin.encounters.encounterFormBeforeObs" type="html" parameters="encounterId=${encounter.encounterId}">
-		<openmrs:hasPrivilege privilege="${extension.requiredPrivilege}">
-			<div class="boxHeader" style="font-weight: bold;"><openmrs:message code="${extension.title}" /></div>
-			<div class="box" style="padding: 0px 0px 5px;"><openmrs:message code="${extension.content}" />
-  				<c:if test="${extension.portletUrl != null}">
-   					<openmrs:portlet url="${extension.portletUrl}" moduleId="${extension.moduleId}" id="${extension.portletUrl}" encounterId="${encounter.encounterId}" parameters="allowEdits=true"/>
- 				</c:if>
-			</div>
-			<br />
-		</openmrs:hasPrivilege>
-	</openmrs:extensionPoint>
-	
-	<br/>
-	<div class="boxHeader">
-		<span style="float: right">
-			<a href="#" id="showDescription" onClick="return toggleVisibility(document, 'div', 'description')"><openmrs:message code="general.toggle.description"/></a> |
-			<a href="#" id="showVoided" onClick="return toggleRowVisibilityForClass('obs', 'voided', true);"><openmrs:message code="general.toggle.voided"/></a>
-		</span>
-		<b><openmrs:message code="Encounter.observations"/></b>
-	</div>
-	<div class="box">
-	<table cellspacing="0" cellpadding="2" width="98%" id="obs">
-		<tr id="obsListingHeaderRow">
-			<th class="fieldNumber"></th>
-			<th class="obsConceptName"><openmrs:message code="Obs.concept"/></th>
-			<th class="obsValue"><openmrs:message code="Obs.value"/></th>
-			<th class="obsAlerts"></th>
-			<th class="obsCreator"><openmrs:message code="Obs.creator.or.changedBy"/></th>
-		</tr>
-		<c:forEach items="${obsMap}" var="obsEntry" varStatus="status">
-			<c:set var="obsList" value="${obsEntry.value}" scope="request"/>
-		    <c:set var="field" value="${obsEntry.key}" scope="request"/>
-		    <c:set var="level" value="0" scope="request"/>
-			<c:import url="obsDisplay.jsp" />
-		</c:forEach>
-	</table>
-	</div>
-	
-	<br />
-	<div id="encounterFormAddObsMenu">
-		<openmrs:hasPrivilege privilege="Add Observations">
-			<div>
-				<a href="${pageContext.request.contextPath}/admin/observations/obs.form?encounterId=${encounter.encounterId}">
-					<openmrs:message code="Obs.add"/>
-				</a>
-			</div>
-		</openmrs:hasPrivilege>
-		<openmrs:extensionPoint pointId="org.openmrs.admin.encounters.encounterFormAddObsMenu" type="html" requiredClass="org.openmrs.module.web.extension.LinkProviderExtension">
-			<c:forEach items="${extension.links}" var="link">
-				<openmrs:hasPrivilege privilege="${link.requiredPrivilege}">
-					<div>
-						<a href="<c:url value="${link.url}" />"><openmrs:message code="${link.label}"/></a>
-					</div>
-				</openmrs:hasPrivilege>
-			</c:forEach>
-		</openmrs:extensionPoint>
-	</div>
-	<br />
-	
-</c:if>
-
-<%@ include file="/WEB-INF/template/footer.jsp" %>
+<%@ include file="/WEB-INF/template/include.jsp" %>
+
+<openmrs:require privilege="View Encounters" otherwise="/login.htm" redirect="/admin/encounters/encounter.form" />
+
+<c:choose>
+<c:when test="${param.inPopup}">
+<%@ include file="/WEB-INF/template/headerMinimal.jsp" %>
+</c:when>
+<c:otherwise>
+<%@ include file="/WEB-INF/template/header.jsp" %>
+<%@ include file="localHeader.jsp" %>
+</c:otherwise>
+</c:choose>
+
+<openmrs:htmlInclude file="/scripts/timepicker/timepicker.js" />
+<openmrs:htmlInclude file="/dwr/interface/DWRVisitService.js"/>
+<openmrs:htmlInclude file="/dwr/interface/DWREncounterService.js"/>
+<openmrs:htmlInclude file="/dwr/interface/DWRProviderService.js" />
+
+<script type="text/javascript">
+	var providersCount = ${fn:length(encounter.providersByRoles)};
+	var numberOfClonedElements = 0;
+	
+	$j(document).ready( function() {
+		toggleVisibility(document, "div", "description");
+		<c:if test="${encounter.encounterId != null}">
+		toggleRowVisibilityForClass("obs", "voided", true);
+		voidedClicked(document.getElementById("voided"));
+		</c:if>
+	});
+
+	function mouseover(row, isDescription) {
+		if (row.className.indexOf("searchHighlight") == -1) {
+			row.className = "searchHighlight " + row.className;
+			var other = getOtherRow(row, isDescription);
+			other.className = "searchHighlight " + other.className;
+		}
+	}
+	function mouseout(row, isDescription) {
+		var c = row.className;
+		row.className = c.substring(c.indexOf(" ") + 1, c.length);
+		var other = getOtherRow(row, isDescription);
+		c = other.className;
+		other.className = c.substring(c.indexOf(" ") + 1, c.length);
+	}
+	function getOtherRow(row, isDescription) {
+		if (isDescription == null) {
+			var other = row.nextSibling;
+			if (other.tagName == null)
+				other = other.nextSibling;
+		}
+		else {
+			var other = row.previousSibling;
+			if (other.tagName == null)
+				other = other.previousSibling;
+		}
+		return other;
+	}
+	function click(obsId) {
+		document.location = "${pageContext.request.contextPath}/admin/observations/obs.form?obsId=" + obsId;
+		return false;
+	}
+	
+	function voidedClicked(input) {
+		var reason = document.getElementById("voidReason");
+		var voidedBy = document.getElementById("voidedBy");
+		if (input) {
+		if (input.checked) {
+			reason.style.display = "";
+			if (voidedBy)
+				voidedBy.style.display = "";
+		}
+		else {
+			reason.style.display = "none";
+			if (voidedBy)
+				voidedBy.style.display = "none";
+		}
+		}
+	}
+
+	var patientBoxFilledIn = false;
+	function enableSaveButton(formFieldId, id) {
+		if (formFieldId == "patientId")
+			patientBoxFilledIn = true;
+
+		// only enable if both the patient and at least one provider has been added
+		if (patientBoxFilledIn && providersCount > 0)
+			document.getElementById("saveEncounterButton").disabled = false;
+	}
+	
+	function updateSaveButtonAndVisits(formFieldId, patientObj, isPageLoad){
+		enableSaveButton(formFieldId, patientObj);
+		//if this is on page load, we already have the patient's visits 
+		//select populated with spring's referenced data in the http request
+		if(!isPageLoad)
+			updateVisits(patientObj);
+	}
+	
+	//Repopulates the select element for visit with a new list of visits for the specified patient
+	function updateVisits(patientObj){
+		DWRVisitService.findVisitsByPatient(patientObj.patientId, false, false, function(visits) {
+			var options = '<option value=""></option>';
+			if(visits){
+		    	for (var i = 0; i < visits.length; i++) {
+		    		options += '<option value="' + visits[i].visitId + '">' + visits[i].startDatetimeString +
+		    		' ' + visits[i].visitType + ' ' +visits[i].personName + 
+		    		((visits[i].indicationConcept) ? ' '+visits[i].indicationConcept :'') + 
+		    		((visits[i].location) ? ' '+visits[i].location :'') + '</option>';
+		    	}
+			}
+
+			$j("select#visitSelect").html(options);
+		});
+	}
+
+	function removeProvider(buttonObj) {
+		removeNode(buttonObj.parentNode.parentNode);
+		providersCount--;
+		if(providersCount == 0)
+			$j("saveEncounterButton").attr('disabled', 'disabled');
+		
+	}
+	
+	function addProvider(providerObj){
+		var index = ${fn:length(encounter.providersByRoles)}+numberOfClonedElements;
+		var providerTemplateRow = document.getElementById("addNewProviderTemplate");
+		var newRow = providerTemplateRow.cloneNode(true);
+		newRow.id = '';
+		var inputs = newRow.getElementsByTagName("input");
+		var errorSpans = newRow.getElementsByTagName("span");
+		var selects = newRow.getElementsByTagName("select");
+		var displayInputObj = null;
+		var formFieldObj = null;
+		var selectElement = null;
+		for (var i = 0; i < inputs.length; i++) {
+			var input = inputs[i];
+			if(input){
+				if(input.type == 'text' && input.name == 'providerName') {
+					input.id = input.id.replace('[x]', '[' + index + ']');
+					displayInputObj = input;
+				}else if(input.type == 'hidden' && input.name == 'providerIds') {
+					input.id = input.id.replace('[x]', '[' + index + ']');
+					$j(input).addClass('providerInput');
+					formFieldObj = input;
+				}
+			}
+		}
+		//find the role select element
+		for (var i = 0; i < selects.length; i++) {
+			var select = selects[i];
+			if(select && select.name == 'encounterRoleIds') {
+				select.id = select.id.replace('[x]', '[' + index + ']');
+				$j(select).addClass('roleSelect');
+				selectElement = select;
+			}
+		}
+		//find the error messages spans and assign them ids
+		for (var i = 0; i < errorSpans.length; i++) {
+			var span = errorSpans[i];
+			if(span.id == 'providerErrors') {
+				span.id = formFieldObj.id+'-errors';
+				continue;
+			}else if(span.id == 'roleErrors') {
+				span.id = selectElement.id+'-errors';
+				continue;
+			}
+		}
+		
+		providerTemplateRow.parentNode.insertBefore(newRow, providerTemplateRow);
+		addAutoComplete(displayInputObj.id, formFieldObj.id, new CreateCallback().providerCallback(), 'providerId',
+				'<openmrs:message code="Provider.search.placeholder" javaScriptEscape="true"/>')
+		$j(newRow).show();
+		providersCount++;
+		numberOfClonedElements++;
+		enableSaveButton(null, null);
+	}
+	
+	//Called when the form is submitted to check if the roles and providers have been set for new providers.
+	//It also removes the hidden provider template row
+	function onFormSubmission(){
+		var hasErrors = false;
+		$j.each($j('.providerInput'), function(index, providerInput) {
+				if($j(providerInput).val() == ''){
+					hasErrors = true;
+					document.getElementById(providerInput.id+'-errors').style.display = '';
+				}else
+					document.getElementById(providerInput.id+'-errors').style.display = 'none';
+		});
+		$j.each($j('.roleSelect'), function(index, roleSelect) {
+			if(roleSelect.selectedIndex == 0){
+				hasErrors = true;
+				document.getElementById(roleSelect.id+'-errors').style.display = '';
+			}else
+				document.getElementById(roleSelect.id+'-errors').style.display = 'none';
+		});
+		
+		if(hasErrors)
+			return false;
+		
+		removeNode(document.getElementById("addNewProviderTemplate"));
+		
+		return true;
+	}
+	
+</script>
+
+<style>
+	#table th { text-align: left; }
+	td.fieldNumber { 
+		width: 5px;
+		white-space: nowrap;
+	}
+</style>
+
+<c:if test="${encounter.patient.patientId != null}">
+<a href="../../patientDashboard.form?patientId=${encounter.patient.patientId}"><openmrs:message code="patientDashboard.viewDashboard"/></a>
+</c:if>
+
+<h2><openmrs:message code="Encounter.manage.title"/></h2>
+
+<spring:hasBindErrors name="encounter">
+	<openmrs:message code="fix.error"/>
+	<div class="error">
+		<c:forEach items="${errors.allErrors}" var="error">
+			<openmrs:message code="${error.code}" text="${error.code}"/><br/>
+		</c:forEach>
+	</div>
+	<br />
+</spring:hasBindErrors>
+
+<b class="boxHeader"><openmrs:message code="Encounter.summary"/></b>
+<form method="post" onsubmit="return onFormSubmission()">
+<div class="box">
+	<table cellpadding="3" cellspacing="0">
+		<tr>
+			<th><openmrs:message code="Encounter.patient"/></th>
+			<td>
+				<spring:bind path="encounter.patient">
+					<openmrs_tag:patientField formFieldName="patientId" searchLabelCode="Patient.find" initialValue="${status.value.patientId}" linkUrl="${pageContext.request.contextPath}/admin/patients/patient.form" callback="updateSaveButtonAndVisits" allowSearch="${encounter.encounterId == null}"/>
+					<c:if test="${status.errorMessage != ''}"><span class="error">${status.errorMessage}</span></c:if>
+				</spring:bind>
+			</td>
+		</tr>
+		<tr>
+			<th><openmrs:message code="Encounter.location"/></th>
+			<td>
+				<spring:bind path="encounter.location">
+					<openmrs_tag:locationField formFieldName="location" initialValue="${status.value}"/>
+					<c:if test="${status.errorMessage != ''}"><span class="error">${status.errorMessage}</span></c:if>
+				</spring:bind>
+			</td>
+		</tr>
+		<tr>
+			<th><openmrs:message code="Encounter.datetime"/></th>
+			<td>
+				<spring:bind path="encounter.encounterDatetime">			
+					<input type="text" name="${status.expression}" size="20" 
+						   value="${status.value}" onfocus="showDateTimePicker(this)" />
+				   (<openmrs:message code="general.format"/>: <openmrs:dateTimePattern />)
+					<c:if test="${status.errorMessage != ''}"><span class="error">${status.errorMessage}</span></c:if> 
+				</spring:bind>
+			</td>
+		</tr>
+		<tr>
+		<th><openmrs:message code="Encounter.visit" /></th>
+		<td>
+			<spring:bind path="encounter.visit">
+				<select id="visitSelect" name="${status.expression}">
+					<option value=""></option>
+					<c:forEach items="${patientVisits}" var="visit">
+						<option value="${visit.visitId}" <c:if test="${visit.visitId == status.value}">selected="selected"</c:if>>
+							 <openmrs:formatDate date="${visit.startDatetime}" />
+							 ${visit.visitType.name} ${visit.patient.personName}
+							<c:if test="${visit.indication != null}"> ${visit.indication.name}</c:if>
+							<c:if test="${visit.location != null}"> ${visit.location}</c:if>
+						</option>
+					</c:forEach>
+				</select>
+				<c:if test="${status.errorMessage != ''}"><span class="error">${status.errorMessage}</span></c:if>
+			</spring:bind>
+		</td>
+		</tr>
+		<tr>
+			<th><openmrs:message code="Encounter.type"/></th>
+			<td>
+				<spring:bind path="encounter.encounterType">
+					<c:choose>
+						<c:when test="${encounter.encounterId == null}">
+							<c:set var="groupOpen" value="false" />
+							<select name="encounterType">
+								<c:forEach items="${encounterTypes}" var="type">
+									<c:if test="${type.retired && !groupOpen}">
+										<optgroup label="<openmrs:message code="Encounter.type.retired"/>">
+										<c:set var="groupOpen" value="true" />
+									</c:if>
+									<option value="${type.encounterTypeId}" <c:if test="${type.encounterTypeId == status.value}">selected</c:if>>${type.name}</option>								
+								</c:forEach>
+								<c:if test="${groupOpen}">
+									</optgroup>
+								</c:if>
+							</select>
+						</c:when>
+						<c:otherwise>
+							${encounter.encounterType.name}
+						</c:otherwise>
+					</c:choose>
+					<c:if test="${status.errorMessage != ''}"><span class="error">${status.errorMessage}</span></c:if>
+				</spring:bind>
+			</td>
+		</tr>
+		<tr>
+			<th><openmrs:message code="Encounter.form"/></th>
+			<td>
+				<spring:bind path="encounter.form">
+					<c:choose>
+						<c:when test="${encounter.encounterId == null}">
+							<select name="form">
+								<option value=""></option>
+								<c:forEach items="${forms}" var="form">
+									<option value="${form.formId}" <c:if test="${form.formId == status.value}">selected</c:if>>${form.name}</option>
+								</c:forEach>
+							</select>
+						</c:when>
+						<c:otherwise>
+							${encounter.form.name} v${encounter.form.version}
+						</c:otherwise>
+					</c:choose>
+					<c:if test="${status.errorMessage != ''}"><span class="error">${status.errorMessage}</span></c:if>
+				</spring:bind>
+			</td>
+		</tr>
+		<c:if test="${encounter.encounterId != null}">
+			<tr>
+				<th><openmrs:message code="general.createdBy" /></th>
+				<td>
+					<a href="#View User" onclick="return gotoUser(null, '${encounter.creator.userId}')">${encounter.creator.personName}</a> -
+					<openmrs:formatDate date="${encounter.dateCreated}" type="medium" />
+				</td>
+			</tr>
+			<tr>
+				<th><openmrs:message code="general.voided" /></th>
+				<td>
+					<spring:bind path="encounter.voided">
+						<input type="hidden" name="_${status.expression}" />
+						<input type="checkbox" name="${status.expression}" id="voided" onClick="voidedClicked(this)" <c:if test="${encounter.voided}">checked</c:if> />					
+						<c:if test="${status.errorMessage != ''}"><span class="error">${status.errorMessage}</span></c:if>
+					</spring:bind>
+				</td>
+			</tr>
+			<tr id="voidReason">
+				<th><openmrs:message code="general.voidReason" /></th>
+				<td>
+					<spring:bind path="encounter.voidReason">
+						<input type="text" value="${status.value}" name="${status.expression}" size="40" />
+						<c:if test="${status.errorMessage != ''}"><span class="error">${status.errorMessage}</span></c:if>
+					</spring:bind>
+				</td>
+			</tr>
+			<c:if test="${encounter.voidedBy != null}">
+				<tr id="voidedBy">
+					<th><openmrs:message code="general.voidedBy" /></th>
+					<td>
+						<a href="#View User" onclick="return gotoUser(null, '${encounter.voidedBy.userId}')">${encounter.voidedBy.personName}</a> -
+						<openmrs:formatDate date="${encounter.dateVoided}" type="medium" />
+					</td>
+				</tr>
+			</c:if>
+		</c:if>
+	</table>
+</div>
+
+	<br/>
+	<div class="boxHeader">
+		<b><openmrs:message code="Provider.header"/></b>
+	</div>
+	<div class="box">
+	<table cellspacing="0" cellpadding="2" width="98%" id="providers">
+		<tr id="providersListingHeaderRow">
+			<th><openmrs:message code="Role.role"/></th>
+			<th><openmrs:message code="Provider.name"/></th>
+			<th><openmrs:message code="Provider.identifier"/></th>
+			<th></th>
+		</tr>
+		<c:forEach items="${encounter.providersByRoles}" var="providerRole">
+			<c:forEach items="${providerRole.value}" var="provider">
+				<tr>
+					<td>${providerRole.key.name}
+						<input type="hidden" name="encounterRoleIds" value="${providerRole.key.encounterRoleId}" />
+					</td>
+					<td>${provider}
+						<input type="hidden" name="providerIds" value="${provider.providerId}" />
+					</td>
+					<td>${provider.identifier}</td>
+					<td><input type="button" value='<openmrs:message code="general.remove"/>' class="smallButton" onClick="removeProvider(this, ${providerRole.key.encounterRoleId}, ${provider.providerId})" /></td>
+				</tr>
+			</c:forEach>
+		</c:forEach>
+		<tr id="addNewProviderTemplate" style="display:none;">
+			<td>
+				<select id="roleIds[x]" name="encounterRoleIds">
+					<option value=""></option>
+					<c:forEach items="${encounterRoles}" var="encounterRole">
+						<option value="${encounterRole.encounterRoleId}">
+							${encounterRole.name}
+						</option>
+					</c:forEach>
+				</select>
+				<span id="roleErrors" class="error" style="display: none;">
+					<openmrs:message code="Encounter.provider.selectEncounterRole"/>
+				</span>
+			</td>
+			<td>
+			<input id="providers[x]" type="text" name="providerName"  />
+			<span id="providerErrors" class="error" style="display: none;">
+				<openmrs:message code="Encounter.provider.selectProvider"/>
+			</span>
+			<input id="providerIds[x]" type="hidden" name="providerIds"  />
+			</td>
+			<td id="identifierColumn-[x]"></td>
+			<td>
+				<input type="button" value='<openmrs:message code="general.remove"/>' class="smallButton" onclick="removeProvider(this)" />
+			</td>
+		</tr>
+	</table>
+	<input type="button" value='<openmrs:message code="Provider.add"/>' class="smallButton" onclick="addProvider()" />
+	</div>
+	<br/>
+	<input type="hidden" name="phrase" value='<request:parameter name="phrase" />'/>
+	<input type="submit" id="saveEncounterButton" value='<openmrs:message code="Encounter.save"/>' >
+	&nbsp;
+	<input type="button" value='<openmrs:message code="general.cancel"/>' onclick="history.go(-1); return; document.location='index.htm?autoJump=false&phrase=<request:parameter name="phrase"/>'">
+	</form>
+
+<!-- If new encounter add a provider row by default -->	
+<c:if test="${encounter.encounterId == null}">
+	<script>
+		var providerIds = document.getElementsByName("providerIds");
+		if(providerIds.length == 1) {
+			addProvider();
+		}		
+	</script>
+</c:if>
+	
+<c:if test="${encounter.encounterId != null}">
+	<br/>
+	<openmrs:extensionPoint pointId="org.openmrs.admin.encounters.encounterFormBeforeObs" type="html" parameters="encounterId=${encounter.encounterId}">
+		<openmrs:hasPrivilege privilege="${extension.requiredPrivilege}">
+			<div class="boxHeader" style="font-weight: bold;"><openmrs:message code="${extension.title}" /></div>
+			<div class="box" style="padding: 0px 0px 5px;"><openmrs:message code="${extension.content}" />
+  				<c:if test="${extension.portletUrl != null}">
+   					<openmrs:portlet url="${extension.portletUrl}" moduleId="${extension.moduleId}" id="${extension.portletUrl}" encounterId="${encounter.encounterId}" parameters="allowEdits=true"/>
+ 				</c:if>
+			</div>
+			<br />
+		</openmrs:hasPrivilege>
+	</openmrs:extensionPoint>
+	
+	<br/>
+	<div class="boxHeader">
+		<span style="float: right">
+			<a href="#" id="showDescription" onClick="return toggleVisibility(document, 'div', 'description')"><openmrs:message code="general.toggle.description"/></a> |
+			<a href="#" id="showVoided" onClick="return toggleRowVisibilityForClass('obs', 'voided', true);"><openmrs:message code="general.toggle.voided"/></a>
+		</span>
+		<b><openmrs:message code="Encounter.observations"/></b>
+	</div>
+	<div class="box">
+	<table cellspacing="0" cellpadding="2" width="98%" id="obs">
+		<tr id="obsListingHeaderRow">
+			<th class="fieldNumber"></th>
+			<th class="obsConceptName"><openmrs:message code="Obs.concept"/></th>
+			<th class="obsValue"><openmrs:message code="Obs.value"/></th>
+			<th class="obsAlerts"></th>
+			<th class="obsCreator"><openmrs:message code="Obs.creator.or.changedBy"/></th>
+		</tr>
+		<c:forEach items="${obsMap}" var="obsEntry" varStatus="status">
+			<c:set var="obsList" value="${obsEntry.value}" scope="request"/>
+		    <c:set var="field" value="${obsEntry.key}" scope="request"/>
+		    <c:set var="level" value="0" scope="request"/>
+			<c:import url="obsDisplay.jsp" />
+		</c:forEach>
+	</table>
+	</div>
+	
+	<br />
+	<div id="encounterFormAddObsMenu">
+		<openmrs:hasPrivilege privilege="Add Observations">
+			<div>
+				<a href="${pageContext.request.contextPath}/admin/observations/obs.form?encounterId=${encounter.encounterId}">
+					<openmrs:message code="Obs.add"/>
+				</a>
+			</div>
+		</openmrs:hasPrivilege>
+		<openmrs:extensionPoint pointId="org.openmrs.admin.encounters.encounterFormAddObsMenu" type="html" requiredClass="org.openmrs.module.web.extension.LinkProviderExtension">
+			<c:forEach items="${extension.links}" var="link">
+				<openmrs:hasPrivilege privilege="${link.requiredPrivilege}">
+					<div>
+						<a href="<c:url value="${link.url}" />"><openmrs:message code="${link.label}"/></a>
+					</div>
+				</openmrs:hasPrivilege>
+			</c:forEach>
+		</openmrs:extensionPoint>
+	</div>
+	<br />
+	
+</c:if>
+
+<%@ include file="/WEB-INF/template/footer.jsp" %>