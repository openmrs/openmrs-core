<%@ include file="/WEB-INF/template/include.jsp" %>

<openmrs:require privilege="Manage Orders" otherwise="/login.htm" redirect="/admin/orders/order.list" />

<%@ include file="/WEB-INF/template/header.jsp" %>
<%@ include file="localHeader.jsp" %>

<openmrs:htmlInclude file="/scripts/dojoConfig.js" />
<openmrs:htmlInclude file="/scripts/dojo/dojo.js" />

<script type="text/javascript">
	dojo.addOnLoad( function() {
		toggleRowVisibilityForClass("orderTable", "voided", false);
	})
</script>

<h2><openmrs:message code="Order.manage.title"/></h2>	
		
<a href="order.form"><openmrs:message code="Order.add"/></a> 
<a href="orderDrug.form"><openmrs:message code="Order.drug.add"/></a><br />

<br />

<c:forEach items="${errors.allErrors}" var="error">
	<span class="error"><openmrs:message code="${error.defaultMessage}" text="${error.defaultMessage}"/></span><
</c:forEach>

<span class="boxHeader">
	<span style="float: right">
		<a href="#" id="showVoided" onClick="return toggleRowVisibilityForClass('orderTable', 'voided', false);"><openmrs:message code="general.toggle.voided"/></a>
	</span>
	<openmrs:message code="Order.list.title"/>
</span>
<c:if test="${not empty orderList}">
<div class="box">
	<form method="post">
		<table id="orderTable" cellpadding="5" cellspacing="0">
			<tr>
				<th> </th>
				<th> <openmrs:message code="Order.orderType" /> </th>
				<th> <openmrs:message code="Patient.names" /> </th>
				<th> <openmrs:message code="Order.item.ordered" /> </th>
				<th> <openmrs:message code="general.instructions" /> </th>
				<th> </th>
			</tr>
			<c:forEach var="order" items="${orderList}">
				<tr class="<c:if test="${order.voided}">voided </c:if>">
					<td valign="top">
						<c:if test="${not order.voided}">
							<input type="checkbox" name="orderId" value="${order.orderId}">
						</c:if>
					</td>
					<td valign="top">${order.orderType.name}</td>
					<c:if test="${order.encounter == null}">
						<td></td>
					</c:if>
					<c:if test="${order.encounter != null}">
						<td valign="top">
							<c:forEach var="name" items="${order.encounter.patient.names}">
								<c:out value="${name.familyName}" />, <c:out value="${name.givenName}" /><br />
							</c:forEach>
						</td>
					</c:if>
					<td valign="top"><c:out value="${conceptNames[order.concept.conceptId]}" /></td>
					<td valign="top">
					   <c:out value="${order.instructions}" />
					</td>
					<td valign="top">
<<<<<<< HEAD
						<a href="<c:choose><c:when test="${order.class.name=='org.openmrs.DrugOrder'}">orderDrug</c:when><c:otherwise>order</c:otherwise></c:choose>.form?orderId=${order.orderId}">
=======
						<a href="order.form?orderId=${order.orderId}">
>>>>>>> 72bbfe03
							<openmrs:message code="general.edit" />
						</a>
					</td>					
				</tr>
			</c:forEach>
		</table>
		<br/>
		<b><openmrs:message code="general.voidReason" />:</b>
		<input type="text" value="" size="40" name="voidReason" /><br/>
		<input type="submit" value="<openmrs:message code="Order.void"/>" name="action">
	</form>
</div>
</c:if>
<c:if test="${empty orderList}"><openmrs:message code="Order.list.empty"/></c:if>

<%@ include file="/WEB-INF/template/footer.jsp" %><|MERGE_RESOLUTION|>--- conflicted
+++ resolved
@@ -1,89 +1,85 @@
-<%@ include file="/WEB-INF/template/include.jsp" %>
-
-<openmrs:require privilege="Manage Orders" otherwise="/login.htm" redirect="/admin/orders/order.list" />
-
-<%@ include file="/WEB-INF/template/header.jsp" %>
-<%@ include file="localHeader.jsp" %>
-
-<openmrs:htmlInclude file="/scripts/dojoConfig.js" />
-<openmrs:htmlInclude file="/scripts/dojo/dojo.js" />
-
-<script type="text/javascript">
-	dojo.addOnLoad( function() {
-		toggleRowVisibilityForClass("orderTable", "voided", false);
-	})
-</script>
-
-<h2><openmrs:message code="Order.manage.title"/></h2>	
-		
-<a href="order.form"><openmrs:message code="Order.add"/></a> 
-<a href="orderDrug.form"><openmrs:message code="Order.drug.add"/></a><br />
-
-<br />
-
-<c:forEach items="${errors.allErrors}" var="error">
-	<span class="error"><openmrs:message code="${error.defaultMessage}" text="${error.defaultMessage}"/></span><
-</c:forEach>
-
-<span class="boxHeader">
-	<span style="float: right">
-		<a href="#" id="showVoided" onClick="return toggleRowVisibilityForClass('orderTable', 'voided', false);"><openmrs:message code="general.toggle.voided"/></a>
-	</span>
-	<openmrs:message code="Order.list.title"/>
-</span>
-<c:if test="${not empty orderList}">
-<div class="box">
-	<form method="post">
-		<table id="orderTable" cellpadding="5" cellspacing="0">
-			<tr>
-				<th> </th>
-				<th> <openmrs:message code="Order.orderType" /> </th>
-				<th> <openmrs:message code="Patient.names" /> </th>
-				<th> <openmrs:message code="Order.item.ordered" /> </th>
-				<th> <openmrs:message code="general.instructions" /> </th>
-				<th> </th>
-			</tr>
-			<c:forEach var="order" items="${orderList}">
-				<tr class="<c:if test="${order.voided}">voided </c:if>">
-					<td valign="top">
-						<c:if test="${not order.voided}">
-							<input type="checkbox" name="orderId" value="${order.orderId}">
-						</c:if>
-					</td>
-					<td valign="top">${order.orderType.name}</td>
-					<c:if test="${order.encounter == null}">
-						<td></td>
-					</c:if>
-					<c:if test="${order.encounter != null}">
-						<td valign="top">
-							<c:forEach var="name" items="${order.encounter.patient.names}">
-								<c:out value="${name.familyName}" />, <c:out value="${name.givenName}" /><br />
-							</c:forEach>
-						</td>
-					</c:if>
-					<td valign="top"><c:out value="${conceptNames[order.concept.conceptId]}" /></td>
-					<td valign="top">
-					   <c:out value="${order.instructions}" />
-					</td>
-					<td valign="top">
-<<<<<<< HEAD
-						<a href="<c:choose><c:when test="${order.class.name=='org.openmrs.DrugOrder'}">orderDrug</c:when><c:otherwise>order</c:otherwise></c:choose>.form?orderId=${order.orderId}">
-=======
-						<a href="order.form?orderId=${order.orderId}">
->>>>>>> 72bbfe03
-							<openmrs:message code="general.edit" />
-						</a>
-					</td>					
-				</tr>
-			</c:forEach>
-		</table>
-		<br/>
-		<b><openmrs:message code="general.voidReason" />:</b>
-		<input type="text" value="" size="40" name="voidReason" /><br/>
-		<input type="submit" value="<openmrs:message code="Order.void"/>" name="action">
-	</form>
-</div>
-</c:if>
-<c:if test="${empty orderList}"><openmrs:message code="Order.list.empty"/></c:if>
-
+<%@ include file="/WEB-INF/template/include.jsp" %>
+
+<openmrs:require privilege="Manage Orders" otherwise="/login.htm" redirect="/admin/orders/order.list" />
+
+<%@ include file="/WEB-INF/template/header.jsp" %>
+<%@ include file="localHeader.jsp" %>
+
+<openmrs:htmlInclude file="/scripts/dojoConfig.js" />
+<openmrs:htmlInclude file="/scripts/dojo/dojo.js" />
+
+<script type="text/javascript">
+	dojo.addOnLoad( function() {
+		toggleRowVisibilityForClass("orderTable", "voided", false);
+	})
+</script>
+
+<h2><openmrs:message code="Order.manage.title"/></h2>	
+		
+<a href="order.form"><openmrs:message code="Order.add"/></a> 
+<a href="orderDrug.form"><openmrs:message code="Order.drug.add"/></a><br />
+
+<br />
+
+<c:forEach items="${errors.allErrors}" var="error">
+	<span class="error"><openmrs:message code="${error.defaultMessage}" text="${error.defaultMessage}"/></span><
+</c:forEach>
+
+<span class="boxHeader">
+	<span style="float: right">
+		<a href="#" id="showVoided" onClick="return toggleRowVisibilityForClass('orderTable', 'voided', false);"><openmrs:message code="general.toggle.voided"/></a>
+	</span>
+	<openmrs:message code="Order.list.title"/>
+</span>
+<c:if test="${not empty orderList}">
+<div class="box">
+	<form method="post">
+		<table id="orderTable" cellpadding="5" cellspacing="0">
+			<tr>
+				<th> </th>
+				<th> <openmrs:message code="Order.orderType" /> </th>
+				<th> <openmrs:message code="Patient.names" /> </th>
+				<th> <openmrs:message code="Order.item.ordered" /> </th>
+				<th> <openmrs:message code="general.instructions" /> </th>
+				<th> </th>
+			</tr>
+			<c:forEach var="order" items="${orderList}">
+				<tr class="<c:if test="${order.voided}">voided </c:if>">
+					<td valign="top">
+						<c:if test="${not order.voided}">
+							<input type="checkbox" name="orderId" value="${order.orderId}">
+						</c:if>
+					</td>
+					<td valign="top">${order.orderType.name}</td>
+					<c:if test="${order.encounter == null}">
+						<td></td>
+					</c:if>
+					<c:if test="${order.encounter != null}">
+						<td valign="top">
+							<c:forEach var="name" items="${order.encounter.patient.names}">
+								${name.familyName}, ${name.givenName}<br />
+							</c:forEach>
+						</td>
+					</c:if>
+					<td valign="top">${conceptNames[order.concept.conceptId]}</td>
+					<td valign="top">
+					   ${order.instructions}
+					</td>
+					<td valign="top">
+						<a href="order.form?orderId=${order.orderId}">
+							<openmrs:message code="general.edit" />
+						</a>
+					</td>					
+				</tr>
+			</c:forEach>
+		</table>
+		<br/>
+		<b><openmrs:message code="general.voidReason" />:</b>
+		<input type="text" value="" size="40" name="voidReason" /><br/>
+		<input type="submit" value="<openmrs:message code="Order.void"/>" name="action">
+	</form>
+</div>
+</c:if>
+<c:if test="${empty orderList}"><openmrs:message code="Order.list.empty"/></c:if>
+
 <%@ include file="/WEB-INF/template/footer.jsp" %>