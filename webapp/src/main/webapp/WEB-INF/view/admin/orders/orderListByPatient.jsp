<%@ include file="/WEB-INF/template/include.jsp" %>

<openmrs:require privilege="Manage Orders" otherwise="/login.htm" redirect="/admin/orders/orderDrug.list" />

<%@ include file="/WEB-INF/template/header.jsp" %>
<%@ include file="localHeader.jsp" %>

<openmrs:htmlInclude file="/scripts/dojoConfig.js" />
<openmrs:htmlInclude file="/scripts/dojo/dojo.js" />

<script type="text/javascript">
	dojo.addOnLoad( function() {
		toggleRowVisibilityForClass("orderDrugTable", "voided", false);
	})
</script>

<h2><openmrs:message code="Order.list.patient.title" arguments="${patient.patientId},${personName.familyName},${personName.givenName},${personName.middleName}" /></h2>

<<<<<<< HEAD
<a href="orderDrug.form?patientId=<c:out value="${patient.patientId}" />"><openmrs:message code="Order.drug.place.patient"/></a>
=======
<a href="orderDrug.form?patientId=${patient.patientId}"><openmrs:message code="Order.drug.place.patient"/></a>
>>>>>>> 72bbfe03
<br />

<span class="boxHeader">
	<span style="float: right">
		<a href="#" id="showVoided" onClick="return toggleRowVisibilityForClass('orderDrugTable', 'voided', false);"><openmrs:message code="general.toggle.voided"/></a>
	</span>
	<openmrs:message code="Order.drug.list.title"/>
</span>
<c:if test="${not empty orderDrugList}">
<div class="box">
	<form method="post">
		<input type="hidden" name="patientId" value="<c:out value="${patient.patientId}" />" />
		<table id="orderDrugTable" cellpadding="5" cellspacing="0">
			<tr>
				<th> </th>
				<th> <openmrs:message code="Order.item.ordered" /> </th>
				<th> <openmrs:message code="DrugOrder.dose"/> </th>
				<th> <openmrs:message code="DrugOrder.units"/> </th>
				<th> <openmrs:message code="DrugOrder.frequency"/> </th>
				<th> <openmrs:message code="general.dateStart"/> </th>
				<th> <openmrs:message code="general.instructions" /> </th>
			</tr>
			<c:forEach var="order" items="${orderDrugList}">
				<tr class="<c:if test="${order.voided}">voided </c:if>">
					<td valign="top">
						<c:if test="${not order.voided}">
							<input type="checkbox" name="orderId" value="${order.orderId}">
						</c:if>
					</td>
					<td valign="top">
						<a href="orderDrug.form?orderId=${order.orderId}">
							<c:out value="${order.drug.name}" />
						</a>
					</td>
					<td valign="top">
					   ${order.dose}
					</td>
					<td valign="top">
					   ${order.doseUnits}
					</td>
					<td valign="top">
					   ${order.frequency}
					</td>
					<td valign="top">
						<openmrs:formatDate date="${order.startDate}" format="dd/MM/yyyy" />
					</td>
					<td valign="top">
					   ${order.instructions}
					</td>
				</tr>
			</c:forEach>
		</table>
		<br/>
		<b><openmrs:message code="general.voidReason" />:</b>
		<input type="text" value="" size="40" name="voidReason" /><br/>
		<input type="submit" value="<openmrs:message code="Order.void"/>" name="action">

	</form>
</div>
</c:if>
<c:if test="${empty orderDrugList}"><openmrs:message code="Order.list.empty"/></c:if>

<%@ include file="/WEB-INF/template/footer.jsp" %><|MERGE_RESOLUTION|>--- conflicted
+++ resolved
@@ -1,86 +1,82 @@
-<%@ include file="/WEB-INF/template/include.jsp" %>
-
-<openmrs:require privilege="Manage Orders" otherwise="/login.htm" redirect="/admin/orders/orderDrug.list" />
-
-<%@ include file="/WEB-INF/template/header.jsp" %>
-<%@ include file="localHeader.jsp" %>
-
-<openmrs:htmlInclude file="/scripts/dojoConfig.js" />
-<openmrs:htmlInclude file="/scripts/dojo/dojo.js" />
-
-<script type="text/javascript">
-	dojo.addOnLoad( function() {
-		toggleRowVisibilityForClass("orderDrugTable", "voided", false);
-	})
-</script>
-
-<h2><openmrs:message code="Order.list.patient.title" arguments="${patient.patientId},${personName.familyName},${personName.givenName},${personName.middleName}" /></h2>
-
-<<<<<<< HEAD
-<a href="orderDrug.form?patientId=<c:out value="${patient.patientId}" />"><openmrs:message code="Order.drug.place.patient"/></a>
-=======
-<a href="orderDrug.form?patientId=${patient.patientId}"><openmrs:message code="Order.drug.place.patient"/></a>
->>>>>>> 72bbfe03
-<br />
-
-<span class="boxHeader">
-	<span style="float: right">
-		<a href="#" id="showVoided" onClick="return toggleRowVisibilityForClass('orderDrugTable', 'voided', false);"><openmrs:message code="general.toggle.voided"/></a>
-	</span>
-	<openmrs:message code="Order.drug.list.title"/>
-</span>
-<c:if test="${not empty orderDrugList}">
-<div class="box">
-	<form method="post">
-		<input type="hidden" name="patientId" value="<c:out value="${patient.patientId}" />" />
-		<table id="orderDrugTable" cellpadding="5" cellspacing="0">
-			<tr>
-				<th> </th>
-				<th> <openmrs:message code="Order.item.ordered" /> </th>
-				<th> <openmrs:message code="DrugOrder.dose"/> </th>
-				<th> <openmrs:message code="DrugOrder.units"/> </th>
-				<th> <openmrs:message code="DrugOrder.frequency"/> </th>
-				<th> <openmrs:message code="general.dateStart"/> </th>
-				<th> <openmrs:message code="general.instructions" /> </th>
-			</tr>
-			<c:forEach var="order" items="${orderDrugList}">
-				<tr class="<c:if test="${order.voided}">voided </c:if>">
-					<td valign="top">
-						<c:if test="${not order.voided}">
-							<input type="checkbox" name="orderId" value="${order.orderId}">
-						</c:if>
-					</td>
-					<td valign="top">
-						<a href="orderDrug.form?orderId=${order.orderId}">
-							<c:out value="${order.drug.name}" />
-						</a>
-					</td>
-					<td valign="top">
-					   ${order.dose}
-					</td>
-					<td valign="top">
-					   ${order.doseUnits}
-					</td>
-					<td valign="top">
-					   ${order.frequency}
-					</td>
-					<td valign="top">
-						<openmrs:formatDate date="${order.startDate}" format="dd/MM/yyyy" />
-					</td>
-					<td valign="top">
-					   ${order.instructions}
-					</td>
-				</tr>
-			</c:forEach>
-		</table>
-		<br/>
-		<b><openmrs:message code="general.voidReason" />:</b>
-		<input type="text" value="" size="40" name="voidReason" /><br/>
-		<input type="submit" value="<openmrs:message code="Order.void"/>" name="action">
-
-	</form>
-</div>
-</c:if>
-<c:if test="${empty orderDrugList}"><openmrs:message code="Order.list.empty"/></c:if>
-
+<%@ include file="/WEB-INF/template/include.jsp" %>
+
+<openmrs:require privilege="Manage Orders" otherwise="/login.htm" redirect="/admin/orders/orderDrug.list" />
+
+<%@ include file="/WEB-INF/template/header.jsp" %>
+<%@ include file="localHeader.jsp" %>
+
+<openmrs:htmlInclude file="/scripts/dojoConfig.js" />
+<openmrs:htmlInclude file="/scripts/dojo/dojo.js" />
+
+<script type="text/javascript">
+	dojo.addOnLoad( function() {
+		toggleRowVisibilityForClass("orderDrugTable", "voided", false);
+	})
+</script>
+
+<h2><openmrs:message code="Order.list.patient.title" arguments="${patient.patientId},${personName.familyName},${personName.givenName},${personName.middleName}" /></h2>
+
+<a href="orderDrug.form?patientId=${patient.patientId}"><openmrs:message code="Order.drug.place.patient"/></a>
+<br />
+
+<span class="boxHeader">
+	<span style="float: right">
+		<a href="#" id="showVoided" onClick="return toggleRowVisibilityForClass('orderDrugTable', 'voided', false);"><openmrs:message code="general.toggle.voided"/></a>
+	</span>
+	<openmrs:message code="Order.drug.list.title"/>
+</span>
+<c:if test="${not empty orderDrugList}">
+<div class="box">
+	<form method="post">
+		<input type="hidden" name="patientId" value="${patient.patientId}" />
+		<table id="orderDrugTable" cellpadding="5" cellspacing="0">
+			<tr>
+				<th> </th>
+				<th> <openmrs:message code="Order.item.ordered" /> </th>
+				<th> <openmrs:message code="DrugOrder.dose"/> </th>
+				<th> <openmrs:message code="DrugOrder.units"/> </th>
+				<th> <openmrs:message code="DrugOrder.frequency"/> </th>
+				<th> <openmrs:message code="general.dateStart"/> </th>
+				<th> <openmrs:message code="general.instructions" /> </th>
+			</tr>
+			<c:forEach var="order" items="${orderDrugList}">
+				<tr class="<c:if test="${order.voided}">voided </c:if>">
+					<td valign="top">
+						<c:if test="${not order.voided}">
+							<input type="checkbox" name="orderId" value="${order.orderId}">
+						</c:if>
+					</td>
+					<td valign="top">
+						<a href="orderDrug.form?orderId=${order.orderId}">
+							${order.drug.name}
+						</a>
+					</td>
+					<td valign="top">
+					   ${order.dose}
+					</td>
+					<td valign="top">
+					   ${order.units}
+					</td>
+					<td valign="top">
+					   ${order.frequency}
+					</td>
+					<td valign="top">
+						<openmrs:formatDate date="${order.startDate}" format="dd/MM/yyyy" />
+					</td>
+					<td valign="top">
+					   ${order.instructions}
+					</td>
+				</tr>
+			</c:forEach>
+		</table>
+		<br/>
+		<b><openmrs:message code="general.voidReason" />:</b>
+		<input type="text" value="" size="40" name="voidReason" /><br/>
+		<input type="submit" value="<openmrs:message code="Order.void"/>" name="action">
+
+	</form>
+</div>
+</c:if>
+<c:if test="${empty orderDrugList}"><openmrs:message code="Order.list.empty"/></c:if>
+
 <%@ include file="/WEB-INF/template/footer.jsp" %>