<%@ include file="/WEB-INF/template/include.jsp" %>

<openmrs:require privilege="Manage Orders" otherwise="/login.htm" redirect="/admin/orders/order.form" />

<%@ include file="/WEB-INF/template/header.jsp" %>
<%@ include file="localHeader.jsp" %>

<h2><openmrs:message code="Order.title"/></h2>

<spring:hasBindErrors name="order">
<<<<<<< HEAD
	<openmrs:message htmlEscape="false" code="fix.error"/>
=======
	<openmrs:message code="fix.error"/>
>>>>>>> 72bbfe03
	<br />
</spring:hasBindErrors>

<c:if test="${order.voided}">
	<form method="post">
		<div class="retiredMessage">
			<div>
				<openmrs:message code="general.voidedBy"/>
<<<<<<< HEAD
				<c:out value="${order.voidedBy.personName}" />
=======
				${order.voidedBy.personName}
>>>>>>> 72bbfe03
				<openmrs:formatDate date="${order.dateVoided}" type="medium" />
				-
				${order.voidReason}
				<input type="submit" name="unvoidOrder" value='<openmrs:message code="Order.unvoidOrder"/>'/>
			</div>
		</div>
	</form>
</c:if>

<form method="post" class="box">
	<table>
	
		<tr>
<<<<<<< HEAD
			<td valign="top"><openmrs:message code="Order.orderable"/></td>
=======
			<td valign="top"><openmrs:message code="Order.patient"/></td>
>>>>>>> 72bbfe03
			<td valign="top">
				<openmrs:fieldGen type="org.openmrs.Orderable" formFieldName="orderable" val="" />
			</td>
		</tr>
		
		<tr>
<<<<<<< HEAD
			<td valign="top"><openmrs:message code="Order.patient"/></td>
			<td valign="top">
				<spring:bind path="order.patient">
					<openmrs:fieldGen type="org.openmrs.Patient" formFieldName="${status.expression}" val="${status.editor.value}" />
=======
			<td><openmrs:message code="Order.orderType"/></td>
			<td>
				<spring:bind path="order.orderType">
					<openmrs:fieldGen type="org.openmrs.OrderType" formFieldName="${status.expression}" val="${status.editor.value}" parameters="optionHeader=[blank]" />
>>>>>>> 72bbfe03
					<c:if test="${status.errorMessage != ''}"><span class="error">${status.errorMessage}</span></c:if>
				</spring:bind>
			</td>
		</tr>
		<tr>
			<td valign="top"><openmrs:message code="Order.concept"/></td>
			<td valign="top">
				<spring:bind path="order.concept">
					<openmrs:fieldGen type="org.openmrs.Concept" formFieldName="${status.expression}" val="${status.editor.value}" />
					<c:if test="${status.errorMessage != ''}"><span class="error">${status.errorMessage}</span></c:if>
				</spring:bind>
			</td>
		</tr>
		<tr>
			<td valign="top"><openmrs:message code="general.instructions"/></td>
			<td valign="top">
				<spring:bind path="order.instructions">
					<openmrs:fieldGen type="java.lang.String" formFieldName="${status.expression}" val="${status.value}" parameters="fieldLength=40" />
					<c:if test="${status.errorMessage != ''}"><span class="error">${status.errorMessage}</span></c:if>
				</spring:bind>
			</td>
		</tr>
		<tr>
			<td valign="top"><openmrs:message code="general.dateStart"/></td>
			<td valign="top">
				<spring:bind path="order.startDate">
					<openmrs:fieldGen type="java.util.Date" formFieldName="${status.expression}" val="${status.editor.value}" />
					<c:if test="${status.errorMessage != ''}"><span class="error">${status.errorMessage}</span></c:if>
				</spring:bind>
			</td>
		</tr>
		<tr>
			<td valign="top"><openmrs:message code="general.dateAutoExpire"/></td>
			<td valign="top">
				<spring:bind path="order.autoExpireDate">
					<openmrs:fieldGen type="java.util.Date" formFieldName="${status.expression}" val="${status.editor.value}" />
					<c:if test="${status.errorMessage != ''}"><span class="error">${status.errorMessage}</span></c:if>
				</spring:bind>
			</td>
		</tr>
		<tr>
			<td valign="top"><openmrs:message code="Order.encounter"/></td>
			<td valign="top">
				<spring:bind path="order.encounter">
					<openmrs:fieldGen type="org.openmrs.Encounter" formFieldName="${status.expression}" val="${status.editor.value}" />
					<c:if test="${status.errorMessage != ''}"><span class="error">${status.errorMessage}</span></c:if>
				</spring:bind>
			</td>
		</tr>
		<tr>
			<td valign="top"><openmrs:message code="Order.orderer"/></td>
			<td valign="top">
				<spring:bind path="order.orderer">
					<openmrs:fieldGen type="org.openmrs.User" formFieldName="${status.expression}" val="${status.editor.value}" />
					<c:if test="${status.errorMessage != ''}"><span class="error">${status.errorMessage}</span></c:if>
				</spring:bind>
			</td>
		</tr>
		<c:if test="${order.discontinued}">	
			<tr id="discontinuedBy">
				<td valign="top"><openmrs:message code="general.discontinuedBy"/></td>
<<<<<<< HEAD
				<td valign="top"><c:out value="${order.discontinuedBy.personName}" /></td>
=======
				<td valign="top">${order.discontinuedBy.personName}</td>
>>>>>>> 72bbfe03
			</tr>
			<tr id="dateDiscontinued">
				<td valign="top"><openmrs:message code="general.dateDiscontinued"/></td>
				<td valign="top">
					<openmrs:formatDate date="${order.discontinuedDate}" type="long" />
				</td>
			</tr>
			<tr id="discontinuedReason">
				<td valign="top"><openmrs:message code="general.discontinuedReason"/></td>
				<td valign="top">${order.discontinuedReason.name}</td>
			</tr>
		</c:if>
		<c:if test="${order.creator != null}">
			<tr>
				<td><openmrs:message code="general.createdBy" /></td>
				<td>
					<c:out value="${order.creator.personName}" /> - <openmrs:formatDate date="${order.dateCreated}" type="long" />
				</td>
			</tr>
		</c:if>
	</table>
	<br />
	<input type="submit" name="saveOrder" value="<openmrs:message code="Order.save"/>">
</form>

<c:if test="${order.discontinued}">
	<br/>
	<form method="post" class="box">
		<input type="submit" value='<openmrs:message code="Order.undiscontinueOrder"/>' name="undiscontinueOrder"/>
	</form>
</c:if>

<c:if test="${not order.discontinued and not empty order.orderId}">
	<br/>
	<form method="post" class="box">
		<table>
			<tr id="dateDiscontinued">
				<td valign="top"><openmrs:message code="general.dateDiscontinued"/></td>
				<td valign="top">
					<spring:bind path="order.discontinuedDate">
						<openmrs:fieldGen type="java.util.Date" formFieldName="${status.expression}" val="${status.editor.value}" />
						<c:if test="${status.errorMessage != ''}"><span class="error">${status.errorMessage}</span></c:if>
					</spring:bind>
				</td>
			</tr>
			<tr id="discontinuedReason">
				<td valign="top"><openmrs:message code="general.discontinuedReason"/></td>
				<td valign="top">
					<spring:bind path="order.discontinuedReason">
						<openmrs:fieldGen type="org.openmrs.Concept" formFieldName="${status.expression}" val="${status.editor.value}" />
						<c:if test="${status.errorMessage != ''}"><span class="error">${status.errorMessage}</span></c:if>
					</spring:bind>
				</td>
			</tr>
		</table>
		<input type="submit" name="discontinueOrder" value='<openmrs:message code="Order.discontinueOrder"/>'/>
	</form>
</c:if>

<c:if test="${not order.voided and not empty order.orderId}">
	<br/>
	<form method="post" class="box">
		<openmrs:message code="general.voidReason"/>
		<input type="text" value="" size="40" name="voidReason" />
		<spring:hasBindErrors name="order">
			<c:forEach items="${errors.allErrors}" var="error">
				<c:if test="${error.code == 'voidReason'}"><span class="error"><openmrs:message code="${error.defaultMessage}" text="${error.defaultMessage}"/></span></c:if>
			</c:forEach>
		</spring:hasBindErrors>
		<input type="submit" name="voidOrder" value='<openmrs:message code="Order.voidOrder"/>'/>
	</form>
</c:if>

<%@ include file="/WEB-INF/template/footer.jsp" %>
<|MERGE_RESOLUTION|>--- conflicted
+++ resolved
@@ -1,203 +1,181 @@
-<%@ include file="/WEB-INF/template/include.jsp" %>
-
-<openmrs:require privilege="Manage Orders" otherwise="/login.htm" redirect="/admin/orders/order.form" />
-
-<%@ include file="/WEB-INF/template/header.jsp" %>
-<%@ include file="localHeader.jsp" %>
-
-<h2><openmrs:message code="Order.title"/></h2>
-
-<spring:hasBindErrors name="order">
-<<<<<<< HEAD
-	<openmrs:message htmlEscape="false" code="fix.error"/>
-=======
-	<openmrs:message code="fix.error"/>
->>>>>>> 72bbfe03
-	<br />
-</spring:hasBindErrors>
-
-<c:if test="${order.voided}">
-	<form method="post">
-		<div class="retiredMessage">
-			<div>
-				<openmrs:message code="general.voidedBy"/>
-<<<<<<< HEAD
-				<c:out value="${order.voidedBy.personName}" />
-=======
-				${order.voidedBy.personName}
->>>>>>> 72bbfe03
-				<openmrs:formatDate date="${order.dateVoided}" type="medium" />
-				-
-				${order.voidReason}
-				<input type="submit" name="unvoidOrder" value='<openmrs:message code="Order.unvoidOrder"/>'/>
-			</div>
-		</div>
-	</form>
-</c:if>
-
-<form method="post" class="box">
-	<table>
-	
-		<tr>
-<<<<<<< HEAD
-			<td valign="top"><openmrs:message code="Order.orderable"/></td>
-=======
-			<td valign="top"><openmrs:message code="Order.patient"/></td>
->>>>>>> 72bbfe03
-			<td valign="top">
-				<openmrs:fieldGen type="org.openmrs.Orderable" formFieldName="orderable" val="" />
-			</td>
-		</tr>
-		
-		<tr>
-<<<<<<< HEAD
-			<td valign="top"><openmrs:message code="Order.patient"/></td>
-			<td valign="top">
-				<spring:bind path="order.patient">
-					<openmrs:fieldGen type="org.openmrs.Patient" formFieldName="${status.expression}" val="${status.editor.value}" />
-=======
-			<td><openmrs:message code="Order.orderType"/></td>
-			<td>
-				<spring:bind path="order.orderType">
-					<openmrs:fieldGen type="org.openmrs.OrderType" formFieldName="${status.expression}" val="${status.editor.value}" parameters="optionHeader=[blank]" />
->>>>>>> 72bbfe03
-					<c:if test="${status.errorMessage != ''}"><span class="error">${status.errorMessage}</span></c:if>
-				</spring:bind>
-			</td>
-		</tr>
-		<tr>
-			<td valign="top"><openmrs:message code="Order.concept"/></td>
-			<td valign="top">
-				<spring:bind path="order.concept">
-					<openmrs:fieldGen type="org.openmrs.Concept" formFieldName="${status.expression}" val="${status.editor.value}" />
-					<c:if test="${status.errorMessage != ''}"><span class="error">${status.errorMessage}</span></c:if>
-				</spring:bind>
-			</td>
-		</tr>
-		<tr>
-			<td valign="top"><openmrs:message code="general.instructions"/></td>
-			<td valign="top">
-				<spring:bind path="order.instructions">
-					<openmrs:fieldGen type="java.lang.String" formFieldName="${status.expression}" val="${status.value}" parameters="fieldLength=40" />
-					<c:if test="${status.errorMessage != ''}"><span class="error">${status.errorMessage}</span></c:if>
-				</spring:bind>
-			</td>
-		</tr>
-		<tr>
-			<td valign="top"><openmrs:message code="general.dateStart"/></td>
-			<td valign="top">
-				<spring:bind path="order.startDate">
-					<openmrs:fieldGen type="java.util.Date" formFieldName="${status.expression}" val="${status.editor.value}" />
-					<c:if test="${status.errorMessage != ''}"><span class="error">${status.errorMessage}</span></c:if>
-				</spring:bind>
-			</td>
-		</tr>
-		<tr>
-			<td valign="top"><openmrs:message code="general.dateAutoExpire"/></td>
-			<td valign="top">
-				<spring:bind path="order.autoExpireDate">
-					<openmrs:fieldGen type="java.util.Date" formFieldName="${status.expression}" val="${status.editor.value}" />
-					<c:if test="${status.errorMessage != ''}"><span class="error">${status.errorMessage}</span></c:if>
-				</spring:bind>
-			</td>
-		</tr>
-		<tr>
-			<td valign="top"><openmrs:message code="Order.encounter"/></td>
-			<td valign="top">
-				<spring:bind path="order.encounter">
-					<openmrs:fieldGen type="org.openmrs.Encounter" formFieldName="${status.expression}" val="${status.editor.value}" />
-					<c:if test="${status.errorMessage != ''}"><span class="error">${status.errorMessage}</span></c:if>
-				</spring:bind>
-			</td>
-		</tr>
-		<tr>
-			<td valign="top"><openmrs:message code="Order.orderer"/></td>
-			<td valign="top">
-				<spring:bind path="order.orderer">
-					<openmrs:fieldGen type="org.openmrs.User" formFieldName="${status.expression}" val="${status.editor.value}" />
-					<c:if test="${status.errorMessage != ''}"><span class="error">${status.errorMessage}</span></c:if>
-				</spring:bind>
-			</td>
-		</tr>
-		<c:if test="${order.discontinued}">	
-			<tr id="discontinuedBy">
-				<td valign="top"><openmrs:message code="general.discontinuedBy"/></td>
-<<<<<<< HEAD
-				<td valign="top"><c:out value="${order.discontinuedBy.personName}" /></td>
-=======
-				<td valign="top">${order.discontinuedBy.personName}</td>
->>>>>>> 72bbfe03
-			</tr>
-			<tr id="dateDiscontinued">
-				<td valign="top"><openmrs:message code="general.dateDiscontinued"/></td>
-				<td valign="top">
-					<openmrs:formatDate date="${order.discontinuedDate}" type="long" />
-				</td>
-			</tr>
-			<tr id="discontinuedReason">
-				<td valign="top"><openmrs:message code="general.discontinuedReason"/></td>
-				<td valign="top">${order.discontinuedReason.name}</td>
-			</tr>
-		</c:if>
-		<c:if test="${order.creator != null}">
-			<tr>
-				<td><openmrs:message code="general.createdBy" /></td>
-				<td>
-					<c:out value="${order.creator.personName}" /> - <openmrs:formatDate date="${order.dateCreated}" type="long" />
-				</td>
-			</tr>
-		</c:if>
-	</table>
-	<br />
-	<input type="submit" name="saveOrder" value="<openmrs:message code="Order.save"/>">
-</form>
-
-<c:if test="${order.discontinued}">
-	<br/>
-	<form method="post" class="box">
-		<input type="submit" value='<openmrs:message code="Order.undiscontinueOrder"/>' name="undiscontinueOrder"/>
-	</form>
-</c:if>
-
-<c:if test="${not order.discontinued and not empty order.orderId}">
-	<br/>
-	<form method="post" class="box">
-		<table>
-			<tr id="dateDiscontinued">
-				<td valign="top"><openmrs:message code="general.dateDiscontinued"/></td>
-				<td valign="top">
-					<spring:bind path="order.discontinuedDate">
-						<openmrs:fieldGen type="java.util.Date" formFieldName="${status.expression}" val="${status.editor.value}" />
-						<c:if test="${status.errorMessage != ''}"><span class="error">${status.errorMessage}</span></c:if>
-					</spring:bind>
-				</td>
-			</tr>
-			<tr id="discontinuedReason">
-				<td valign="top"><openmrs:message code="general.discontinuedReason"/></td>
-				<td valign="top">
-					<spring:bind path="order.discontinuedReason">
-						<openmrs:fieldGen type="org.openmrs.Concept" formFieldName="${status.expression}" val="${status.editor.value}" />
-						<c:if test="${status.errorMessage != ''}"><span class="error">${status.errorMessage}</span></c:if>
-					</spring:bind>
-				</td>
-			</tr>
-		</table>
-		<input type="submit" name="discontinueOrder" value='<openmrs:message code="Order.discontinueOrder"/>'/>
-	</form>
-</c:if>
-
-<c:if test="${not order.voided and not empty order.orderId}">
-	<br/>
-	<form method="post" class="box">
-		<openmrs:message code="general.voidReason"/>
-		<input type="text" value="" size="40" name="voidReason" />
-		<spring:hasBindErrors name="order">
-			<c:forEach items="${errors.allErrors}" var="error">
-				<c:if test="${error.code == 'voidReason'}"><span class="error"><openmrs:message code="${error.defaultMessage}" text="${error.defaultMessage}"/></span></c:if>
-			</c:forEach>
-		</spring:hasBindErrors>
-		<input type="submit" name="voidOrder" value='<openmrs:message code="Order.voidOrder"/>'/>
-	</form>
-</c:if>
-
-<%@ include file="/WEB-INF/template/footer.jsp" %>
+<%@ include file="/WEB-INF/template/include.jsp" %>
+
+<openmrs:require privilege="Manage Orders" otherwise="/login.htm" redirect="/admin/orders/order.form" />
+
+<%@ include file="/WEB-INF/template/header.jsp" %>
+<%@ include file="localHeader.jsp" %>
+
+<h2><openmrs:message code="Order.title"/></h2>
+
+<spring:hasBindErrors name="order">
+	<openmrs:message code="fix.error"/>
+	<br />
+</spring:hasBindErrors>
+
+<c:if test="${order.voided}">
+	<form method="post">
+		<div class="retiredMessage">
+			<div>
+				<openmrs:message code="general.voidedBy"/>
+				${order.voidedBy.personName}
+				<openmrs:formatDate date="${order.dateVoided}" type="medium" />
+				-
+				${order.voidReason}
+				<input type="submit" name="unvoidOrder" value='<openmrs:message code="Order.unvoidOrder"/>'/>
+			</div>
+		</div>
+	</form>
+</c:if>
+
+<form method="post" class="box">
+	<table>
+		<tr>
+			<td valign="top"><openmrs:message code="Order.patient"/></td>
+			<td valign="top">
+				<spring:bind path="order.patient">
+					<openmrs:fieldGen type="org.openmrs.Patient" formFieldName="${status.expression}" val="${status.editor.value}" />
+					<c:if test="${status.errorMessage != ''}"><span class="error">${status.errorMessage}</span></c:if>
+				</spring:bind>
+			</td>
+		</tr>
+		<tr>
+			<td><openmrs:message code="Order.orderType"/></td>
+			<td>
+				<spring:bind path="order.orderType">
+					<openmrs:fieldGen type="org.openmrs.OrderType" formFieldName="${status.expression}" val="${status.editor.value}" parameters="optionHeader=[blank]" />
+					<c:if test="${status.errorMessage != ''}"><span class="error">${status.errorMessage}</span></c:if>
+				</spring:bind>
+			</td>
+		</tr>
+		<tr>
+			<td valign="top"><openmrs:message code="Order.concept"/></td>
+			<td valign="top">
+				<spring:bind path="order.concept">
+					<openmrs:fieldGen type="org.openmrs.Concept" formFieldName="${status.expression}" val="${status.editor.value}" />
+					<c:if test="${status.errorMessage != ''}"><span class="error">${status.errorMessage}</span></c:if>
+				</spring:bind>
+			</td>
+		</tr>
+		<tr>
+			<td valign="top"><openmrs:message code="general.instructions"/></td>
+			<td valign="top">
+				<spring:bind path="order.instructions">
+					<openmrs:fieldGen type="java.lang.String" formFieldName="${status.expression}" val="${status.value}" parameters="fieldLength=40" />
+					<c:if test="${status.errorMessage != ''}"><span class="error">${status.errorMessage}</span></c:if>
+				</spring:bind>
+			</td>
+		</tr>
+		<tr>
+			<td valign="top"><openmrs:message code="general.dateStart"/></td>
+			<td valign="top">
+				<spring:bind path="order.startDate">
+					<openmrs:fieldGen type="java.util.Date" formFieldName="${status.expression}" val="${status.editor.value}" />
+					<c:if test="${status.errorMessage != ''}"><span class="error">${status.errorMessage}</span></c:if>
+				</spring:bind>
+			</td>
+		</tr>
+		<tr>
+			<td valign="top"><openmrs:message code="general.dateAutoExpire"/></td>
+			<td valign="top">
+				<spring:bind path="order.autoExpireDate">
+					<openmrs:fieldGen type="java.util.Date" formFieldName="${status.expression}" val="${status.editor.value}" />
+					<c:if test="${status.errorMessage != ''}"><span class="error">${status.errorMessage}</span></c:if>
+				</spring:bind>
+			</td>
+		</tr>
+		<tr>
+			<td valign="top"><openmrs:message code="Order.encounter"/></td>
+			<td valign="top">
+				<spring:bind path="order.encounter">
+					<openmrs:fieldGen type="org.openmrs.Encounter" formFieldName="${status.expression}" val="${status.editor.value}" />
+					<c:if test="${status.errorMessage != ''}"><span class="error">${status.errorMessage}</span></c:if>
+				</spring:bind>
+			</td>
+		</tr>
+		<tr>
+			<td valign="top"><openmrs:message code="Order.orderer"/></td>
+			<td valign="top">
+				<spring:bind path="order.orderer">
+					<openmrs:fieldGen type="org.openmrs.User" formFieldName="${status.expression}" val="${status.editor.value}" />
+					<c:if test="${status.errorMessage != ''}"><span class="error">${status.errorMessage}</span></c:if>
+				</spring:bind>
+			</td>
+		</tr>
+		<c:if test="${order.discontinued}">	
+			<tr id="discontinuedBy">
+				<td valign="top"><openmrs:message code="general.discontinuedBy"/></td>
+				<td valign="top">${order.discontinuedBy.personName}</td>
+			</tr>
+			<tr id="dateDiscontinued">
+				<td valign="top"><openmrs:message code="general.dateDiscontinued"/></td>
+				<td valign="top">
+					<openmrs:formatDate date="${order.discontinuedDate}" type="long" />
+				</td>
+			</tr>
+			<tr id="discontinuedReason">
+				<td valign="top"><openmrs:message code="general.discontinuedReason"/></td>
+				<td valign="top">${order.discontinuedReason.name}</td>
+			</tr>
+		</c:if>
+		<c:if test="${order.creator != null}">
+			<tr>
+				<td><openmrs:message code="general.createdBy" /></td>
+				<td>
+					${order.creator.personName} - <openmrs:formatDate date="${order.dateCreated}" type="long" />
+				</td>
+			</tr>
+		</c:if>
+	</table>
+	<br />
+	<input type="submit" name="saveOrder" value="<openmrs:message code="Order.save"/>">
+</form>
+
+<c:if test="${order.discontinued}">
+	<br/>
+	<form method="post" class="box">
+		<input type="submit" value='<openmrs:message code="Order.undiscontinueOrder"/>' name="undiscontinueOrder"/>
+	</form>
+</c:if>
+
+<c:if test="${not order.discontinued and not empty order.orderId}">
+	<br/>
+	<form method="post" class="box">
+		<table>
+			<tr id="dateDiscontinued">
+				<td valign="top"><openmrs:message code="general.dateDiscontinued"/></td>
+				<td valign="top">
+					<spring:bind path="order.discontinuedDate">
+						<openmrs:fieldGen type="java.util.Date" formFieldName="${status.expression}" val="${status.editor.value}" />
+						<c:if test="${status.errorMessage != ''}"><span class="error">${status.errorMessage}</span></c:if>
+					</spring:bind>
+				</td>
+			</tr>
+			<tr id="discontinuedReason">
+				<td valign="top"><openmrs:message code="general.discontinuedReason"/></td>
+				<td valign="top">
+					<spring:bind path="order.discontinuedReason">
+						<openmrs:fieldGen type="org.openmrs.Concept" formFieldName="${status.expression}" val="${status.editor.value}" />
+						<c:if test="${status.errorMessage != ''}"><span class="error">${status.errorMessage}</span></c:if>
+					</spring:bind>
+				</td>
+			</tr>
+		</table>
+		<input type="submit" name="discontinueOrder" value='<openmrs:message code="Order.discontinueOrder"/>'/>
+	</form>
+</c:if>
+
+<c:if test="${not order.voided and not empty order.orderId}">
+	<br/>
+	<form method="post" class="box">
+		<openmrs:message code="general.voidReason"/>
+		<input type="text" value="" size="40" name="voidReason" />
+		<spring:hasBindErrors name="order">
+			<c:forEach items="${errors.allErrors}" var="error">
+				<c:if test="${error.code == 'voidReason'}"><span class="error"><openmrs:message code="${error.defaultMessage}" text="${error.defaultMessage}"/></span></c:if>
+			</c:forEach>
+		</spring:hasBindErrors>
+		<input type="submit" name="voidOrder" value='<openmrs:message code="Order.voidOrder"/>'/>
+	</form>
+</c:if>
+
+<%@ include file="/WEB-INF/template/footer.jsp" %>