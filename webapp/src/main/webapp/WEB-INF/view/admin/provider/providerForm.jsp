--- conflicted
+++ resolved
@@ -1,204 +1,200 @@
-<%@ include file="/WEB-INF/template/include.jsp" %>
-
-<openmrs:require privilege="View Providers" otherwise="/login.htm" redirect="/admin/provider/provider.form" />
-
-<%@ include file="/WEB-INF/template/header.jsp" %>
-<%@ include file="localHeader.jsp" %>
-
-<openmrs:htmlInclude file="/scripts/calendar/calendar.js" />
-<openmrs:htmlInclude file="/scripts/dojoConfig.js" />
-<openmrs:htmlInclude file="/scripts/dojo/dojo.js" />
-
-<script type="text/javascript">
-function toggleProviderDetails(){
-	
-	$j('.providerDetails').toggle();
-	
-	if($j('#providerName').is(":visible"))
-		$j('#linkToPerson').removeAttr('checked');
-	else
-		$j('#linkToPerson').attr('checked', 'checked');
-		
-		
-}
-</script>
-
-<style>
-	#table th { text-align: left; }
-	td.fieldNumber { 
-		width: 5px;
-		white-space: nowrap;
-	}
-</style>
-
-<h2><openmrs:message code="Provider.manage.title"/></h2>
-
-<spring:hasBindErrors name="provider">
-<<<<<<< HEAD
-	<openmrs:message htmlEscape="false" code="fix.error"/>
-=======
-	<openmrs:message code="fix.error"/>
->>>>>>> 72bbfe03
-	<br />
-</spring:hasBindErrors>
-
-<b class="boxHeader">
-<c:if test="${provider.providerId == null}">
-	<openmrs:message code="Provider.create"/>
-</c:if>
-<c:if test="${provider.providerId != null}">
-	<openmrs:message code="Provider.edit"/>
-</c:if>
-</b>
-
-<div class="box">
-	<form method="post">
-		
-		<table cellpadding="3" cellspacing="0">
-			<tr>
-				<th><openmrs:message code="Provider.identifier"/></th>
-				<td colspan="4">
-					<spring:bind path="provider.identifier">			
-						<input type="text" name="${status.expression}" size="10" 
-							   value="${status.value}" />
-					   
-						<c:if test="${status.errorMessage != ''}"><span class="error">${status.errorMessage}</span></c:if> 
-					</spring:bind>
-				</td>
-			</tr>
-			<c:choose>
-			<c:when test="${provider.providerId == null}">
-			<tr>
-				<th><openmrs:message code="Provider.person"/></th>
-				<td>
-					<spring:bind path="provider.person">
-					<openmrs:fieldGen type="org.openmrs.Person" formFieldName="${status.expression}" val="${status.editor.value}"/>
-						<c:if test="${status.errorMessage != ''}"><span class="error">${status.errorMessage}</span></c:if>
-					</spring:bind>
-				</td>
-				<td>&nbsp;&nbsp;&nbsp;<openmrs:message code="general.or" />&nbsp;&nbsp;&nbsp;</td>
-				<th><openmrs:message code="Provider.name"/></th>
-				<td>
-					<spring:bind path="provider.name">			
-						<input type="text" name="${status.expression}" size="25" 
-							   value="${status.value}" />
-					   
-						<c:if test="${status.errorMessage != ''}"><span class="error">${status.errorMessage}</span></c:if> 
-					</spring:bind>
-				</td>
-			</tr>
-			</c:when>
-			<c:otherwise>
-			<tr>
-				<th><openmrs:message code="Provider.name"/></th>
-				<td>
-					<div class="providerDetails" <c:if test="${provider.person != null}">style="display:none"</c:if>>
-						<form:input id="providerName" path="provider.name" /> <form:errors path="provider.name" cssClass="error" /> <openmrs:message code="general.or" /> 
-						<a href="javascript:void(0)" onclick="toggleProviderDetails()"> <openmrs:message code="Provider.linkToPerson"/></a>
-					</div>
-					<div class="providerDetails" <c:if test="${provider.person == null}">style="display:none"</c:if>>
-						<c:out value="${provider.person.personName}" />
-						<span <c:if test="${provider.person != null}">style="display:none"</c:if>>
-						<spring:bind path="provider.person">
-						<openmrs_tag:personField formFieldName="${status.expression}" initialValue="${status.value}" />
-						<c:if test="${status.errorMessage != ''}"><span class="error">${status.errorMessage}</span></c:if>	
-						</spring:bind>
-						</span>
-						<a href="javascript:void(0)" onclick="toggleProviderDetails()">(<openmrs:message code="Provider.unLinkFromPerson"/>)</a>
-					 </div>
-					 <input id="linkToPerson" name="linkToPerson" type="checkbox" value="true" style="display:none" 
-					 	<c:if test="${provider.person != null}">checked="checked"</c:if> />
-				</td>
-			</tr>
-			</c:otherwise>
-			</c:choose>
-
-			<spring:bind path="provider.activeAttributes">
-				<c:if test="${status.error}">
-					<tr>
-						<th></th>
-						<td>
-							<span class="error">
-								<c:forEach var="err" items="${status.errorMessages}">
-									${ err }<br/>
-								</c:forEach>
-							</span>
-						</td>
-					</tr>
-				</c:if>
-			</spring:bind>
-            <c:if test="${ not empty providerAttributeTypes }">
-				<c:forEach var="attrType" items="${ providerAttributeTypes }">
-					<openmrs_tag:attributesForType attributeType="${ attrType }" customizable="${ provider }" formFieldNamePrefix="attribute.${ attrType.providerAttributeTypeId }"/>
-				</c:forEach>
-			</c:if>
-
-		</table>
-
-		<br/>
-	
-	<input type="hidden" name="phrase" value='<request:parameter name="phrase" />'/>
-	<input type="submit" name="saveProviderButton" value='<openmrs:message code="Provider.save"/>'>
-	&nbsp;
-	<input type="button" value='<openmrs:message code="general.cancel"/>' onclick="document.location='index.htm'">
-	
-	</form>
-	</div>
-	
-	<br/>
-    <br/>
-
-	<c:if test="${provider.providerId != null}">
-		<div class="box">
-			<form method="post">
-				<table cellpadding="3" cellspacing="0">
-					<tr>
-						<th><openmrs:message code="general.createdBy" /></th>
-						<td>
-							<a href="#View User" onclick="return gotoUser(null, '${provider.creator.userId}')"><c:out value="${provider.creator.personName}" /></a> -
-							<openmrs:formatDate date="${provider.dateCreated}" type="medium" />
-						</td>
-					</tr>
-					<c:if test="${provider.retiredBy == null}">
-						<tr id="retiredReason">
-							<th><openmrs:message code="general.retiredReason" /></th>
-							<td>
-								<spring:bind path="provider.retired">
-									<input type="hidden" name="${status.expression}" value="true"/>
-								</spring:bind>
-
-								<spring:bind path="provider.retireReason">
-									<input type="text" id="retire" value="${status.value}" name="${status.expression}" size="40" />
-									<c:if test="${status.errorMessage != ''}"><span class="error">${status.errorMessage}</span></c:if>
-								</spring:bind>
-							</td>
-						</tr>
-						<tr>
-							<td><input type="submit" name="retireProviderButton"
-								value='<openmrs:message code="Provider.retire"/>'></td>
-						</tr>
-					</c:if>	
-														
-					<c:if test="${provider.retiredBy != null}">
-						<tr id="retiredBy">
-							<th><openmrs:message code="general.retiredBy" /></th>
-							<td>
-								<a href="#View User" onclick="return gotoUser(null, '${provider.retiredBy.userId}')"><c:out value="${provider.retiredBy.personName}" /></a> -
-								<openmrs:formatDate date="${provider.dateRetired}" type="medium" />
-							</td>
-						</tr>
-						<tr>
-							<th><openmrs:message code="general.retiredReason" /></th>
-							<td><c:out value="${provider.retireReason}"/></td>
-						</tr>
-						<tr>
-							<td><input type="submit" name="unretireProviderButton"
-								value='<openmrs:message code="Provider.unretire"/>'></td>
-						</tr>
-					</c:if>		
-				</table>
-			</form>
-		</div>
-	</c:if>
-
+<%@ include file="/WEB-INF/template/include.jsp" %>
+
+<openmrs:require privilege="View Providers" otherwise="/login.htm" redirect="/admin/provider/provider.form" />
+
+<%@ include file="/WEB-INF/template/header.jsp" %>
+<%@ include file="localHeader.jsp" %>
+
+<openmrs:htmlInclude file="/scripts/calendar/calendar.js" />
+<openmrs:htmlInclude file="/scripts/dojoConfig.js" />
+<openmrs:htmlInclude file="/scripts/dojo/dojo.js" />
+
+<script type="text/javascript">
+function toggleProviderDetails(){
+	
+	$j('.providerDetails').toggle();
+	
+	if($j('#providerName').is(":visible"))
+		$j('#linkToPerson').removeAttr('checked');
+	else
+		$j('#linkToPerson').attr('checked', 'checked');
+		
+		
+}
+</script>
+
+<style>
+	#table th { text-align: left; }
+	td.fieldNumber { 
+		width: 5px;
+		white-space: nowrap;
+	}
+</style>
+
+<h2><openmrs:message code="Provider.manage.title"/></h2>
+
+<spring:hasBindErrors name="provider">
+	<openmrs:message code="fix.error"/>
+	<br />
+</spring:hasBindErrors>
+
+<b class="boxHeader">
+<c:if test="${provider.providerId == null}">
+	<openmrs:message code="Provider.create"/>
+</c:if>
+<c:if test="${provider.providerId != null}">
+	<openmrs:message code="Provider.edit"/>
+</c:if>
+</b>
+
+<div class="box">
+	<form method="post">
+		
+		<table cellpadding="3" cellspacing="0">
+			<tr>
+				<th><openmrs:message code="Provider.identifier"/></th>
+				<td colspan="4">
+					<spring:bind path="provider.identifier">			
+						<input type="text" name="${status.expression}" size="10" 
+							   value="${status.value}" />
+					   
+						<c:if test="${status.errorMessage != ''}"><span class="error">${status.errorMessage}</span></c:if> 
+					</spring:bind>
+				</td>
+			</tr>
+			<c:choose>
+			<c:when test="${provider.providerId == null}">
+			<tr>
+				<th><openmrs:message code="Provider.person"/></th>
+				<td>
+					<spring:bind path="provider.person">
+					<openmrs:fieldGen type="org.openmrs.Person" formFieldName="${status.expression}" val="${status.editor.value}"/>
+						<c:if test="${status.errorMessage != ''}"><span class="error">${status.errorMessage}</span></c:if>
+					</spring:bind>
+				</td>
+				<td>&nbsp;&nbsp;&nbsp;<openmrs:message code="general.or" />&nbsp;&nbsp;&nbsp;</td>
+				<th><openmrs:message code="Provider.name"/></th>
+				<td>
+					<spring:bind path="provider.name">			
+						<input type="text" name="${status.expression}" size="25" 
+							   value="${status.value}" />
+					   
+						<c:if test="${status.errorMessage != ''}"><span class="error">${status.errorMessage}</span></c:if> 
+					</spring:bind>
+				</td>
+			</tr>
+			</c:when>
+			<c:otherwise>
+			<tr>
+				<th><openmrs:message code="Provider.name"/></th>
+				<td>
+					<div class="providerDetails" <c:if test="${provider.person != null}">style="display:none"</c:if>>
+						<form:input id="providerName" path="provider.name" /> <form:errors path="provider.name" cssClass="error" /> <openmrs:message code="general.or" /> 
+						<a href="javascript:void(0)" onclick="toggleProviderDetails()"> <openmrs:message code="Provider.linkToPerson"/></a>
+					</div>
+					<div class="providerDetails" <c:if test="${provider.person == null}">style="display:none"</c:if>>
+						${provider.person.personName} 
+						<span <c:if test="${provider.person != null}">style="display:none"</c:if>>
+						<spring:bind path="provider.person">
+						<openmrs_tag:personField formFieldName="${status.expression}" initialValue="${status.value}" />
+						<c:if test="${status.errorMessage != ''}"><span class="error">${status.errorMessage}</span></c:if>	
+						</spring:bind>
+						</span>
+						<a href="javascript:void(0)" onclick="toggleProviderDetails()">(<openmrs:message code="Provider.unLinkFromPerson"/>)</a>
+					 </div>
+					 <input id="linkToPerson" name="linkToPerson" type="checkbox" value="true" style="display:none" 
+					 	<c:if test="${provider.person != null}">checked="checked"</c:if> />
+				</td>
+			</tr>
+			</c:otherwise>
+			</c:choose>
+
+			<spring:bind path="provider.activeAttributes">
+				<c:if test="${status.error}">
+					<tr>
+						<th></th>
+						<td>
+							<span class="error">
+								<c:forEach var="err" items="${status.errorMessages}">
+									${ err }<br/>
+								</c:forEach>
+							</span>
+						</td>
+					</tr>
+				</c:if>
+			</spring:bind>
+            <c:if test="${ not empty providerAttributeTypes }">
+				<c:forEach var="attrType" items="${ providerAttributeTypes }">
+					<openmrs_tag:attributesForType attributeType="${ attrType }" customizable="${ provider }" formFieldNamePrefix="attribute.${ attrType.providerAttributeTypeId }"/>
+				</c:forEach>
+			</c:if>
+
+		</table>
+
+		<br/>
+	
+	<input type="hidden" name="phrase" value='<request:parameter name="phrase" />'/>
+	<input type="submit" name="saveProviderButton" value='<openmrs:message code="Provider.save"/>'>
+	&nbsp;
+	<input type="button" value='<openmrs:message code="general.cancel"/>' onclick="document.location='index.htm'">
+	
+	</form>
+	</div>
+	
+	<br/>
+    <br/>
+
+	<c:if test="${provider.providerId != null}">
+		<div class="box">
+			<form method="post">
+				<table cellpadding="3" cellspacing="0">
+					<tr>
+						<th><openmrs:message code="general.createdBy" /></th>
+						<td>
+							<a href="#View User" onclick="return gotoUser(null, '${provider.creator.userId}')">${provider.creator.personName}</a> -
+							<openmrs:formatDate date="${provider.dateCreated}" type="medium" />
+						</td>
+					</tr>
+					<c:if test="${provider.retiredBy == null}">
+						<tr id="retiredReason">
+							<th><openmrs:message code="general.retiredReason" /></th>
+							<td>
+								<spring:bind path="provider.retired">
+									<input type="hidden" name="${status.expression}" value="true"/>
+								</spring:bind>
+
+								<spring:bind path="provider.retireReason">
+									<input type="text" id="retire" value="${status.value}" name="${status.expression}" size="40" />
+									<c:if test="${status.errorMessage != ''}"><span class="error">${status.errorMessage}</span></c:if>
+								</spring:bind>
+							</td>
+						</tr>
+						<tr>
+							<td><input type="submit" name="retireProviderButton"
+								value='<openmrs:message code="Provider.retire"/>'></td>
+						</tr>
+					</c:if>	
+														
+					<c:if test="${provider.retiredBy != null}">
+						<tr id="retiredBy">
+							<th><openmrs:message code="general.retiredBy" /></th>
+							<td>
+								<a href="#View User" onclick="return gotoUser(null, '${provider.retiredBy.userId}')">${provider.retiredBy.personName}</a> -
+								<openmrs:formatDate date="${provider.dateRetired}" type="medium" />
+							</td>
+						</tr>
+						<tr>
+							<th><openmrs:message code="general.retiredReason" /></th>
+							<td><c:out value="${provider.retireReason}"/></td>
+						</tr>
+						<tr>
+							<td><input type="submit" name="unretireProviderButton"
+								value='<openmrs:message code="Provider.unretire"/>'></td>
+						</tr>
+					</c:if>		
+				</table>
+			</form>
+		</div>
+	</c:if>
+
 <%@ include file="/WEB-INF/template/footer.jsp" %>