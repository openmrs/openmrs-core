<%@ include file="/WEB-INF/template/include.jsp" %>

<openmrs:require privilege="Edit Observations" otherwise="/login.htm" redirect="/admin/observations/obs.form" />

<%@ include file="/WEB-INF/template/header.jsp" %>
<%@ include file="localHeader.jsp" %>

<openmrs:htmlInclude file="/scripts/calendar/calendar.js" />
<openmrs:htmlInclude file="/scripts/timepicker/timepicker.js" />

<script type="text/javascript">
	$j(document).ready( function() {
	// set up the autocomplete for the drug field
		new AutoComplete("valueDrugDisplay", new CreateCallback().drugCallback(), {
			select: function(event, ui) {
				jquerySelectEscaped("valueDrug").val(ui.item.object.drugId);
			},
			placeholder:'<openmrs:message code="Obs.drug.search.placeholder" javaScriptEscape="true"/>'
		});
		
		//Clear hidden value on losing focus with no valid entry
		$j("#valueDrugDisplay").autocomplete().blur(function(event, ui) {
			if (!event.target.value) {
				jquerySelectEscaped('valueDrug').val('');
			}
		});
	
	});

	// on concept select:
	function onQuestionSelect(concept) {
		$j("#conceptDescription").show();
		$j("#conceptDescription").html(concept.description);
		updateObsValues(concept);
	}

	// on answer select:
	function onAnswerSelect(concept) {
		$j("#codedDescription").show();
		$j("#codedDescription").html(concept.description);
	}
	
	function showProposeConceptForm() {
		var qs = "?";
		var encounterId = "${obs.encounter.encounterId}" || $j("#encounterId").val();
		if (encounterId != "")
			qs += "&encounterId=" + encounterId;
		var obsConceptId = "${obs.concept.conceptId}" || $j("#conceptId").val();
		if (obsConceptId != "")
			qs += "&obsConceptId=" + obsConceptId;
		document.location = "${pageContext.request.contextPath}/admin/concepts/proposeConcept.form" + qs;
	}
	
	function updateObsValues(tmpConcept) {
		var values = ['valueBooleanRow', 'valueCodedRow', 'valueDatetimeRow', 'valueDateRow', 'valueTimeRow', 'valueModifierRow', 'valueTextRow', 'valueNumericRow', 'valueInvalidRow', 'valueComplex', 'valueDrugRow'];
		$j.each(values, function(x, val) { $j("#" + val).hide() });
		
		if (tmpConcept != null) {
			var datatype = tmpConcept.hl7Abbreviation;
			if (typeof datatype != 'string')
				datatype = tmpConcept.datatype.hl7Abbreviation;
			
			//always clear value drug on selection of a question
			$j('#valueDrug').val("");
			$j('#valueDrugDisplay').val("");
			
			if (datatype == 'BIT') {
				$j('#valueBooleanRow').show();
			}
			else if (datatype == 'NM' || datatype == 'SN') {
				$j('#valueNumericRow').show();
				DWRConceptService.getConceptNumericUnits(tmpConcept.conceptId, fillNumericUnits);
			}
			else if (datatype == 'CWE') {
				$j('#valueCodedRow').show();
				$j('#valueDrugRow').show();
				
				// clear any old values:
				$j("#valueCoded").val("");
				$j("#valueCoded_selection").val("");
				$j("#codedDescription").html("");
				
				// set up the autocomplete for the answers
				var conceptId = $j("#conceptId").val();
				new AutoComplete("valueCoded_selection", new CreateCallback({showAnswersFor: conceptId}).conceptAnswersCallback(), {'minLength':'0'});
				$j("#valueCoded_selection").autocomplete().focus(function(event, ui) {
					if (event.target.value == "")
						$j("#valueCoded_selection").trigger('keydown.autocomplete');
				}); // trigger the drop down on focus
				
				// something in the autocomplete is setting the focus to the conceptId box after
				// this method is done.  get around this and focus on our answer box by putting
				// a very small delay on the call using setTimeout
				setTimeout("$j('#valueCoded_selection').focus();", 0);
			}
			else if (datatype == 'ST') {
				$j('#valueTextRow').show();
			}
            else if (datatype == 'DT' ) {
				$j('#valueDateRow').show();
			}
            else if ( datatype == 'TS' ) {
				$j('#valueDatetimeRow').show();
			}
            else if ( datatype == 'TM') {
				$j('#valueTimeRow').show();
			}
			// TODO move datatype 'TM' to own time box.  How to have them select?
			else if (datatype == 'ED') {
				$j('#valueComplex').show();
			}
			else {
				$j('#valueInvalidRow').show();
				DWRConceptService.getQuestionsForAnswer(tmpConcept.conceptId, fillValueInvalidPossible(tmpConcept));
			}
		}
	}
	
	function fillNumericUnits(units) {
		$j('#numericUnits').html(units);
	}
	
	function validateNumericRange(value) {
		if (!isNaN(value) && value != '') {
			var conceptId = $j("#conceptId").val();
			var numericErrorMessage = function(validValue) {
				var errorTag = document.getElementById('numericRangeError');
				errorTag.className = "error";
				if (validValue == false)
					errorTag.innerHTML = '<openmrs:message code="ConceptNumeric.invalid.msg"/>';
				else
					errorTag.innerHTML = errorTag.className = "";
			}
			DWRConceptService.isValidNumericValue(value, conceptId, numericErrorMessage);
		}
	}
	
	function removeHiddenRows() {
		var rows = document.getElementsByTagName("TR");
		var i = 0;
		while (i < rows.length) {
			if (rows[i].style.display == "none")
				rows[i].parentNode.removeChild(rows[i]);
			else
				i = i + 1;
		}
	}
	
	var fillValueInvalidPossible = function(invalidConcept) {
		return function(questions) {
			var div = document.getElementById('valueInvalidPossibleConcepts');
			div.innerHTML = "";
			var txt = document.createTextNode('<openmrs:message code="Obs.valueInvalid.didYouMean"/> ');
			for (var i=0; i<questions.length && i < 10; i++) {
				if (i == 0)
					div.appendChild(txt);
				var concept = questions[i];
				var link = document.createElement("a");
				link.href = "#selectAsQuestion";
				link.onclick = selectNewQuestion(concept, invalidConcept);
				link.title = concept.description;
				link.innerHTML = concept.name;
				if (i == (questions.length - 1) || i == 9)
					link.innerHTML += "?";
				else
					link.innerHTML += ", ";
				div.appendChild(link);
			}
		}
	}
	
	var selectNewQuestion = function (question, answer) {
		return function() {
				var msg = new Object();
				msg.objs = [question];
				dojo.event.topic.publish(conceptSearch.eventNames.select, msg);
				msg.objs = [answer];
				dojo.event.topic.publish(codedSearch.eventNames.select, msg);
				return false;
		};
	}
	
</script>

<style>
	th {
		text-align: left;
	}
	*>#numericRangeError, *>.obsValue {
		visibility: visible;
	}
	#numericRangeError {
		font-weight: bold;
		padding: 2px 4px 2px 4px;
	}
	.numericRangeErrorNormal {
		background-color: green;
		color: white;
	}
	.numericRangeErrorCritical {
		background-color: yellow;
		color: black;
	}
	.numericRangeErrorAbsolute {
		background-color: orange;
		color: white;
	}
	.numericRangeErrorInvalid {
		background-color: red;
		color: white;
	}
	.obsValue {
		display: none;
	}
</style>

<h2><openmrs:message code="Obs.title"/></h2>

<spring:hasBindErrors name="obs">
<<<<<<< HEAD
	<openmrs:message htmlEscape="false" code="fix.error"/>
=======
	<openmrs:message code="fix.error"/>
>>>>>>> 72bbfe03
	<div class="error">
		<c:forEach items="${errors.globalErrors}" var="error">
			<openmrs:message code="${error.defaultMessage}" text="${error.defaultMessage}"/><br/><!-- ${error} -->
		</c:forEach>
	</div>
	<br/>
</spring:hasBindErrors>

<c:if test="${obs.voided}">
	<form action="" method="post">
		<div class="retiredMessage">
			<div>
				<openmrs:message code="general.voidedBy"/>
<<<<<<< HEAD
				<c:out value="${obs.voidedBy.personName}" />
=======
				${obs.voidedBy.personName}
>>>>>>> 72bbfe03
				<openmrs:formatDate date="${obs.dateVoided}" type="medium" />
				-
				${obs.voidReason}
				<input type="submit" value='<openmrs:message code="Obs.unvoidObs"/>' name="unvoidObs"/>
			</div>
		</div>
	</form>
</c:if>

<form method="post" onSubmit="removeHiddenRows()" enctype="multipart/form-data">

<fieldset>

<spring:nestedPath path="obs">

<table id="obsTable">
	<c:if test="${obs.obsId != null}">
		<tr>
			<th><openmrs:message code="general.id"/></th>
			<td>
				<spring:bind path="obsId">
					${status.value}
				</spring:bind>
			</td>
		</tr>
	</c:if>
	<tr>
		<th><openmrs:message code="Obs.person"/></th>
		<td>
			<spring:bind path="person">
				<openmrs_tag:personField formFieldName="person" searchLabelCode="Person.findBy" initialValue="${status.editor.value.personId}" linkUrl="" callback="" />
				<c:if test="${status.errorMessage != ''}"><span class="error">${status.errorMessage}</span></c:if>
			</spring:bind>
		</td>
	</tr>
	<tr>
		<th><openmrs:message code="Obs.encounter"/></th>
		<td>
			<spring:bind path="encounter">
				<c:choose>
					<c:when test="${obs.encounter == null}">
						<openmrs_tag:encounterField formFieldName="encounter" formFieldId="encounterId" />
						<c:if test="${status.errorMessage != ''}"><span class="error">${status.errorMessage}</span></c:if>
					</c:when>
					<c:otherwise>
						${status.editor.value.location.name} - <openmrs:formatDate date="${status.editor.value.encounterDatetime}" type="medium" />
						<a href="${pageContext.request.contextPath}/admin/encounters/encounter.form?encounterId=${status.editor.value.encounterId}"><openmrs:message code="general.view"/>/<openmrs:message code="general.edit"/></a>
					</c:otherwise>
				</c:choose>
			</spring:bind>
		</td>
	</tr>
	<tr>
		<th><openmrs:message code="Obs.order"/></th>
		<td>
			<spring:bind path="order">
				<input type="text" name="order" id="order" value="${status.editor.value.orderId}" size="7" <c:if test="${obs.obsId != null}">disabled</c:if> />
				<c:if test="${status.errorMessage != ''}"><span class="error">${status.errorMessage}</span></c:if>
			</spring:bind>
		</td>
	</tr>
	<tr>
		<th><openmrs:message code="Obs.location"/></th>
		<td>
			<spring:bind path="location">
				<openmrs_tag:locationField formFieldName="location" initialValue="${status.value}"/>
				<c:if test="${status.errorMessage != ''}"><span class="error">${status.errorMessage}</span></c:if>
			</spring:bind>
		</td>
	</tr>
	<tr>
		<th><openmrs:message code="Obs.datetime"/></th>
		<td>
			<spring:bind path="obsDatetime">			
				<input type="text" name="${status.expression}" size="10" 
					   value="${status.value}" onfocus="showCalendar(this)" id="${status.expression}" />
				(<openmrs:message code="general.format"/>: <openmrs:datePattern />)
				<c:if test="${status.errorMessage != ''}"><span class="error">${status.errorMessage}</span></c:if> 
			</spring:bind>
		</td>
	</tr>
	<tr>
		<th><openmrs:message code="Obs.concept"/></th>
		<td>
			<spring:bind path="obs.concept">
				<openmrs_tag:conceptField formFieldName="concept" formFieldId="conceptId" excludeDatatypes="N/A" initialValue="${status.editor.value.conceptId}" onSelectFunction="onQuestionSelect" />
				<div class="description" id="conceptDescription"></div>
				<c:if test="${status.errorMessage != ''}"><span class="error">${status.errorMessage}</span></c:if>
			</spring:bind>
		</td>
	</tr>
	<c:if test="${1 == 2}">
		<tr>
			<th><openmrs:message code="Obs.accessionNumber"/></th>
			<td>
				<spring:bind path="accessionNumber">
					<input type="text" name="${status.expression}" id="accessionNumber" value="${status.value}" size="10" <c:if test="${obs.obsId != null}">disabled</c:if> />
					<c:if test="${status.errorMessage != ''}"><span class="error">${status.errorMessage}</span></c:if>
				</spring:bind>
			</td>
		</tr>
		<tr>
			<th><openmrs:message code="Obs.valueGroupId"/></th>
			<spring:bind path="valueGroupId">
				<td>
					<input type="text" name="${status.expression}" id="valueGroupId" value="${status.value}" size="10" <c:if test="${obs.obsId != null}">disabled</c:if> />
					<c:if test="${status.errorMessage != ''}"><span class="error">${status.errorMessage}</span></c:if>
				</td>
			</spring:bind>
		</tr>
	</c:if>
	<tr id="valueBooleanRow" class="obsValue">
		<th><openmrs:message code="Obs.booleanAnswer"/></th>
		<spring:bind path="valueBoolean">
			<td>
				<select name="${status.expression}" id="valueBooleanSelect">
					<option value="" <c:if test="${status.value == null || status.value == ''}">selected</c:if>></option>
					<option value="true" <c:if test="${status.value == 'true'}">selected</c:if>><openmrs:message code="general.true"/></option>
					<option value="false" <c:if test="${status.value == 'false'}">selected</c:if>><openmrs:message code="general.false"/></option>
				</select>
				<c:if test="${status.errorMessage != ''}"><span class="error">${status.errorMessage}</span></c:if>
			</td>
		</spring:bind>
	</tr>
	<tr id="valueCodedRow" class="obsValue">
		<th valign="top"><openmrs:message code="Obs.codedAnswer"/></th>
		<td>
			<spring:bind path="valueCoded">
				<openmrs_tag:conceptField formFieldName="valueCoded" formFieldId="valueCoded" initialValue="${status.editor.value.conceptId}" showAnswers="${obs.concept.conceptId}" onSelectFunction="onAnswerSelect"/>
				<div class="description" id="codedDescription"></div>
				<c:if test="${status.errorMessage != ''}"><span class="error">${status.errorMessage}</span></c:if>
			</spring:bind>
		</td>
	</tr>
	<tr id="valueDrugRow" class="obsValue">
		<th valign="top"><openmrs:message code="Obs.answer.drug"/></th>
		<td>
			<spring:bind path="valueDrug">
				<input type="text" id="valueDrugDisplay" size="45" 
					<c:if test="${not empty status.editor.value}">value="${status.editor.value.displayName}"</c:if> />
				<input type="hidden" id="valueDrug" name="valueDrug" value="${status.value}" />
				<c:if test="${status.errorMessage != ''}"><span class="error">${status.errorMessage}</span></c:if>
			</spring:bind>
		</td>
	</tr>
	<tr id="valueDateRow" class="obsValue">
		<th><openmrs:message code="Obs.dateAnswer"/></th>
		<td>
			<spring:bind path="valueDate">
				<input type="text" name="${status.expression}" size="10" 
					   value="${status.value}" onClick="showCalendar(this)" />
				  (<openmrs:message code="general.format"/>: <openmrs:datePattern />)
				<c:if test="${status.errorMessage != ''}"><span class="error">${status.errorMessage}</span></c:if> 
			</spring:bind>
		</td>
	</tr>
	<tr id="valueDatetimeRow" class="obsValue">
		<th><openmrs:message code="Obs.datetimeAnswer"/></th>
		<td>
			<spring:bind path="valueDatetime">
				<input type="text" name="${status.expression}" size="15"
					   value="${status.value}" onClick="showDateTimePicker(this)" />
				  (<openmrs:message code="general.format"/>: <openmrs:datePattern /> <openmrs:timePattern format="jquery"/>)
				<c:if test="${status.errorMessage != ''}"><span class="error">${status.errorMessage}</span></c:if>
			</spring:bind>
		</td>
	</tr>
    <tr id="valueTimeRow" class="obsValue">
		<th><openmrs:message code="Obs.timeAnswer"/></th>
		<td>
			<spring:bind path="valueTime">
				<input type="text" name="${status.expression}" size="10"
					   value="${status.value}" onfocus="showTimePicker(this)" />
				  (<openmrs:message code="general.format"/>: <openmrs:timePattern format="jquery"/>)
				<c:if test="${status.errorMessage != ''}"><span class="error">${status.errorMessage}</span></c:if>
			</spring:bind>
		</td>
	</tr>
	<tr id="valueNumericRow" class="obsValue">
		<th><openmrs:message code="Obs.numericAnswer"/></th>
		<spring:bind path="valueNumeric">
			<td>
				<input type="text" name="${status.expression}" value="${status.value}" size="10" onKeyUp="validateNumericRange(this.value)"/>
				<span id="numericUnits"></span>
				<span id="numericRangeError"></span>
				<c:if test="${status.errorMessage != ''}"><span class="error">${status.errorMessage}</span></c:if>
			</td>
		</spring:bind>
	</tr>
	<tr id="valueModifierRow" class="obsValue">
		<th><openmrs:message code="Obs.valueModifier"/></th>
		<spring:bind path="valueModifier">
			<td>
				<input type="text" name="${status.expression}" id="valueModifierInput" value="${status.value}" size="3" maxlength="2"/>
				<c:if test="${status.errorMessage != ''}"><span class="error">${status.errorMessage}</span></c:if>
			</td>
		</spring:bind>
	</tr>
	<tr id="valueTextRow" class="obsValue">
		<th><openmrs:message code="Obs.textAnswer"/></th>
		<spring:bind path="valueText">
			<td>
				<textarea name="${status.expression}" rows="9" cols="80">${status.value}</textarea>
				<c:if test="${status.errorMessage != ''}"><span class="error">${status.errorMessage}</span></c:if>
			</td>
		</spring:bind>
	</tr>
	<tr id="valueComplex" class="obsValue">
		<th><openmrs:message code="Obs.complexAnswer"/></th>
		<spring:bind path="valueComplex">
			<td>
				${status.value}<br/>
				<a href="${hyperlinkView}" target="_blank"><openmrs:message code="Obs.viewCurrentComplexValue"/></a><br/>
				${htmlView}<br/><br/>
				<openmrs:message code="Obs.valueComplex.uploadNew"/>
				<input type="file" name="complexDataFile" />
				<c:if test="${status.errorMessage != ''}"><span class="error">${status.errorMessage}</span></c:if>
			</td>
		</spring:bind>
	</tr>
	<tr id="valueInvalidRow" class="obsValue">
		<th> &nbsp; </th>
		<td>
			<div class="error"><openmrs:message code="Obs.valueInvalid.description"/></div>
			<div id="valueInvalidPossibleConcepts"></div>
		</td>
	</tr>
	
	<openmrs:extensionPoint pointId="org.openmrs.admin.observations.belowValueRow" type="html" parameters="obsId=${obs.obsId}"></openmrs:extensionPoint>
<<<<<<< HEAD

=======
	
	<%--
		<tr>
			<th><openmrs:message code="Obs.dateStarted"/></th>
			<td>
				<spring:bind path="dateStarted">			
					<input type="text" name="${status.expression}" size="10" 
						   value="${status.value}" onClick="showCalendar(this)" />
					<c:if test="${status.errorMessage != ''}"><span class="error">${status.errorMessage}</span></c:if> 
				</spring:bind>
			</td>
		</tr>
		<tr>
			<th><openmrs:message code="Obs.dateStopped"/></th>
			<td>
				<spring:bind path="dateStopped">			
					<input type="text" name="${status.expression}" size="10" 
						   value="${status.value}" onClick="showCalendar(this)" />
					<c:if test="${status.errorMessage != ''}"><span class="error">${status.errorMessage}</span></c:if> 
				</spring:bind>
			</td>
		</tr>
	--%>
	
>>>>>>> 72bbfe03
	<tr>
		<th><openmrs:message code="Obs.comment"/></th>
		<spring:bind path="comment">
			<td>
				<textarea name="${status.expression}" rows="2" cols="45">${status.value}</textarea>
				<c:if test="${status.errorMessage != ''}"><span class="error">${status.errorMessage}</span></c:if>
			</td>
		</spring:bind>
	</tr>
	<c:if test="${obs.creator != null}">
		<tr>
			<th><openmrs:message code="general.createdBy" /></th>
			<td>
				<c:out value="${obs.creator.personName}" /> -
				<openmrs:formatDate date="${obs.dateCreated}" type="medium" />
			</td>
		</tr>
	</c:if>
</table>
</spring:nestedPath>
<input type="hidden" name="phrase" value="<request:parameter name="phrase" />"/>
<br /><br />

<c:if test="${obs.obsId != null}">
		<b><openmrs:message code="Obs.edit.reason"/></b> <input type="text" value="${editReason}" size="40" name="editReason"/>
		<spring:hasBindErrors name="obs">
			<c:forEach items="${errors.allErrors}" var="error">
				<c:if test="${error.code == 'editReason'}"><span class="error"><openmrs:message code="${error.defaultMessage}" text="${error.defaultMessage}"/></span></c:if>
			</c:forEach>
		</spring:hasBindErrors>
	<br/><br/>
</c:if>

<%-- You can't edit a voided obs --%>
<input type="submit" name="saveObs" value='<openmrs:message code="Obs.save"/>' <c:if test="${obs.voided}">disabled</c:if> >

&nbsp; 
<input type="button" value='<openmrs:message code="general.cancel"/>' onclick="history.go(-1);">

</fieldset>
</form>

<br/>
<br/>
<openmrs:hasPrivilege privilege="Delete Observations">
	<c:if test="${not obs.voided && not empty obs.obsId}">
		<form action="" method="post">
			<fieldset>
				<h4><openmrs:message code="Obs.voidObs"/></h4>

				<b><openmrs:message code="general.reason"/></b>
				<input type="text" value="" size="40" name="voidReason" />
				<spring:hasBindErrors name="obs">
					<c:forEach items="${errors.allErrors}" var="error">
						<c:if test="${error.code == 'voidReason'}"><span class="error"><openmrs:message code="${error.defaultMessage}" text="${error.defaultMessage}"/></span></c:if>
					</c:forEach>
				</spring:hasBindErrors>
				<br/>
				<input type="submit" value='<openmrs:message code="Obs.voidObs"/>' name="voidObs"/>
			</fieldset>
		</form>
	</c:if>
</openmrs:hasPrivilege>

<c:if test="${obs.obsId != null}">
<br/>
<openmrs:extensionPoint pointId="org.openmrs.admin.observations.obsFormBottom" type="html" parameters="obsId=${obs.obsId}">
	<openmrs:hasPrivilege privilege="${extension.requiredPrivilege}">
		<div class="boxHeader" style="font-weight: bold;"><openmrs:message code="${extension.title}" /></div>
		<div class="box" style="padding: 0px 0px 5px;"><openmrs:message code="${extension.content}" />
  			<c:if test="${extension.portletUrl != null}">
   				<openmrs:portlet url="${extension.portletUrl}" moduleId="${extension.moduleId}" id="${extension.portletUrl}" parameters="allowEdits=true|obsId=${obs.obsId}"/>
 			</c:if>
		</div>
		<br />
	</openmrs:hasPrivilege>
</openmrs:extensionPoint>
</c:if>

<%@ include file="/WEB-INF/template/footer.jsp" %><|MERGE_RESOLUTION|>--- conflicted
+++ resolved
@@ -1,579 +1,567 @@
-<%@ include file="/WEB-INF/template/include.jsp" %>
-
-<openmrs:require privilege="Edit Observations" otherwise="/login.htm" redirect="/admin/observations/obs.form" />
-
-<%@ include file="/WEB-INF/template/header.jsp" %>
-<%@ include file="localHeader.jsp" %>
-
-<openmrs:htmlInclude file="/scripts/calendar/calendar.js" />
-<openmrs:htmlInclude file="/scripts/timepicker/timepicker.js" />
-
-<script type="text/javascript">
-	$j(document).ready( function() {
-	// set up the autocomplete for the drug field
-		new AutoComplete("valueDrugDisplay", new CreateCallback().drugCallback(), {
-			select: function(event, ui) {
-				jquerySelectEscaped("valueDrug").val(ui.item.object.drugId);
-			},
-			placeholder:'<openmrs:message code="Obs.drug.search.placeholder" javaScriptEscape="true"/>'
-		});
-		
-		//Clear hidden value on losing focus with no valid entry
-		$j("#valueDrugDisplay").autocomplete().blur(function(event, ui) {
-			if (!event.target.value) {
-				jquerySelectEscaped('valueDrug').val('');
-			}
-		});
-	
-	});
-
-	// on concept select:
-	function onQuestionSelect(concept) {
-		$j("#conceptDescription").show();
-		$j("#conceptDescription").html(concept.description);
-		updateObsValues(concept);
-	}
-
-	// on answer select:
-	function onAnswerSelect(concept) {
-		$j("#codedDescription").show();
-		$j("#codedDescription").html(concept.description);
-	}
-	
-	function showProposeConceptForm() {
-		var qs = "?";
-		var encounterId = "${obs.encounter.encounterId}" || $j("#encounterId").val();
-		if (encounterId != "")
-			qs += "&encounterId=" + encounterId;
-		var obsConceptId = "${obs.concept.conceptId}" || $j("#conceptId").val();
-		if (obsConceptId != "")
-			qs += "&obsConceptId=" + obsConceptId;
-		document.location = "${pageContext.request.contextPath}/admin/concepts/proposeConcept.form" + qs;
-	}
-	
-	function updateObsValues(tmpConcept) {
-		var values = ['valueBooleanRow', 'valueCodedRow', 'valueDatetimeRow', 'valueDateRow', 'valueTimeRow', 'valueModifierRow', 'valueTextRow', 'valueNumericRow', 'valueInvalidRow', 'valueComplex', 'valueDrugRow'];
-		$j.each(values, function(x, val) { $j("#" + val).hide() });
-		
-		if (tmpConcept != null) {
-			var datatype = tmpConcept.hl7Abbreviation;
-			if (typeof datatype != 'string')
-				datatype = tmpConcept.datatype.hl7Abbreviation;
-			
-			//always clear value drug on selection of a question
-			$j('#valueDrug').val("");
-			$j('#valueDrugDisplay').val("");
-			
-			if (datatype == 'BIT') {
-				$j('#valueBooleanRow').show();
-			}
-			else if (datatype == 'NM' || datatype == 'SN') {
-				$j('#valueNumericRow').show();
-				DWRConceptService.getConceptNumericUnits(tmpConcept.conceptId, fillNumericUnits);
-			}
-			else if (datatype == 'CWE') {
-				$j('#valueCodedRow').show();
-				$j('#valueDrugRow').show();
-				
-				// clear any old values:
-				$j("#valueCoded").val("");
-				$j("#valueCoded_selection").val("");
-				$j("#codedDescription").html("");
-				
-				// set up the autocomplete for the answers
-				var conceptId = $j("#conceptId").val();
-				new AutoComplete("valueCoded_selection", new CreateCallback({showAnswersFor: conceptId}).conceptAnswersCallback(), {'minLength':'0'});
-				$j("#valueCoded_selection").autocomplete().focus(function(event, ui) {
-					if (event.target.value == "")
-						$j("#valueCoded_selection").trigger('keydown.autocomplete');
-				}); // trigger the drop down on focus
-				
-				// something in the autocomplete is setting the focus to the conceptId box after
-				// this method is done.  get around this and focus on our answer box by putting
-				// a very small delay on the call using setTimeout
-				setTimeout("$j('#valueCoded_selection').focus();", 0);
-			}
-			else if (datatype == 'ST') {
-				$j('#valueTextRow').show();
-			}
-            else if (datatype == 'DT' ) {
-				$j('#valueDateRow').show();
-			}
-            else if ( datatype == 'TS' ) {
-				$j('#valueDatetimeRow').show();
-			}
-            else if ( datatype == 'TM') {
-				$j('#valueTimeRow').show();
-			}
-			// TODO move datatype 'TM' to own time box.  How to have them select?
-			else if (datatype == 'ED') {
-				$j('#valueComplex').show();
-			}
-			else {
-				$j('#valueInvalidRow').show();
-				DWRConceptService.getQuestionsForAnswer(tmpConcept.conceptId, fillValueInvalidPossible(tmpConcept));
-			}
-		}
-	}
-	
-	function fillNumericUnits(units) {
-		$j('#numericUnits').html(units);
-	}
-	
-	function validateNumericRange(value) {
-		if (!isNaN(value) && value != '') {
-			var conceptId = $j("#conceptId").val();
-			var numericErrorMessage = function(validValue) {
-				var errorTag = document.getElementById('numericRangeError');
-				errorTag.className = "error";
-				if (validValue == false)
-					errorTag.innerHTML = '<openmrs:message code="ConceptNumeric.invalid.msg"/>';
-				else
-					errorTag.innerHTML = errorTag.className = "";
-			}
-			DWRConceptService.isValidNumericValue(value, conceptId, numericErrorMessage);
-		}
-	}
-	
-	function removeHiddenRows() {
-		var rows = document.getElementsByTagName("TR");
-		var i = 0;
-		while (i < rows.length) {
-			if (rows[i].style.display == "none")
-				rows[i].parentNode.removeChild(rows[i]);
-			else
-				i = i + 1;
-		}
-	}
-	
-	var fillValueInvalidPossible = function(invalidConcept) {
-		return function(questions) {
-			var div = document.getElementById('valueInvalidPossibleConcepts');
-			div.innerHTML = "";
-			var txt = document.createTextNode('<openmrs:message code="Obs.valueInvalid.didYouMean"/> ');
-			for (var i=0; i<questions.length && i < 10; i++) {
-				if (i == 0)
-					div.appendChild(txt);
-				var concept = questions[i];
-				var link = document.createElement("a");
-				link.href = "#selectAsQuestion";
-				link.onclick = selectNewQuestion(concept, invalidConcept);
-				link.title = concept.description;
-				link.innerHTML = concept.name;
-				if (i == (questions.length - 1) || i == 9)
-					link.innerHTML += "?";
-				else
-					link.innerHTML += ", ";
-				div.appendChild(link);
-			}
-		}
-	}
-	
-	var selectNewQuestion = function (question, answer) {
-		return function() {
-				var msg = new Object();
-				msg.objs = [question];
-				dojo.event.topic.publish(conceptSearch.eventNames.select, msg);
-				msg.objs = [answer];
-				dojo.event.topic.publish(codedSearch.eventNames.select, msg);
-				return false;
-		};
-	}
-	
-</script>
-
-<style>
-	th {
-		text-align: left;
-	}
-	*>#numericRangeError, *>.obsValue {
-		visibility: visible;
-	}
-	#numericRangeError {
-		font-weight: bold;
-		padding: 2px 4px 2px 4px;
-	}
-	.numericRangeErrorNormal {
-		background-color: green;
-		color: white;
-	}
-	.numericRangeErrorCritical {
-		background-color: yellow;
-		color: black;
-	}
-	.numericRangeErrorAbsolute {
-		background-color: orange;
-		color: white;
-	}
-	.numericRangeErrorInvalid {
-		background-color: red;
-		color: white;
-	}
-	.obsValue {
-		display: none;
-	}
-</style>
-
-<h2><openmrs:message code="Obs.title"/></h2>
-
-<spring:hasBindErrors name="obs">
-<<<<<<< HEAD
-	<openmrs:message htmlEscape="false" code="fix.error"/>
-=======
-	<openmrs:message code="fix.error"/>
->>>>>>> 72bbfe03
-	<div class="error">
-		<c:forEach items="${errors.globalErrors}" var="error">
-			<openmrs:message code="${error.defaultMessage}" text="${error.defaultMessage}"/><br/><!-- ${error} -->
-		</c:forEach>
-	</div>
-	<br/>
-</spring:hasBindErrors>
-
-<c:if test="${obs.voided}">
-	<form action="" method="post">
-		<div class="retiredMessage">
-			<div>
-				<openmrs:message code="general.voidedBy"/>
-<<<<<<< HEAD
-				<c:out value="${obs.voidedBy.personName}" />
-=======
-				${obs.voidedBy.personName}
->>>>>>> 72bbfe03
-				<openmrs:formatDate date="${obs.dateVoided}" type="medium" />
-				-
-				${obs.voidReason}
-				<input type="submit" value='<openmrs:message code="Obs.unvoidObs"/>' name="unvoidObs"/>
-			</div>
-		</div>
-	</form>
-</c:if>
-
-<form method="post" onSubmit="removeHiddenRows()" enctype="multipart/form-data">
-
-<fieldset>
-
-<spring:nestedPath path="obs">
-
-<table id="obsTable">
-	<c:if test="${obs.obsId != null}">
-		<tr>
-			<th><openmrs:message code="general.id"/></th>
-			<td>
-				<spring:bind path="obsId">
-					${status.value}
-				</spring:bind>
-			</td>
-		</tr>
-	</c:if>
-	<tr>
-		<th><openmrs:message code="Obs.person"/></th>
-		<td>
-			<spring:bind path="person">
-				<openmrs_tag:personField formFieldName="person" searchLabelCode="Person.findBy" initialValue="${status.editor.value.personId}" linkUrl="" callback="" />
-				<c:if test="${status.errorMessage != ''}"><span class="error">${status.errorMessage}</span></c:if>
-			</spring:bind>
-		</td>
-	</tr>
-	<tr>
-		<th><openmrs:message code="Obs.encounter"/></th>
-		<td>
-			<spring:bind path="encounter">
-				<c:choose>
-					<c:when test="${obs.encounter == null}">
-						<openmrs_tag:encounterField formFieldName="encounter" formFieldId="encounterId" />
-						<c:if test="${status.errorMessage != ''}"><span class="error">${status.errorMessage}</span></c:if>
-					</c:when>
-					<c:otherwise>
-						${status.editor.value.location.name} - <openmrs:formatDate date="${status.editor.value.encounterDatetime}" type="medium" />
-						<a href="${pageContext.request.contextPath}/admin/encounters/encounter.form?encounterId=${status.editor.value.encounterId}"><openmrs:message code="general.view"/>/<openmrs:message code="general.edit"/></a>
-					</c:otherwise>
-				</c:choose>
-			</spring:bind>
-		</td>
-	</tr>
-	<tr>
-		<th><openmrs:message code="Obs.order"/></th>
-		<td>
-			<spring:bind path="order">
-				<input type="text" name="order" id="order" value="${status.editor.value.orderId}" size="7" <c:if test="${obs.obsId != null}">disabled</c:if> />
-				<c:if test="${status.errorMessage != ''}"><span class="error">${status.errorMessage}</span></c:if>
-			</spring:bind>
-		</td>
-	</tr>
-	<tr>
-		<th><openmrs:message code="Obs.location"/></th>
-		<td>
-			<spring:bind path="location">
-				<openmrs_tag:locationField formFieldName="location" initialValue="${status.value}"/>
-				<c:if test="${status.errorMessage != ''}"><span class="error">${status.errorMessage}</span></c:if>
-			</spring:bind>
-		</td>
-	</tr>
-	<tr>
-		<th><openmrs:message code="Obs.datetime"/></th>
-		<td>
-			<spring:bind path="obsDatetime">			
-				<input type="text" name="${status.expression}" size="10" 
-					   value="${status.value}" onfocus="showCalendar(this)" id="${status.expression}" />
-				(<openmrs:message code="general.format"/>: <openmrs:datePattern />)
-				<c:if test="${status.errorMessage != ''}"><span class="error">${status.errorMessage}</span></c:if> 
-			</spring:bind>
-		</td>
-	</tr>
-	<tr>
-		<th><openmrs:message code="Obs.concept"/></th>
-		<td>
-			<spring:bind path="obs.concept">
-				<openmrs_tag:conceptField formFieldName="concept" formFieldId="conceptId" excludeDatatypes="N/A" initialValue="${status.editor.value.conceptId}" onSelectFunction="onQuestionSelect" />
-				<div class="description" id="conceptDescription"></div>
-				<c:if test="${status.errorMessage != ''}"><span class="error">${status.errorMessage}</span></c:if>
-			</spring:bind>
-		</td>
-	</tr>
-	<c:if test="${1 == 2}">
-		<tr>
-			<th><openmrs:message code="Obs.accessionNumber"/></th>
-			<td>
-				<spring:bind path="accessionNumber">
-					<input type="text" name="${status.expression}" id="accessionNumber" value="${status.value}" size="10" <c:if test="${obs.obsId != null}">disabled</c:if> />
-					<c:if test="${status.errorMessage != ''}"><span class="error">${status.errorMessage}</span></c:if>
-				</spring:bind>
-			</td>
-		</tr>
-		<tr>
-			<th><openmrs:message code="Obs.valueGroupId"/></th>
-			<spring:bind path="valueGroupId">
-				<td>
-					<input type="text" name="${status.expression}" id="valueGroupId" value="${status.value}" size="10" <c:if test="${obs.obsId != null}">disabled</c:if> />
-					<c:if test="${status.errorMessage != ''}"><span class="error">${status.errorMessage}</span></c:if>
-				</td>
-			</spring:bind>
-		</tr>
-	</c:if>
-	<tr id="valueBooleanRow" class="obsValue">
-		<th><openmrs:message code="Obs.booleanAnswer"/></th>
-		<spring:bind path="valueBoolean">
-			<td>
-				<select name="${status.expression}" id="valueBooleanSelect">
-					<option value="" <c:if test="${status.value == null || status.value == ''}">selected</c:if>></option>
-					<option value="true" <c:if test="${status.value == 'true'}">selected</c:if>><openmrs:message code="general.true"/></option>
-					<option value="false" <c:if test="${status.value == 'false'}">selected</c:if>><openmrs:message code="general.false"/></option>
-				</select>
-				<c:if test="${status.errorMessage != ''}"><span class="error">${status.errorMessage}</span></c:if>
-			</td>
-		</spring:bind>
-	</tr>
-	<tr id="valueCodedRow" class="obsValue">
-		<th valign="top"><openmrs:message code="Obs.codedAnswer"/></th>
-		<td>
-			<spring:bind path="valueCoded">
-				<openmrs_tag:conceptField formFieldName="valueCoded" formFieldId="valueCoded" initialValue="${status.editor.value.conceptId}" showAnswers="${obs.concept.conceptId}" onSelectFunction="onAnswerSelect"/>
-				<div class="description" id="codedDescription"></div>
-				<c:if test="${status.errorMessage != ''}"><span class="error">${status.errorMessage}</span></c:if>
-			</spring:bind>
-		</td>
-	</tr>
-	<tr id="valueDrugRow" class="obsValue">
-		<th valign="top"><openmrs:message code="Obs.answer.drug"/></th>
-		<td>
-			<spring:bind path="valueDrug">
-				<input type="text" id="valueDrugDisplay" size="45" 
-					<c:if test="${not empty status.editor.value}">value="${status.editor.value.displayName}"</c:if> />
-				<input type="hidden" id="valueDrug" name="valueDrug" value="${status.value}" />
-				<c:if test="${status.errorMessage != ''}"><span class="error">${status.errorMessage}</span></c:if>
-			</spring:bind>
-		</td>
-	</tr>
-	<tr id="valueDateRow" class="obsValue">
-		<th><openmrs:message code="Obs.dateAnswer"/></th>
-		<td>
-			<spring:bind path="valueDate">
-				<input type="text" name="${status.expression}" size="10" 
-					   value="${status.value}" onClick="showCalendar(this)" />
-				  (<openmrs:message code="general.format"/>: <openmrs:datePattern />)
-				<c:if test="${status.errorMessage != ''}"><span class="error">${status.errorMessage}</span></c:if> 
-			</spring:bind>
-		</td>
-	</tr>
-	<tr id="valueDatetimeRow" class="obsValue">
-		<th><openmrs:message code="Obs.datetimeAnswer"/></th>
-		<td>
-			<spring:bind path="valueDatetime">
-				<input type="text" name="${status.expression}" size="15"
-					   value="${status.value}" onClick="showDateTimePicker(this)" />
-				  (<openmrs:message code="general.format"/>: <openmrs:datePattern /> <openmrs:timePattern format="jquery"/>)
-				<c:if test="${status.errorMessage != ''}"><span class="error">${status.errorMessage}</span></c:if>
-			</spring:bind>
-		</td>
-	</tr>
-    <tr id="valueTimeRow" class="obsValue">
-		<th><openmrs:message code="Obs.timeAnswer"/></th>
-		<td>
-			<spring:bind path="valueTime">
-				<input type="text" name="${status.expression}" size="10"
-					   value="${status.value}" onfocus="showTimePicker(this)" />
-				  (<openmrs:message code="general.format"/>: <openmrs:timePattern format="jquery"/>)
-				<c:if test="${status.errorMessage != ''}"><span class="error">${status.errorMessage}</span></c:if>
-			</spring:bind>
-		</td>
-	</tr>
-	<tr id="valueNumericRow" class="obsValue">
-		<th><openmrs:message code="Obs.numericAnswer"/></th>
-		<spring:bind path="valueNumeric">
-			<td>
-				<input type="text" name="${status.expression}" value="${status.value}" size="10" onKeyUp="validateNumericRange(this.value)"/>
-				<span id="numericUnits"></span>
-				<span id="numericRangeError"></span>
-				<c:if test="${status.errorMessage != ''}"><span class="error">${status.errorMessage}</span></c:if>
-			</td>
-		</spring:bind>
-	</tr>
-	<tr id="valueModifierRow" class="obsValue">
-		<th><openmrs:message code="Obs.valueModifier"/></th>
-		<spring:bind path="valueModifier">
-			<td>
-				<input type="text" name="${status.expression}" id="valueModifierInput" value="${status.value}" size="3" maxlength="2"/>
-				<c:if test="${status.errorMessage != ''}"><span class="error">${status.errorMessage}</span></c:if>
-			</td>
-		</spring:bind>
-	</tr>
-	<tr id="valueTextRow" class="obsValue">
-		<th><openmrs:message code="Obs.textAnswer"/></th>
-		<spring:bind path="valueText">
-			<td>
-				<textarea name="${status.expression}" rows="9" cols="80">${status.value}</textarea>
-				<c:if test="${status.errorMessage != ''}"><span class="error">${status.errorMessage}</span></c:if>
-			</td>
-		</spring:bind>
-	</tr>
-	<tr id="valueComplex" class="obsValue">
-		<th><openmrs:message code="Obs.complexAnswer"/></th>
-		<spring:bind path="valueComplex">
-			<td>
-				${status.value}<br/>
-				<a href="${hyperlinkView}" target="_blank"><openmrs:message code="Obs.viewCurrentComplexValue"/></a><br/>
-				${htmlView}<br/><br/>
-				<openmrs:message code="Obs.valueComplex.uploadNew"/>
-				<input type="file" name="complexDataFile" />
-				<c:if test="${status.errorMessage != ''}"><span class="error">${status.errorMessage}</span></c:if>
-			</td>
-		</spring:bind>
-	</tr>
-	<tr id="valueInvalidRow" class="obsValue">
-		<th> &nbsp; </th>
-		<td>
-			<div class="error"><openmrs:message code="Obs.valueInvalid.description"/></div>
-			<div id="valueInvalidPossibleConcepts"></div>
-		</td>
-	</tr>
-	
-	<openmrs:extensionPoint pointId="org.openmrs.admin.observations.belowValueRow" type="html" parameters="obsId=${obs.obsId}"></openmrs:extensionPoint>
-<<<<<<< HEAD
-
-=======
-	
-	<%--
-		<tr>
-			<th><openmrs:message code="Obs.dateStarted"/></th>
-			<td>
-				<spring:bind path="dateStarted">			
-					<input type="text" name="${status.expression}" size="10" 
-						   value="${status.value}" onClick="showCalendar(this)" />
-					<c:if test="${status.errorMessage != ''}"><span class="error">${status.errorMessage}</span></c:if> 
-				</spring:bind>
-			</td>
-		</tr>
-		<tr>
-			<th><openmrs:message code="Obs.dateStopped"/></th>
-			<td>
-				<spring:bind path="dateStopped">			
-					<input type="text" name="${status.expression}" size="10" 
-						   value="${status.value}" onClick="showCalendar(this)" />
-					<c:if test="${status.errorMessage != ''}"><span class="error">${status.errorMessage}</span></c:if> 
-				</spring:bind>
-			</td>
-		</tr>
-	--%>
-	
->>>>>>> 72bbfe03
-	<tr>
-		<th><openmrs:message code="Obs.comment"/></th>
-		<spring:bind path="comment">
-			<td>
-				<textarea name="${status.expression}" rows="2" cols="45">${status.value}</textarea>
-				<c:if test="${status.errorMessage != ''}"><span class="error">${status.errorMessage}</span></c:if>
-			</td>
-		</spring:bind>
-	</tr>
-	<c:if test="${obs.creator != null}">
-		<tr>
-			<th><openmrs:message code="general.createdBy" /></th>
-			<td>
-				<c:out value="${obs.creator.personName}" /> -
-				<openmrs:formatDate date="${obs.dateCreated}" type="medium" />
-			</td>
-		</tr>
-	</c:if>
-</table>
-</spring:nestedPath>
-<input type="hidden" name="phrase" value="<request:parameter name="phrase" />"/>
-<br /><br />
-
-<c:if test="${obs.obsId != null}">
-		<b><openmrs:message code="Obs.edit.reason"/></b> <input type="text" value="${editReason}" size="40" name="editReason"/>
-		<spring:hasBindErrors name="obs">
-			<c:forEach items="${errors.allErrors}" var="error">
-				<c:if test="${error.code == 'editReason'}"><span class="error"><openmrs:message code="${error.defaultMessage}" text="${error.defaultMessage}"/></span></c:if>
-			</c:forEach>
-		</spring:hasBindErrors>
-	<br/><br/>
-</c:if>
-
-<%-- You can't edit a voided obs --%>
-<input type="submit" name="saveObs" value='<openmrs:message code="Obs.save"/>' <c:if test="${obs.voided}">disabled</c:if> >
-
-&nbsp; 
-<input type="button" value='<openmrs:message code="general.cancel"/>' onclick="history.go(-1);">
-
-</fieldset>
-</form>
-
-<br/>
-<br/>
-<openmrs:hasPrivilege privilege="Delete Observations">
-	<c:if test="${not obs.voided && not empty obs.obsId}">
-		<form action="" method="post">
-			<fieldset>
-				<h4><openmrs:message code="Obs.voidObs"/></h4>
-
-				<b><openmrs:message code="general.reason"/></b>
-				<input type="text" value="" size="40" name="voidReason" />
-				<spring:hasBindErrors name="obs">
-					<c:forEach items="${errors.allErrors}" var="error">
-						<c:if test="${error.code == 'voidReason'}"><span class="error"><openmrs:message code="${error.defaultMessage}" text="${error.defaultMessage}"/></span></c:if>
-					</c:forEach>
-				</spring:hasBindErrors>
-				<br/>
-				<input type="submit" value='<openmrs:message code="Obs.voidObs"/>' name="voidObs"/>
-			</fieldset>
-		</form>
-	</c:if>
-</openmrs:hasPrivilege>
-
-<c:if test="${obs.obsId != null}">
-<br/>
-<openmrs:extensionPoint pointId="org.openmrs.admin.observations.obsFormBottom" type="html" parameters="obsId=${obs.obsId}">
-	<openmrs:hasPrivilege privilege="${extension.requiredPrivilege}">
-		<div class="boxHeader" style="font-weight: bold;"><openmrs:message code="${extension.title}" /></div>
-		<div class="box" style="padding: 0px 0px 5px;"><openmrs:message code="${extension.content}" />
-  			<c:if test="${extension.portletUrl != null}">
-   				<openmrs:portlet url="${extension.portletUrl}" moduleId="${extension.moduleId}" id="${extension.portletUrl}" parameters="allowEdits=true|obsId=${obs.obsId}"/>
- 			</c:if>
-		</div>
-		<br />
-	</openmrs:hasPrivilege>
-</openmrs:extensionPoint>
-</c:if>
-
+<%@ include file="/WEB-INF/template/include.jsp" %>
+
+<openmrs:require privilege="Edit Observations" otherwise="/login.htm" redirect="/admin/observations/obs.form" />
+
+<%@ include file="/WEB-INF/template/header.jsp" %>
+<%@ include file="localHeader.jsp" %>
+
+<openmrs:htmlInclude file="/scripts/calendar/calendar.js" />
+<openmrs:htmlInclude file="/scripts/timepicker/timepicker.js" />
+
+<script type="text/javascript">
+	$j(document).ready( function() {
+	// set up the autocomplete for the drug field
+		new AutoComplete("valueDrugDisplay", new CreateCallback().drugCallback(), {
+			select: function(event, ui) {
+				jquerySelectEscaped("valueDrug").val(ui.item.object.drugId);
+			},
+			placeholder:'<openmrs:message code="Obs.drug.search.placeholder" javaScriptEscape="true"/>'
+		});
+		
+		//Clear hidden value on losing focus with no valid entry
+		$j("#valueDrugDisplay").autocomplete().blur(function(event, ui) {
+			if (!event.target.value) {
+				jquerySelectEscaped('valueDrug').val('');
+			}
+		});
+	
+	});
+
+	// on concept select:
+	function onQuestionSelect(concept) {
+		$j("#conceptDescription").show();
+		$j("#conceptDescription").html(concept.description);
+		updateObsValues(concept);
+	}
+
+	// on answer select:
+	function onAnswerSelect(concept) {
+		$j("#codedDescription").show();
+		$j("#codedDescription").html(concept.description);
+	}
+	
+	function showProposeConceptForm() {
+		var qs = "?";
+		var encounterId = "${obs.encounter.encounterId}" || $j("#encounterId").val();
+		if (encounterId != "")
+			qs += "&encounterId=" + encounterId;
+		var obsConceptId = "${obs.concept.conceptId}" || $j("#conceptId").val();
+		if (obsConceptId != "")
+			qs += "&obsConceptId=" + obsConceptId;
+		document.location = "${pageContext.request.contextPath}/admin/concepts/proposeConcept.form" + qs;
+	}
+	
+	function updateObsValues(tmpConcept) {
+		var values = ['valueBooleanRow', 'valueCodedRow', 'valueDatetimeRow', 'valueDateRow', 'valueTimeRow', 'valueModifierRow', 'valueTextRow', 'valueNumericRow', 'valueInvalidRow', 'valueComplex', 'valueDrugRow'];
+		$j.each(values, function(x, val) { $j("#" + val).hide() });
+		
+		if (tmpConcept != null) {
+			var datatype = tmpConcept.hl7Abbreviation;
+			if (typeof datatype != 'string')
+				datatype = tmpConcept.datatype.hl7Abbreviation;
+			
+			//always clear value drug on selection of a question
+			$j('#valueDrug').val("");
+			$j('#valueDrugDisplay').val("");
+			
+			if (datatype == 'BIT') {
+				$j('#valueBooleanRow').show();
+			}
+			else if (datatype == 'NM' || datatype == 'SN') {
+				$j('#valueNumericRow').show();
+				DWRConceptService.getConceptNumericUnits(tmpConcept.conceptId, fillNumericUnits);
+			}
+			else if (datatype == 'CWE') {
+				$j('#valueCodedRow').show();
+				$j('#valueDrugRow').show();
+				
+				// clear any old values:
+				$j("#valueCoded").val("");
+				$j("#valueCoded_selection").val("");
+				$j("#codedDescription").html("");
+				
+				// set up the autocomplete for the answers
+				var conceptId = $j("#conceptId").val();
+				new AutoComplete("valueCoded_selection", new CreateCallback({showAnswersFor: conceptId}).conceptAnswersCallback(), {'minLength':'0'});
+				$j("#valueCoded_selection").autocomplete().focus(function(event, ui) {
+					if (event.target.value == "")
+						$j("#valueCoded_selection").trigger('keydown.autocomplete');
+				}); // trigger the drop down on focus
+				
+				// something in the autocomplete is setting the focus to the conceptId box after
+				// this method is done.  get around this and focus on our answer box by putting
+				// a very small delay on the call using setTimeout
+				setTimeout("$j('#valueCoded_selection').focus();", 0);
+			}
+			else if (datatype == 'ST') {
+				$j('#valueTextRow').show();
+			}
+            else if (datatype == 'DT' ) {
+				$j('#valueDateRow').show();
+			}
+            else if ( datatype == 'TS' ) {
+				$j('#valueDatetimeRow').show();
+			}
+            else if ( datatype == 'TM') {
+				$j('#valueTimeRow').show();
+			}
+			// TODO move datatype 'TM' to own time box.  How to have them select?
+			else if (datatype == 'ED') {
+				$j('#valueComplex').show();
+			}
+			else {
+				$j('#valueInvalidRow').show();
+				DWRConceptService.getQuestionsForAnswer(tmpConcept.conceptId, fillValueInvalidPossible(tmpConcept));
+			}
+		}
+	}
+	
+	function fillNumericUnits(units) {
+		$j('#numericUnits').html(units);
+	}
+	
+	function validateNumericRange(value) {
+		if (!isNaN(value) && value != '') {
+			var conceptId = $j("#conceptId").val();
+			var numericErrorMessage = function(validValue) {
+				var errorTag = document.getElementById('numericRangeError');
+				errorTag.className = "error";
+				if (validValue == false)
+					errorTag.innerHTML = '<openmrs:message code="ConceptNumeric.invalid.msg"/>';
+				else
+					errorTag.innerHTML = errorTag.className = "";
+			}
+			DWRConceptService.isValidNumericValue(value, conceptId, numericErrorMessage);
+		}
+	}
+	
+	function removeHiddenRows() {
+		var rows = document.getElementsByTagName("TR");
+		var i = 0;
+		while (i < rows.length) {
+			if (rows[i].style.display == "none")
+				rows[i].parentNode.removeChild(rows[i]);
+			else
+				i = i + 1;
+		}
+	}
+	
+	var fillValueInvalidPossible = function(invalidConcept) {
+		return function(questions) {
+			var div = document.getElementById('valueInvalidPossibleConcepts');
+			div.innerHTML = "";
+			var txt = document.createTextNode('<openmrs:message code="Obs.valueInvalid.didYouMean"/> ');
+			for (var i=0; i<questions.length && i < 10; i++) {
+				if (i == 0)
+					div.appendChild(txt);
+				var concept = questions[i];
+				var link = document.createElement("a");
+				link.href = "#selectAsQuestion";
+				link.onclick = selectNewQuestion(concept, invalidConcept);
+				link.title = concept.description;
+				link.innerHTML = concept.name;
+				if (i == (questions.length - 1) || i == 9)
+					link.innerHTML += "?";
+				else
+					link.innerHTML += ", ";
+				div.appendChild(link);
+			}
+		}
+	}
+	
+	var selectNewQuestion = function (question, answer) {
+		return function() {
+				var msg = new Object();
+				msg.objs = [question];
+				dojo.event.topic.publish(conceptSearch.eventNames.select, msg);
+				msg.objs = [answer];
+				dojo.event.topic.publish(codedSearch.eventNames.select, msg);
+				return false;
+		};
+	}
+	
+</script>
+
+<style>
+	th {
+		text-align: left;
+	}
+	*>#numericRangeError, *>.obsValue {
+		visibility: visible;
+	}
+	#numericRangeError {
+		font-weight: bold;
+		padding: 2px 4px 2px 4px;
+	}
+	.numericRangeErrorNormal {
+		background-color: green;
+		color: white;
+	}
+	.numericRangeErrorCritical {
+		background-color: yellow;
+		color: black;
+	}
+	.numericRangeErrorAbsolute {
+		background-color: orange;
+		color: white;
+	}
+	.numericRangeErrorInvalid {
+		background-color: red;
+		color: white;
+	}
+	.obsValue {
+		display: none;
+	}
+</style>
+
+<h2><openmrs:message code="Obs.title"/></h2>
+
+<spring:hasBindErrors name="obs">
+	<openmrs:message code="fix.error"/>
+	<div class="error">
+		<c:forEach items="${errors.globalErrors}" var="error">
+			<openmrs:message code="${error.defaultMessage}" text="${error.defaultMessage}"/><br/><!-- ${error} -->
+		</c:forEach>
+	</div>
+	<br/>
+</spring:hasBindErrors>
+
+<c:if test="${obs.voided}">
+	<form action="" method="post">
+		<div class="retiredMessage">
+			<div>
+				<openmrs:message code="general.voidedBy"/>
+				${obs.voidedBy.personName}
+				<openmrs:formatDate date="${obs.dateVoided}" type="medium" />
+				-
+				${obs.voidReason}
+				<input type="submit" value='<openmrs:message code="Obs.unvoidObs"/>' name="unvoidObs"/>
+			</div>
+		</div>
+	</form>
+</c:if>
+
+<form method="post" onSubmit="removeHiddenRows()" enctype="multipart/form-data">
+
+<fieldset>
+
+<spring:nestedPath path="obs">
+
+<table id="obsTable">
+	<c:if test="${obs.obsId != null}">
+		<tr>
+			<th><openmrs:message code="general.id"/></th>
+			<td>
+				<spring:bind path="obsId">
+					${status.value}
+				</spring:bind>
+			</td>
+		</tr>
+	</c:if>
+	<tr>
+		<th><openmrs:message code="Obs.person"/></th>
+		<td>
+			<spring:bind path="person">
+				<openmrs_tag:personField formFieldName="person" searchLabelCode="Person.findBy" initialValue="${status.editor.value.personId}" linkUrl="" callback="" />
+				<c:if test="${status.errorMessage != ''}"><span class="error">${status.errorMessage}</span></c:if>
+			</spring:bind>
+		</td>
+	</tr>
+	<tr>
+		<th><openmrs:message code="Obs.encounter"/></th>
+		<td>
+			<spring:bind path="encounter">
+				<c:choose>
+					<c:when test="${obs.encounter == null}">
+						<openmrs_tag:encounterField formFieldName="encounter" formFieldId="encounterId" />
+						<c:if test="${status.errorMessage != ''}"><span class="error">${status.errorMessage}</span></c:if>
+					</c:when>
+					<c:otherwise>
+						${status.editor.value.location.name} - <openmrs:formatDate date="${status.editor.value.encounterDatetime}" type="medium" />
+						<a href="${pageContext.request.contextPath}/admin/encounters/encounter.form?encounterId=${status.editor.value.encounterId}"><openmrs:message code="general.view"/>/<openmrs:message code="general.edit"/></a>
+					</c:otherwise>
+				</c:choose>
+			</spring:bind>
+		</td>
+	</tr>
+	<tr>
+		<th><openmrs:message code="Obs.order"/></th>
+		<td>
+			<spring:bind path="order">
+				<input type="text" name="order" id="order" value="${status.editor.value.orderId}" size="7" <c:if test="${obs.obsId != null}">disabled</c:if> />
+				<c:if test="${status.errorMessage != ''}"><span class="error">${status.errorMessage}</span></c:if>
+			</spring:bind>
+		</td>
+	</tr>
+	<tr>
+		<th><openmrs:message code="Obs.location"/></th>
+		<td>
+			<spring:bind path="location">
+				<openmrs_tag:locationField formFieldName="location" initialValue="${status.value}"/>
+				<c:if test="${status.errorMessage != ''}"><span class="error">${status.errorMessage}</span></c:if>
+			</spring:bind>
+		</td>
+	</tr>
+	<tr>
+		<th><openmrs:message code="Obs.datetime"/></th>
+		<td>
+			<spring:bind path="obsDatetime">			
+				<input type="text" name="${status.expression}" size="10" 
+					   value="${status.value}" onfocus="showCalendar(this)" id="${status.expression}" />
+				(<openmrs:message code="general.format"/>: <openmrs:datePattern />)
+				<c:if test="${status.errorMessage != ''}"><span class="error">${status.errorMessage}</span></c:if> 
+			</spring:bind>
+		</td>
+	</tr>
+	<tr>
+		<th><openmrs:message code="Obs.concept"/></th>
+		<td>
+			<spring:bind path="obs.concept">
+				<openmrs_tag:conceptField formFieldName="concept" formFieldId="conceptId" excludeDatatypes="N/A" initialValue="${status.editor.value.conceptId}" onSelectFunction="onQuestionSelect" />
+				<div class="description" id="conceptDescription"></div>
+				<c:if test="${status.errorMessage != ''}"><span class="error">${status.errorMessage}</span></c:if>
+			</spring:bind>
+		</td>
+	</tr>
+	<c:if test="${1 == 2}">
+		<tr>
+			<th><openmrs:message code="Obs.accessionNumber"/></th>
+			<td>
+				<spring:bind path="accessionNumber">
+					<input type="text" name="${status.expression}" id="accessionNumber" value="${status.value}" size="10" <c:if test="${obs.obsId != null}">disabled</c:if> />
+					<c:if test="${status.errorMessage != ''}"><span class="error">${status.errorMessage}</span></c:if>
+				</spring:bind>
+			</td>
+		</tr>
+		<tr>
+			<th><openmrs:message code="Obs.valueGroupId"/></th>
+			<spring:bind path="valueGroupId">
+				<td>
+					<input type="text" name="${status.expression}" id="valueGroupId" value="${status.value}" size="10" <c:if test="${obs.obsId != null}">disabled</c:if> />
+					<c:if test="${status.errorMessage != ''}"><span class="error">${status.errorMessage}</span></c:if>
+				</td>
+			</spring:bind>
+		</tr>
+	</c:if>
+	<tr id="valueBooleanRow" class="obsValue">
+		<th><openmrs:message code="Obs.booleanAnswer"/></th>
+		<spring:bind path="valueBoolean">
+			<td>
+				<select name="${status.expression}" id="valueBooleanSelect">
+					<option value="" <c:if test="${status.value == null || status.value == ''}">selected</c:if>></option>
+					<option value="true" <c:if test="${status.value == 'true'}">selected</c:if>><openmrs:message code="general.true"/></option>
+					<option value="false" <c:if test="${status.value == 'false'}">selected</c:if>><openmrs:message code="general.false"/></option>
+				</select>
+				<c:if test="${status.errorMessage != ''}"><span class="error">${status.errorMessage}</span></c:if>
+			</td>
+		</spring:bind>
+	</tr>
+	<tr id="valueCodedRow" class="obsValue">
+		<th valign="top"><openmrs:message code="Obs.codedAnswer"/></th>
+		<td>
+			<spring:bind path="valueCoded">
+				<openmrs_tag:conceptField formFieldName="valueCoded" formFieldId="valueCoded" initialValue="${status.editor.value.conceptId}" showAnswers="${obs.concept.conceptId}" onSelectFunction="onAnswerSelect"/>
+				<div class="description" id="codedDescription"></div>
+				<c:if test="${status.errorMessage != ''}"><span class="error">${status.errorMessage}</span></c:if>
+			</spring:bind>
+		</td>
+	</tr>
+	<tr id="valueDrugRow" class="obsValue">
+		<th valign="top"><openmrs:message code="Obs.answer.drug"/></th>
+		<td>
+			<spring:bind path="valueDrug">
+				<input type="text" id="valueDrugDisplay" size="45" 
+					<c:if test="${not empty status.editor.value}">value="${status.editor.value.displayName}"</c:if> />
+				<input type="hidden" id="valueDrug" name="valueDrug" value="${status.value}" />
+				<c:if test="${status.errorMessage != ''}"><span class="error">${status.errorMessage}</span></c:if>
+			</spring:bind>
+		</td>
+	</tr>
+	<tr id="valueDateRow" class="obsValue">
+		<th><openmrs:message code="Obs.dateAnswer"/></th>
+		<td>
+			<spring:bind path="valueDate">
+				<input type="text" name="${status.expression}" size="10" 
+					   value="${status.value}" onClick="showCalendar(this)" />
+				  (<openmrs:message code="general.format"/>: <openmrs:datePattern />)
+				<c:if test="${status.errorMessage != ''}"><span class="error">${status.errorMessage}</span></c:if> 
+			</spring:bind>
+		</td>
+	</tr>
+	<tr id="valueDatetimeRow" class="obsValue">
+		<th><openmrs:message code="Obs.datetimeAnswer"/></th>
+		<td>
+			<spring:bind path="valueDatetime">
+				<input type="text" name="${status.expression}" size="15"
+					   value="${status.value}" onClick="showDateTimePicker(this)" />
+				  (<openmrs:message code="general.format"/>: <openmrs:datePattern /> <openmrs:timePattern format="jquery"/>)
+				<c:if test="${status.errorMessage != ''}"><span class="error">${status.errorMessage}</span></c:if>
+			</spring:bind>
+		</td>
+	</tr>
+    <tr id="valueTimeRow" class="obsValue">
+		<th><openmrs:message code="Obs.timeAnswer"/></th>
+		<td>
+			<spring:bind path="valueTime">
+				<input type="text" name="${status.expression}" size="10"
+					   value="${status.value}" onfocus="showTimePicker(this)" />
+				  (<openmrs:message code="general.format"/>: <openmrs:timePattern format="jquery"/>)
+				<c:if test="${status.errorMessage != ''}"><span class="error">${status.errorMessage}</span></c:if>
+			</spring:bind>
+		</td>
+	</tr>
+	<tr id="valueNumericRow" class="obsValue">
+		<th><openmrs:message code="Obs.numericAnswer"/></th>
+		<spring:bind path="valueNumeric">
+			<td>
+				<input type="text" name="${status.expression}" value="${status.value}" size="10" onKeyUp="validateNumericRange(this.value)"/>
+				<span id="numericUnits"></span>
+				<span id="numericRangeError"></span>
+				<c:if test="${status.errorMessage != ''}"><span class="error">${status.errorMessage}</span></c:if>
+			</td>
+		</spring:bind>
+	</tr>
+	<tr id="valueModifierRow" class="obsValue">
+		<th><openmrs:message code="Obs.valueModifier"/></th>
+		<spring:bind path="valueModifier">
+			<td>
+				<input type="text" name="${status.expression}" id="valueModifierInput" value="${status.value}" size="3" maxlength="2"/>
+				<c:if test="${status.errorMessage != ''}"><span class="error">${status.errorMessage}</span></c:if>
+			</td>
+		</spring:bind>
+	</tr>
+	<tr id="valueTextRow" class="obsValue">
+		<th><openmrs:message code="Obs.textAnswer"/></th>
+		<spring:bind path="valueText">
+			<td>
+				<textarea name="${status.expression}" rows="9" cols="80">${status.value}</textarea>
+				<c:if test="${status.errorMessage != ''}"><span class="error">${status.errorMessage}</span></c:if>
+			</td>
+		</spring:bind>
+	</tr>
+	<tr id="valueComplex" class="obsValue">
+		<th><openmrs:message code="Obs.complexAnswer"/></th>
+		<spring:bind path="valueComplex">
+			<td>
+				${status.value}<br/>
+				<a href="${hyperlinkView}" target="_blank"><openmrs:message code="Obs.viewCurrentComplexValue"/></a><br/>
+				${htmlView}<br/><br/>
+				<openmrs:message code="Obs.valueComplex.uploadNew"/>
+				<input type="file" name="complexDataFile" />
+				<c:if test="${status.errorMessage != ''}"><span class="error">${status.errorMessage}</span></c:if>
+			</td>
+		</spring:bind>
+	</tr>
+	<tr id="valueInvalidRow" class="obsValue">
+		<th> &nbsp; </th>
+		<td>
+			<div class="error"><openmrs:message code="Obs.valueInvalid.description"/></div>
+			<div id="valueInvalidPossibleConcepts"></div>
+		</td>
+	</tr>
+	
+	<openmrs:extensionPoint pointId="org.openmrs.admin.observations.belowValueRow" type="html" parameters="obsId=${obs.obsId}"></openmrs:extensionPoint>
+	
+	<%--
+		<tr>
+			<th><openmrs:message code="Obs.dateStarted"/></th>
+			<td>
+				<spring:bind path="dateStarted">			
+					<input type="text" name="${status.expression}" size="10" 
+						   value="${status.value}" onClick="showCalendar(this)" />
+					<c:if test="${status.errorMessage != ''}"><span class="error">${status.errorMessage}</span></c:if> 
+				</spring:bind>
+			</td>
+		</tr>
+		<tr>
+			<th><openmrs:message code="Obs.dateStopped"/></th>
+			<td>
+				<spring:bind path="dateStopped">			
+					<input type="text" name="${status.expression}" size="10" 
+						   value="${status.value}" onClick="showCalendar(this)" />
+					<c:if test="${status.errorMessage != ''}"><span class="error">${status.errorMessage}</span></c:if> 
+				</spring:bind>
+			</td>
+		</tr>
+	--%>
+	
+	<tr>
+		<th><openmrs:message code="Obs.comment"/></th>
+		<spring:bind path="comment">
+			<td>
+				<textarea name="${status.expression}" rows="2" cols="45">${status.value}</textarea>
+				<c:if test="${status.errorMessage != ''}"><span class="error">${status.errorMessage}</span></c:if>
+			</td>
+		</spring:bind>
+	</tr>
+	<c:if test="${obs.creator != null}">
+		<tr>
+			<th><openmrs:message code="general.createdBy" /></th>
+			<td>
+				${obs.creator.personName} -
+				<openmrs:formatDate date="${obs.dateCreated}" type="medium" />
+			</td>
+		</tr>
+	</c:if>
+</table>
+</spring:nestedPath>
+<input type="hidden" name="phrase" value="<request:parameter name="phrase" />"/>
+<br /><br />
+
+<c:if test="${obs.obsId != null}">
+		<b><openmrs:message code="Obs.edit.reason"/></b> <input type="text" value="${editReason}" size="40" name="editReason"/>
+		<spring:hasBindErrors name="obs">
+			<c:forEach items="${errors.allErrors}" var="error">
+				<c:if test="${error.code == 'editReason'}"><span class="error"><openmrs:message code="${error.defaultMessage}" text="${error.defaultMessage}"/></span></c:if>
+			</c:forEach>
+		</spring:hasBindErrors>
+	<br/><br/>
+</c:if>
+
+<%-- You can't edit a voided obs --%>
+<input type="submit" name="saveObs" value='<openmrs:message code="Obs.save"/>' <c:if test="${obs.voided}">disabled</c:if> >
+
+&nbsp; 
+<input type="button" value='<openmrs:message code="general.cancel"/>' onclick="history.go(-1);">
+
+</fieldset>
+</form>
+
+<br/>
+<br/>
+<openmrs:hasPrivilege privilege="Delete Observations">
+	<c:if test="${not obs.voided && not empty obs.obsId}">
+		<form action="" method="post">
+			<fieldset>
+				<h4><openmrs:message code="Obs.voidObs"/></h4>
+
+				<b><openmrs:message code="general.reason"/></b>
+				<input type="text" value="" size="40" name="voidReason" />
+				<spring:hasBindErrors name="obs">
+					<c:forEach items="${errors.allErrors}" var="error">
+						<c:if test="${error.code == 'voidReason'}"><span class="error"><openmrs:message code="${error.defaultMessage}" text="${error.defaultMessage}"/></span></c:if>
+					</c:forEach>
+				</spring:hasBindErrors>
+				<br/>
+				<input type="submit" value='<openmrs:message code="Obs.voidObs"/>' name="voidObs"/>
+			</fieldset>
+		</form>
+	</c:if>
+</openmrs:hasPrivilege>
+
+<c:if test="${obs.obsId != null}">
+<br/>
+<openmrs:extensionPoint pointId="org.openmrs.admin.observations.obsFormBottom" type="html" parameters="obsId=${obs.obsId}">
+	<openmrs:hasPrivilege privilege="${extension.requiredPrivilege}">
+		<div class="boxHeader" style="font-weight: bold;"><openmrs:message code="${extension.title}" /></div>
+		<div class="box" style="padding: 0px 0px 5px;"><openmrs:message code="${extension.content}" />
+  			<c:if test="${extension.portletUrl != null}">
+   				<openmrs:portlet url="${extension.portletUrl}" moduleId="${extension.moduleId}" id="${extension.portletUrl}" parameters="allowEdits=true|obsId=${obs.obsId}"/>
+ 			</c:if>
+		</div>
+		<br />
+	</openmrs:hasPrivilege>
+</openmrs:extensionPoint>
+</c:if>
+
 <%@ include file="/WEB-INF/template/footer.jsp" %>