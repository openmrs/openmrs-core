--- conflicted
+++ resolved
@@ -1,46 +1,42 @@
-<%@page import="java.util.Locale" %>
-<%@ include file="/WEB-INF/template/include.jsp" %>
-
-<openmrs:require privilege="Manage Concept Stop Words" otherwise="/login.htm"
-                 redirect="/admin/concepts/conceptStopWord.form"/>
-
-<%@ include file="/WEB-INF/template/header.jsp" %>
-<%@ include file="localHeader.jsp" %>
-
-<h2><openmrs:message code="ConceptStopWord.title"/></h2>
-
-<spring:hasBindErrors name="command">
-<<<<<<< HEAD
-    <openmrs:message htmlEscape="false" code="fix.error"/><br/>
-=======
-    <openmrs:message code="fix.error"/><br/>    
->>>>>>> 72bbfe03
-</spring:hasBindErrors>
-
-<form method="post">
-    <table>
-        <tr>
-            <td><openmrs:message code="general.name"/></td>
-            <td>
-                <spring:bind path="command.value">
-                    <input type="text" name="${status.expression}" value="<c:out value="${status.value}" />" size="35"/>
-                    <c:if test="${status.errorMessage != ''}"><span class="error">${status.errorMessage}</span></c:if>
-                </spring:bind>
-            </td>
-            <td>
-                <spring:bind path="command.locale">
-                    <select name="${status.expression}" id="${status.expression}">
-                        <c:forEach items="${locales}" var="locale">
-                            <option value="${locale}">${locale.displayName}</option>
-                        </c:forEach>
-                    </select>
-                </spring:bind>
-
-            </td>
-        </tr>
-    </table>
-    <br/>
-    <input type="submit" value="<openmrs:message code="ConceptStopWord.save"/>">
-</form>
-
-<%@ include file="/WEB-INF/template/footer.jsp" %>
+<%@page import="java.util.Locale" %>
+<%@ include file="/WEB-INF/template/include.jsp" %>
+
+<openmrs:require privilege="Manage Concept Stop Words" otherwise="/login.htm"
+                 redirect="/admin/concepts/conceptStopWord.form"/>
+
+<%@ include file="/WEB-INF/template/header.jsp" %>
+<%@ include file="localHeader.jsp" %>
+
+<h2><openmrs:message code="ConceptStopWord.title"/></h2>
+
+<spring:hasBindErrors name="command">
+    <openmrs:message code="fix.error"/><br/>    
+</spring:hasBindErrors>
+
+<form method="post">
+    <table>
+        <tr>
+            <td><openmrs:message code="general.name"/></td>
+            <td>
+                <spring:bind path="command.value">
+                    <input type="text" name="${status.expression}" value="${status.value}" size="35"/>
+                    <c:if test="${status.errorMessage != ''}"><span class="error">${status.errorMessage}</span></c:if>
+                </spring:bind>
+            </td>
+            <td>
+                <spring:bind path="command.locale">
+                    <select name="${status.expression}" id="${status.expression}">
+                        <c:forEach items="${locales}" var="locale">
+                            <option value="${locale}">${locale.displayName}</option>
+                        </c:forEach>
+                    </select>
+                </spring:bind>
+
+            </td>
+        </tr>
+    </table>
+    <br/>
+    <input type="submit" value="<openmrs:message code="ConceptStopWord.save"/>">
+</form>
+
+<%@ include file="/WEB-INF/template/footer.jsp" %>