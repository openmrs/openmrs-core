<%@ include file="/WEB-INF/template/include.jsp" %>

<openmrs:require privilege="Edit Concepts" otherwise="/login.htm" redirect="/admin/concepts/conceptProposal.form" />

<%@ include file="/WEB-INF/template/header.jsp" %>
<%@ include file="localHeader.jsp" %>

<openmrs:htmlInclude file="/scripts/dojo/dojo.js" />

<script type="text/javascript">
	dojo.require("dojo.widget.openmrs.ConceptSearch");
	dojo.require("dojo.widget.openmrs.OpenmrsPopup");
	
	var cSearch;
	var popup;
	
	var selectConceptId = function(id) {
		var closure = function(thisObj, method) { return function(obj) { return thisObj[method]({"obj":obj}); }; };
		DWRConceptService.getConcept(id, closure(cSearch, "select"));
		return false;
	}
	
	dojo.addOnLoad( function() {
		cSearch = dojo.widget.manager.getWidgetById("cSearch");
		popup = dojo.widget.manager.getWidgetById("cSelection");
		
		dojo.event.topic.subscribe("cSearch/select", 
			function(msg) {
				if (msg) {
					var concept = msg.objs[0];
					popup.displayNode.innerHTML = concept.name;
					popup.hiddenInputNode.value = concept.conceptId;
				}
			}
		);
		
		<c:if test="${conceptProposal.mappedConcept != null}">
			var conceptId = ${conceptProposal.mappedConcept.conceptId};
			selectConceptId(conceptId);
		</c:if>
		
	})

</script>

<h2><openmrs:message code="ConceptProposal.title"/></h2>

<style>
	th { text-align: left; }
</style>

<form method="post">
<table>
	<c:if test="${conceptProposal.encounter != null}">
		<tr>
			<th valign="top"><openmrs:message code="ConceptProposal.encounter"/></th>
			<td class="sideNote">
				<table>
					<tr>
						<th><openmrs:message code="general.id"/></th>
						<td>${conceptProposal.encounter.encounterId}</td>
					</tr>
					<tr>
						<th><openmrs:message code="Encounter.type"/></th>
						<td>${conceptProposal.encounter.encounterType.name}</td>
					</tr>
					<tr>
						<th><openmrs:message code="Encounter.location"/></th>
						<td>${conceptProposal.encounter.location}</td>
					</tr>
					<tr>
						<th><openmrs:message code="Encounter.provider"/></th>
<<<<<<< HEAD
						<td><c:out value="${conceptProposal.encounter.provider.personName}" /></td>
=======
						<td>${conceptProposal.encounter.provider.personName}</td>
>>>>>>> 72bbfe03
					</tr>
					<tr>
						<th><openmrs:message code="Encounter.datetime"/></th>
						<td><openmrs:formatDate date="${conceptProposal.encounter.encounterDatetime}" type="long" /></td>
					</tr>
				</table>
			</td>
		</tr>
	</c:if>
	<c:if test="${conceptProposal.obs != null}">
		<tr>
			<th><openmrs:message code="ConceptProposal.obs" /></th>
			<td>
				${conceptProposal.obs.obsId}
			</td>
		</tr>
	</c:if>
	<c:if test="${obsConcept != null}">
		<tr>
			<th><openmrs:message code="ConceptProposal.obsConcept" /></th>
			<td>
				#${obsConcept.conceptId}: <c:out value="${obsConcept.name}" />
			</td>
		</tr>
	</c:if>
	<c:if test="${!(conceptProposal.creator == null)}">
		<tr>
			<th><openmrs:message code="ConceptProposal.proposedBy" /></th>
			<td>
				<c:out value="${conceptProposal.creator.personName}" /> -
				<openmrs:formatDate date="${conceptProposal.dateCreated}" type="long" />
			</td>
		</tr>
	</c:if>
	<c:if test="${!(conceptProposal.changedBy == null)}">
		<tr>
			<th><openmrs:message code="general.changedBy" /></th>
			<td>
				<c:out value="${conceptProposal.changedBy.personName}" /> -
				<openmrs:formatDate date="${conceptProposal.dateChanged}" type="long" />
			</td>
		</tr>
	</c:if>
	<tr>
		<th><openmrs:message code="ConceptProposal.originalText"/></th>
		<td>${conceptProposal.originalText}</td>
	</tr>
	<tr>
		<th></th>
		<td>
			<div class="subnote">
				<openmrs:message code="ConceptProposal.possibleConcepts"/>:
				<table> 
					<tr>
						<td valign="top">
							<c:forEach items="${possibleConcepts}" var="listItem" varStatus="status" begin="0" end="6">
								<c:if test="${status.index == 4}"></td><td valign="top"></c:if>
								<a href="#selectObject" 
									onClick="return selectConceptId('${listItem.conceptId}')";
									title="${listItem.description}"
									class='searchHit'>
									${status.index + 1})
									<c:choose >
										<c:when test="${listItem.synonym != ''}">
											<span class='mainHit'>${listItem.synonym}</span>
											<span class='additionalHit'>&rArr; ${listItem.name}</span>
										</c:when>
										<c:otherwise>
											<span class='mainHit'>${listItem.name}</span>
										</c:otherwise>
									</c:choose>
								</a><br/>
							</c:forEach>
						</td>
					</tr>
				</table>
			</div>
		</td>
	</tr>
	
	<tr><td>&nbsp;</td><td></td></tr>
	<tr>
		<th><openmrs:message code="general.locale"/></th>
		<td>
			<select name="conceptNamelocale">
				<c:forEach items="${locales}" var="locale">
					<option value="${locale}">${locale.displayName}</option>
			    </c:forEach>
			</select>
		</td>
	</tr>
	<tr>
		<th><openmrs:message code="ConceptProposal.finalText"/></th>
		<td>
			<spring:bind path="conceptProposal.finalText">
				<input type="text" name="${status.expression}" id="finalText" value="<c:if test="${(status.value == null || status.value == '') && conceptProposal.mappedConcept == null}"><c:out value="${conceptProposal.originalText}" /></c:if><c:if test="${status.value != ''}"><c:out value="${status.value}" /></c:if>" size="50" />
				<c:if test="${status.errorMessage != ''}"><span class="error">${status.errorMessage}</span></c:if>
			</spring:bind>
		</td>
	</tr>
	<tr>
		<th valign="top"><openmrs:message code="ConceptProposal.comments"/></th>
		<td valign="top">
			<spring:bind path="conceptProposal.comments">
				<textarea name="${status.expression}" rows="3" cols="48"><c:out value="${status.value}" /></textarea>
				<c:if test="${status.errorMessage != ''}"><span class="error">${status.errorMessage}</span></c:if>
			</spring:bind>
			<i><openmrs:message code="ConceptProposal.commentsDescription"/></i>
		</td>
	</tr>
	<tr>
		<th><openmrs:message code="ConceptProposal.mappedConcept"/></th>
		<td>
			<spring:bind path="conceptProposal.mappedConcept">
				<a target="_blank" href="${pageContext.request.contextPath}/dictionary/concept.form?conceptName=" onclick="this.href=this.href + document.getElementById('finalText').value"><openmrs:message code="Concept.add"/></a>
				<openmrs:message code="general.or" />
				<br/>
				<div dojoType="ConceptSearch" widgetId="cSearch" showVerboseListing="true"></div>
				<div dojoType="OpenmrsPopup" widgetId="cSelection" hiddenInputName="conceptId" searchWidget="cSearch" searchTitle='<openmrs:message code="Concept.find"/>'></div>
				<c:if test="${status.errorMessage != ''}"><span class="error">${status.errorMessage}</span></c:if>
			</spring:bind>
		</td>
	</tr>
	<tr>
		<th><openmrs:message code="ConceptProposal.actionToTake"/></th>
		<td>
			<input type="radio" name="actionToTake" value="saveAsSynonym" checked="checked"> <openmrs:message code="ConceptProposal.saveAsSynonym"/>
			<input type="radio" name="actionToTake" value="saveAsMapped"> <openmrs:message code="ConceptProposal.saveAsMapped"/>
		</td>
	</tr>
</table>
<br />
<!-- TODO create some sort of mechanism to scroll through the encounters -->
<c:if test="${fn:length(matchingProposals) > 1}">
	<openmrs:message code="ConceptProposal.update.note" arguments="${fn:length(matchingProposals)-1}"/>
	<c:if test="${fn:length(matchingProposals) > 2}">
	    <openmrs:message code="ConceptProposal.update.note.plural"/>
	</c:if>
	<br/>
</c:if>
<br />
<input type="submit" name="action" value="<openmrs:message code="general.submit"/>">
<input type="submit" name="action" value="<openmrs:message code="ConceptProposal.ignore"/>">
<input type="submit" name="action" value="<openmrs:message code="general.cancel"/>">
</form>

<%@ include file="/WEB-INF/template/footer.jsp" %><|MERGE_RESOLUTION|>--- conflicted
+++ resolved
@@ -1,224 +1,220 @@
-<%@ include file="/WEB-INF/template/include.jsp" %>
-
-<openmrs:require privilege="Edit Concepts" otherwise="/login.htm" redirect="/admin/concepts/conceptProposal.form" />
-
-<%@ include file="/WEB-INF/template/header.jsp" %>
-<%@ include file="localHeader.jsp" %>
-
-<openmrs:htmlInclude file="/scripts/dojo/dojo.js" />
-
-<script type="text/javascript">
-	dojo.require("dojo.widget.openmrs.ConceptSearch");
-	dojo.require("dojo.widget.openmrs.OpenmrsPopup");
-	
-	var cSearch;
-	var popup;
-	
-	var selectConceptId = function(id) {
-		var closure = function(thisObj, method) { return function(obj) { return thisObj[method]({"obj":obj}); }; };
-		DWRConceptService.getConcept(id, closure(cSearch, "select"));
-		return false;
-	}
-	
-	dojo.addOnLoad( function() {
-		cSearch = dojo.widget.manager.getWidgetById("cSearch");
-		popup = dojo.widget.manager.getWidgetById("cSelection");
-		
-		dojo.event.topic.subscribe("cSearch/select", 
-			function(msg) {
-				if (msg) {
-					var concept = msg.objs[0];
-					popup.displayNode.innerHTML = concept.name;
-					popup.hiddenInputNode.value = concept.conceptId;
-				}
-			}
-		);
-		
-		<c:if test="${conceptProposal.mappedConcept != null}">
-			var conceptId = ${conceptProposal.mappedConcept.conceptId};
-			selectConceptId(conceptId);
-		</c:if>
-		
-	})
-
-</script>
-
-<h2><openmrs:message code="ConceptProposal.title"/></h2>
-
-<style>
-	th { text-align: left; }
-</style>
-
-<form method="post">
-<table>
-	<c:if test="${conceptProposal.encounter != null}">
-		<tr>
-			<th valign="top"><openmrs:message code="ConceptProposal.encounter"/></th>
-			<td class="sideNote">
-				<table>
-					<tr>
-						<th><openmrs:message code="general.id"/></th>
-						<td>${conceptProposal.encounter.encounterId}</td>
-					</tr>
-					<tr>
-						<th><openmrs:message code="Encounter.type"/></th>
-						<td>${conceptProposal.encounter.encounterType.name}</td>
-					</tr>
-					<tr>
-						<th><openmrs:message code="Encounter.location"/></th>
-						<td>${conceptProposal.encounter.location}</td>
-					</tr>
-					<tr>
-						<th><openmrs:message code="Encounter.provider"/></th>
-<<<<<<< HEAD
-						<td><c:out value="${conceptProposal.encounter.provider.personName}" /></td>
-=======
-						<td>${conceptProposal.encounter.provider.personName}</td>
->>>>>>> 72bbfe03
-					</tr>
-					<tr>
-						<th><openmrs:message code="Encounter.datetime"/></th>
-						<td><openmrs:formatDate date="${conceptProposal.encounter.encounterDatetime}" type="long" /></td>
-					</tr>
-				</table>
-			</td>
-		</tr>
-	</c:if>
-	<c:if test="${conceptProposal.obs != null}">
-		<tr>
-			<th><openmrs:message code="ConceptProposal.obs" /></th>
-			<td>
-				${conceptProposal.obs.obsId}
-			</td>
-		</tr>
-	</c:if>
-	<c:if test="${obsConcept != null}">
-		<tr>
-			<th><openmrs:message code="ConceptProposal.obsConcept" /></th>
-			<td>
-				#${obsConcept.conceptId}: <c:out value="${obsConcept.name}" />
-			</td>
-		</tr>
-	</c:if>
-	<c:if test="${!(conceptProposal.creator == null)}">
-		<tr>
-			<th><openmrs:message code="ConceptProposal.proposedBy" /></th>
-			<td>
-				<c:out value="${conceptProposal.creator.personName}" /> -
-				<openmrs:formatDate date="${conceptProposal.dateCreated}" type="long" />
-			</td>
-		</tr>
-	</c:if>
-	<c:if test="${!(conceptProposal.changedBy == null)}">
-		<tr>
-			<th><openmrs:message code="general.changedBy" /></th>
-			<td>
-				<c:out value="${conceptProposal.changedBy.personName}" /> -
-				<openmrs:formatDate date="${conceptProposal.dateChanged}" type="long" />
-			</td>
-		</tr>
-	</c:if>
-	<tr>
-		<th><openmrs:message code="ConceptProposal.originalText"/></th>
-		<td>${conceptProposal.originalText}</td>
-	</tr>
-	<tr>
-		<th></th>
-		<td>
-			<div class="subnote">
-				<openmrs:message code="ConceptProposal.possibleConcepts"/>:
-				<table> 
-					<tr>
-						<td valign="top">
-							<c:forEach items="${possibleConcepts}" var="listItem" varStatus="status" begin="0" end="6">
-								<c:if test="${status.index == 4}"></td><td valign="top"></c:if>
-								<a href="#selectObject" 
-									onClick="return selectConceptId('${listItem.conceptId}')";
-									title="${listItem.description}"
-									class='searchHit'>
-									${status.index + 1})
-									<c:choose >
-										<c:when test="${listItem.synonym != ''}">
-											<span class='mainHit'>${listItem.synonym}</span>
-											<span class='additionalHit'>&rArr; ${listItem.name}</span>
-										</c:when>
-										<c:otherwise>
-											<span class='mainHit'>${listItem.name}</span>
-										</c:otherwise>
-									</c:choose>
-								</a><br/>
-							</c:forEach>
-						</td>
-					</tr>
-				</table>
-			</div>
-		</td>
-	</tr>
-	
-	<tr><td>&nbsp;</td><td></td></tr>
-	<tr>
-		<th><openmrs:message code="general.locale"/></th>
-		<td>
-			<select name="conceptNamelocale">
-				<c:forEach items="${locales}" var="locale">
-					<option value="${locale}">${locale.displayName}</option>
-			    </c:forEach>
-			</select>
-		</td>
-	</tr>
-	<tr>
-		<th><openmrs:message code="ConceptProposal.finalText"/></th>
-		<td>
-			<spring:bind path="conceptProposal.finalText">
-				<input type="text" name="${status.expression}" id="finalText" value="<c:if test="${(status.value == null || status.value == '') && conceptProposal.mappedConcept == null}"><c:out value="${conceptProposal.originalText}" /></c:if><c:if test="${status.value != ''}"><c:out value="${status.value}" /></c:if>" size="50" />
-				<c:if test="${status.errorMessage != ''}"><span class="error">${status.errorMessage}</span></c:if>
-			</spring:bind>
-		</td>
-	</tr>
-	<tr>
-		<th valign="top"><openmrs:message code="ConceptProposal.comments"/></th>
-		<td valign="top">
-			<spring:bind path="conceptProposal.comments">
-				<textarea name="${status.expression}" rows="3" cols="48"><c:out value="${status.value}" /></textarea>
-				<c:if test="${status.errorMessage != ''}"><span class="error">${status.errorMessage}</span></c:if>
-			</spring:bind>
-			<i><openmrs:message code="ConceptProposal.commentsDescription"/></i>
-		</td>
-	</tr>
-	<tr>
-		<th><openmrs:message code="ConceptProposal.mappedConcept"/></th>
-		<td>
-			<spring:bind path="conceptProposal.mappedConcept">
-				<a target="_blank" href="${pageContext.request.contextPath}/dictionary/concept.form?conceptName=" onclick="this.href=this.href + document.getElementById('finalText').value"><openmrs:message code="Concept.add"/></a>
-				<openmrs:message code="general.or" />
-				<br/>
-				<div dojoType="ConceptSearch" widgetId="cSearch" showVerboseListing="true"></div>
-				<div dojoType="OpenmrsPopup" widgetId="cSelection" hiddenInputName="conceptId" searchWidget="cSearch" searchTitle='<openmrs:message code="Concept.find"/>'></div>
-				<c:if test="${status.errorMessage != ''}"><span class="error">${status.errorMessage}</span></c:if>
-			</spring:bind>
-		</td>
-	</tr>
-	<tr>
-		<th><openmrs:message code="ConceptProposal.actionToTake"/></th>
-		<td>
-			<input type="radio" name="actionToTake" value="saveAsSynonym" checked="checked"> <openmrs:message code="ConceptProposal.saveAsSynonym"/>
-			<input type="radio" name="actionToTake" value="saveAsMapped"> <openmrs:message code="ConceptProposal.saveAsMapped"/>
-		</td>
-	</tr>
-</table>
-<br />
-<!-- TODO create some sort of mechanism to scroll through the encounters -->
-<c:if test="${fn:length(matchingProposals) > 1}">
-	<openmrs:message code="ConceptProposal.update.note" arguments="${fn:length(matchingProposals)-1}"/>
-	<c:if test="${fn:length(matchingProposals) > 2}">
-	    <openmrs:message code="ConceptProposal.update.note.plural"/>
-	</c:if>
-	<br/>
-</c:if>
-<br />
-<input type="submit" name="action" value="<openmrs:message code="general.submit"/>">
-<input type="submit" name="action" value="<openmrs:message code="ConceptProposal.ignore"/>">
-<input type="submit" name="action" value="<openmrs:message code="general.cancel"/>">
-</form>
-
+<%@ include file="/WEB-INF/template/include.jsp" %>
+
+<openmrs:require privilege="Edit Concepts" otherwise="/login.htm" redirect="/admin/concepts/conceptProposal.form" />
+
+<%@ include file="/WEB-INF/template/header.jsp" %>
+<%@ include file="localHeader.jsp" %>
+
+<openmrs:htmlInclude file="/scripts/dojo/dojo.js" />
+
+<script type="text/javascript">
+	dojo.require("dojo.widget.openmrs.ConceptSearch");
+	dojo.require("dojo.widget.openmrs.OpenmrsPopup");
+	
+	var cSearch;
+	var popup;
+	
+	var selectConceptId = function(id) {
+		var closure = function(thisObj, method) { return function(obj) { return thisObj[method]({"obj":obj}); }; };
+		DWRConceptService.getConcept(id, closure(cSearch, "select"));
+		return false;
+	}
+	
+	dojo.addOnLoad( function() {
+		cSearch = dojo.widget.manager.getWidgetById("cSearch");
+		popup = dojo.widget.manager.getWidgetById("cSelection");
+		
+		dojo.event.topic.subscribe("cSearch/select", 
+			function(msg) {
+				if (msg) {
+					var concept = msg.objs[0];
+					popup.displayNode.innerHTML = concept.name;
+					popup.hiddenInputNode.value = concept.conceptId;
+				}
+			}
+		);
+		
+		<c:if test="${conceptProposal.mappedConcept != null}">
+			var conceptId = ${conceptProposal.mappedConcept.conceptId};
+			selectConceptId(conceptId);
+		</c:if>
+		
+	})
+
+</script>
+
+<h2><openmrs:message code="ConceptProposal.title"/></h2>
+
+<style>
+	th { text-align: left; }
+</style>
+
+<form method="post">
+<table>
+	<c:if test="${conceptProposal.encounter != null}">
+		<tr>
+			<th valign="top"><openmrs:message code="ConceptProposal.encounter"/></th>
+			<td class="sideNote">
+				<table>
+					<tr>
+						<th><openmrs:message code="general.id"/></th>
+						<td>${conceptProposal.encounter.encounterId}</td>
+					</tr>
+					<tr>
+						<th><openmrs:message code="Encounter.type"/></th>
+						<td>${conceptProposal.encounter.encounterType.name}</td>
+					</tr>
+					<tr>
+						<th><openmrs:message code="Encounter.location"/></th>
+						<td>${conceptProposal.encounter.location}</td>
+					</tr>
+					<tr>
+						<th><openmrs:message code="Encounter.provider"/></th>
+						<td>${conceptProposal.encounter.provider.personName}</td>
+					</tr>
+					<tr>
+						<th><openmrs:message code="Encounter.datetime"/></th>
+						<td><openmrs:formatDate date="${conceptProposal.encounter.encounterDatetime}" type="long" /></td>
+					</tr>
+				</table>
+			</td>
+		</tr>
+	</c:if>
+	<c:if test="${conceptProposal.obs != null}">
+		<tr>
+			<th><openmrs:message code="ConceptProposal.obs" /></th>
+			<td>
+				${conceptProposal.obs.obsId}
+			</td>
+		</tr>
+	</c:if>
+	<c:if test="${obsConcept != null}">
+		<tr>
+			<th><openmrs:message code="ConceptProposal.obsConcept" /></th>
+			<td>
+				#${obsConcept.conceptId}: ${obsConcept.name}
+			</td>
+		</tr>
+	</c:if>
+	<c:if test="${!(conceptProposal.creator == null)}">
+		<tr>
+			<th><openmrs:message code="ConceptProposal.proposedBy" /></th>
+			<td>
+				${conceptProposal.creator.personName} -
+				<openmrs:formatDate date="${conceptProposal.dateCreated}" type="long" />
+			</td>
+		</tr>
+	</c:if>
+	<c:if test="${!(conceptProposal.changedBy == null)}">
+		<tr>
+			<th><openmrs:message code="general.changedBy" /></th>
+			<td>
+				${conceptProposal.changedBy.personName} -
+				<openmrs:formatDate date="${conceptProposal.dateChanged}" type="long" />
+			</td>
+		</tr>
+	</c:if>
+	<tr>
+		<th><openmrs:message code="ConceptProposal.originalText"/></th>
+		<td>${conceptProposal.originalText}</td>
+	</tr>
+	<tr>
+		<th></th>
+		<td>
+			<div class="subnote">
+				<openmrs:message code="ConceptProposal.possibleConcepts"/>:
+				<table> 
+					<tr>
+						<td valign="top">
+							<c:forEach items="${possibleConcepts}" var="listItem" varStatus="status" begin="0" end="6">
+								<c:if test="${status.index == 4}"></td><td valign="top"></c:if>
+								<a href="#selectObject" 
+									onClick="return selectConceptId('${listItem.conceptId}')";
+									title="${listItem.description}"
+									class='searchHit'>
+									${status.index + 1})
+									<c:choose >
+										<c:when test="${listItem.synonym != ''}">
+											<span class='mainHit'>${listItem.synonym}</span>
+											<span class='additionalHit'>&rArr; ${listItem.name}</span>
+										</c:when>
+										<c:otherwise>
+											<span class='mainHit'>${listItem.name}</span>
+										</c:otherwise>
+									</c:choose>
+								</a><br/>
+							</c:forEach>
+						</td>
+					</tr>
+				</table>
+			</div>
+		</td>
+	</tr>
+	
+	<tr><td>&nbsp;</td><td></td></tr>
+	<tr>
+		<th><openmrs:message code="general.locale"/></th>
+		<td>
+			<select name="conceptNamelocale">
+				<c:forEach items="${locales}" var="locale">
+					<option value="${locale}">${locale.displayName}</option>
+			    </c:forEach>
+			</select>
+		</td>
+	</tr>
+	<tr>
+		<th><openmrs:message code="ConceptProposal.finalText"/></th>
+		<td>
+			<spring:bind path="conceptProposal.finalText">
+				<input type="text" name="${status.expression}" id="finalText" value="<c:if test="${(status.value == null || status.value == '') && conceptProposal.mappedConcept == null}">${conceptProposal.originalText}</c:if><c:if test="${status.value != ''}">${status.value}</c:if>" size="50" />
+				<c:if test="${status.errorMessage != ''}"><span class="error">${status.errorMessage}</span></c:if>
+			</spring:bind>
+		</td>
+	</tr>
+	<tr>
+		<th valign="top"><openmrs:message code="ConceptProposal.comments"/></th>
+		<td valign="top">
+			<spring:bind path="conceptProposal.comments">
+				<textarea name="${status.expression}" rows="3" cols="48">${status.value}</textarea>
+				<c:if test="${status.errorMessage != ''}"><span class="error">${status.errorMessage}</span></c:if>
+			</spring:bind>
+			<i><openmrs:message code="ConceptProposal.commentsDescription"/></i>
+		</td>
+	</tr>
+	<tr>
+		<th><openmrs:message code="ConceptProposal.mappedConcept"/></th>
+		<td>
+			<spring:bind path="conceptProposal.mappedConcept">
+				<a target="_blank" href="${pageContext.request.contextPath}/dictionary/concept.form?conceptName=" onclick="this.href=this.href + document.getElementById('finalText').value"><openmrs:message code="Concept.add"/></a>
+				<openmrs:message code="general.or" />
+				<br/>
+				<div dojoType="ConceptSearch" widgetId="cSearch" showVerboseListing="true"></div>
+				<div dojoType="OpenmrsPopup" widgetId="cSelection" hiddenInputName="conceptId" searchWidget="cSearch" searchTitle='<openmrs:message code="Concept.find"/>'></div>
+				<c:if test="${status.errorMessage != ''}"><span class="error">${status.errorMessage}</span></c:if>
+			</spring:bind>
+		</td>
+	</tr>
+	<tr>
+		<th><openmrs:message code="ConceptProposal.actionToTake"/></th>
+		<td>
+			<input type="radio" name="actionToTake" value="saveAsSynonym" checked="checked"> <openmrs:message code="ConceptProposal.saveAsSynonym"/>
+			<input type="radio" name="actionToTake" value="saveAsMapped"> <openmrs:message code="ConceptProposal.saveAsMapped"/>
+		</td>
+	</tr>
+</table>
+<br />
+<!-- TODO create some sort of mechanism to scroll through the encounters -->
+<c:if test="${fn:length(matchingProposals) > 1}">
+	<openmrs:message code="ConceptProposal.update.note" arguments="${fn:length(matchingProposals)-1}"/>
+	<c:if test="${fn:length(matchingProposals) > 2}">
+	    <openmrs:message code="ConceptProposal.update.note.plural"/>
+	</c:if>
+	<br/>
+</c:if>
+<br />
+<input type="submit" name="action" value="<openmrs:message code="general.submit"/>">
+<input type="submit" name="action" value="<openmrs:message code="ConceptProposal.ignore"/>">
+<input type="submit" name="action" value="<openmrs:message code="general.cancel"/>">
+</form>
+
 <%@ include file="/WEB-INF/template/footer.jsp" %>