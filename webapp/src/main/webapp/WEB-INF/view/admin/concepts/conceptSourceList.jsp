--- conflicted
+++ resolved
@@ -1,64 +1,52 @@
-<%@ include file="/WEB-INF/template/include.jsp" %>
-
-<openmrs:require privilege="Manage Concept Sources" otherwise="/login.htm" redirect="/admin/concepts/conceptSource.list" />
-
-<%@ include file="/WEB-INF/template/header.jsp" %>
-<%@ include file="localHeader.jsp" %>
-
-<h2><openmrs:message code="ConceptSource.manage"/></h2>
-
-<a href="conceptSource.form"><openmrs:message code="ConceptSource.add"/></a>
-
-<br /><br />
-
-<c:set var="implidfound" value="false"/>
-
-<b class="boxHeader"><openmrs:message code="ConceptSource.list.title"/></b>
-<form method="post" class="box">
-	<table>
-		<tr>
-			<th> </th>
-<<<<<<< HEAD
-=======
-			<th> </th>
->>>>>>> 72bbfe03
-			<th> <openmrs:message code="general.name"/> </th>
-			<th> <openmrs:message code="ConceptSource.hl7Code"/> </th>
-			<th> <openmrs:message code="general.description"/> </th>
-		</tr>
-		<c:forEach var="conceptSource" items="${conceptSourceList}">
-			<tr <c:if test="${conceptSource == implIdSource}">class="sourceId"</c:if>> 
-				<td valign="top"><c:if test="${conceptSource == implIdSource}"><c:set var="implidfound" value="true"/>**</c:if></td>
-				<td valign="top"><a href="conceptSource.form?conceptSourceId=${conceptSource.conceptSourceId}">
-					  <c:choose>
-					  <c:when test="${conceptSource.retired == true}">
-					 	 <del> ${conceptSource.name}</del>
-					  </c:when>
-					  <c:otherwise>
-					 	 ${conceptSource.name}
-					  </c:otherwise>
-					  </c:choose>
-					</a>
-				</td>
-				<td valign="top">${conceptSource.hl7Code}</td>
-				<td valign="top">${conceptSource.description}</td>
-			</tr>
-		</c:forEach>
-	</table>
-<<<<<<< HEAD
-=======
-	<c:if test="${fn:length(conceptSourceList) > 0}">
-		<br/>
-		<openmrs:message code="general.retiredReason"/>
-		<input type="text" name="retireReason" /><br/>
-		<input type="submit" value="<openmrs:message code="ConceptSource.retire"/>" name="action">
-	</c:if>
->>>>>>> 72bbfe03
-</form>
-
-<c:if test="${implidfound == 'true'}">
-	<br/>
-	** <openmrs:message code="ConceptSource.isImplementationId" />
-</c:if>
-
+<%@ include file="/WEB-INF/template/include.jsp" %>
+
+<openmrs:require privilege="Manage Concept Sources" otherwise="/login.htm" redirect="/admin/concepts/conceptSource.list" />
+
+<%@ include file="/WEB-INF/template/header.jsp" %>
+<%@ include file="localHeader.jsp" %>
+
+<h2><openmrs:message code="ConceptSource.manage"/></h2>
+
+<a href="conceptSource.form"><openmrs:message code="ConceptSource.add"/></a>
+
+<br /><br />
+
+<c:set var="implidfound" value="false"/>
+
+<b class="boxHeader"><openmrs:message code="ConceptSource.list.title"/></b>
+<form method="post" class="box">
+	<table>
+		<tr>
+			<th> </th>
+			<th> </th>
+			<th> <openmrs:message code="general.name"/> </th>
+			<th> <openmrs:message code="ConceptSource.hl7Code"/> </th>
+			<th> <openmrs:message code="general.description"/> </th>
+		</tr>
+		<c:forEach var="conceptSource" items="${conceptSourceList}">
+			<tr <c:if test="${conceptSource == implIdSource}">class="sourceId"</c:if>> 
+				<td valign="top"><c:if test="${conceptSource == implIdSource}"><c:set var="implidfound" value="true"/>**</c:if></td>
+				<td valign="top"><input type="checkbox" name="conceptSourceId" value="${conceptSource.conceptSourceId}"></td>
+				<td valign="top"><a href="conceptSource.form?conceptSourceId=${conceptSource.conceptSourceId}">
+					   ${conceptSource.name}
+					</a>
+				</td>
+				<td valign="top">${conceptSource.hl7Code}</td>
+				<td valign="top">${conceptSource.description}</td>
+			</tr>
+		</c:forEach>
+	</table>
+	<c:if test="${fn:length(conceptSourceList) > 0}">
+		<br/>
+		<openmrs:message code="general.retiredReason"/>
+		<input type="text" name="retireReason" /><br/>
+		<input type="submit" value="<openmrs:message code="ConceptSource.retire"/>" name="action">
+	</c:if>
+</form>
+
+<c:if test="${implidfound == 'true'}">
+	<br/>
+	** <openmrs:message code="ConceptSource.isImplementationId" />
+</c:if>
+
 <%@ include file="/WEB-INF/template/footer.jsp" %>