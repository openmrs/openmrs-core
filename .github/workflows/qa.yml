name: QaFramework Trigger
on:
  push:
    branches: [master]

jobs:
  build:
    runs-on: ubuntu-latest
    steps:
      - name: Trigger QAFramework
        uses: convictional/trigger-workflow-and-wait@v1.3.0
        with:
          owner: openmrs
          repository: openmrs/openmrs-contrib-qaframework
<<<<<<< HEAD
          token: ${{ secrets.REPO_ACCESS_TOKEN }}
          event-type: qa-initialSetup
          ref: master
          propagate_failure: true
          wait_interval: 10
=======
          event-type: qa
>>>>>>> 1a63cac7
<|MERGE_RESOLUTION|>--- conflicted
+++ resolved
@@ -8,16 +8,8 @@
     runs-on: ubuntu-latest
     steps:
       - name: Trigger QAFramework
-        uses: convictional/trigger-workflow-and-wait@v1.3.0
+        uses: peter-evans/repository-dispatch@v1.1.3
         with:
-          owner: openmrs
           repository: openmrs/openmrs-contrib-qaframework
-<<<<<<< HEAD
           token: ${{ secrets.REPO_ACCESS_TOKEN }}
-          event-type: qa-initialSetup
-          ref: master
-          propagate_failure: true
-          wait_interval: 10
-=======
-          event-type: qa
->>>>>>> 1a63cac7
+          event-type: qa