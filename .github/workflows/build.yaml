# standard build with Maven and push coverage data
name: Build with Maven

# trigger build on branches that *should* support both Java 8 and Java 11
on:
  push:
    branches:
      - master
      - 2.4.x
      - 2.5.x
      - 2.6.x
  pull_request:
    branches:
      - master
      - 2.4.x
      - 2.5.x
      - 2.6.x
  workflow_dispatch:

permissions: read-all

jobs:
  build:
    strategy:
      matrix:
        platform:
          - ubuntu-latest
          - windows-latest
        java-version:
          - 8
          - 11
          - 17
          - 21
<<<<<<< HEAD
        exclude:
          - platform: windows-latest
            java-version: 11
          - platform: windows-latest
            java-version: 17
          - platform: windows-latest
            java-version: 21
=======
          - 24
>>>>>>> 2aa544c4
    runs-on: ${{ matrix.platform }}
    steps:
      - uses: actions/checkout@v4
      - name: Setup JDK
        uses: actions/setup-java@v4
        with:
          distribution: 'temurin'
          java-version: ${{ matrix.java-version }}
          cache: 'maven'
      - name: Install dependencies
        run: mvn clean install -DskipTests=true -D"maven.javadoc.skip"=true --batch-mode --show-version --file pom.xml
      - name: Build with Maven
        run: mvn clean install --batch-mode && mvn test -Pskip-default-test -Pintegration-test --batch-mode --file pom.xml
      # this is necessary to populate the environment variables for Coveralls properly
      - name: Set branch name and PR number
        id: refs
        if: ${{ matrix.java-version == '8' }}
        continue-on-error: true
        env:
          BRANCH_NAME_OR_REF: ${{ github.head_ref || github.ref }}
        run: |
          echo "::set-output name=branch_name::${BRANCH_NAME_OR_REF#refs/heads/}"
          echo "::set-output name=pr_number::$(jq --raw-output .pull_request.number "$GITHUB_EVENT_PATH")"
      - name: Update coverage data
        # only send coverage data for Java 8
        if: ${{ matrix.java-version == '8' && steps.refs.outcome == 'success' }}
        continue-on-error: true
        env:
          CI_NAME: Github
          CI_BUILD_NUMBER: ${{ github.run_id }}
          CI_BUILD_URL: https://github.com/${{ github.repository }}/commit/${{ github.event.after }}/checks
          CI_BRANCH: ${{ steps.refs.outputs.branch_name }}
          CI_PULL_REQUEST: ${{ steps.refs.outputs.pr_number }}
        run: mvn jacoco:report coveralls:report --batch-mode --file pom.xml --no-transfer-progress -DrepoToken=${{ secrets.COVERALLS_TOKEN }}<|MERGE_RESOLUTION|>--- conflicted
+++ resolved
@@ -31,7 +31,7 @@
           - 11
           - 17
           - 21
-<<<<<<< HEAD
+          - 24
         exclude:
           - platform: windows-latest
             java-version: 11
@@ -39,9 +39,8 @@
             java-version: 17
           - platform: windows-latest
             java-version: 21
-=======
-          - 24
->>>>>>> 2aa544c4
+          - platform: windows-latest
+            java-version: 24
     runs-on: ${{ matrix.platform }}
     steps:
       - uses: actions/checkout@v4
