--- conflicted
+++ resolved
@@ -1,11 +1,7 @@
 [main]
 host = https://www.transifex.com
 
-<<<<<<< HEAD
-[o:openmrs:p:openmrs3:r:openmrs-core]
-=======
 [o:openmrs:p:OpenMRS:r:openmrs-core]
->>>>>>> 990c7ebe
 file_filter            = api/src/main/resources/messages_<lang>.properties
 source_file            = api/src/main/resources/messages.properties
 source_lang            = en
